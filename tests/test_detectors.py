# Copyright (c) 2012-2014 by the GalSim developers team on GitHub
# https://github.com/GalSim-developers
#
# This file is part of GalSim: The modular galaxy image simulation toolkit.
# https://github.com/GalSim-developers/GalSim
#
# GalSim is free software: redistribution and use in source and binary forms,
# with or without modification, are permitted provided that the following
# conditions are met:
#
# 1. Redistributions of source code must retain the above copyright notice, this
#    list of conditions, and the disclaimer given in the accompanying LICENSE
#    file.
# 2. Redistributions in binary form must reproduce the above copyright notice,
#    this list of conditions, and the disclaimer given in the documentation
#    and/or other materials provided with the distribution.
#
"""Unit tests for inclusion of detector effects (nonlinearity, etc.).
"""

import numpy as np
from galsim_test_helpers import *

try:
    import galsim
except ImportError:
    import os
    import sys
    path, filename = os.path.split(__file__)
    sys.path.append(os.path.abspath(os.path.join(path, "..")))
    import galsim

DECIMAL = 14

def test_nonlinearity_basic():
    """Check for overall sensible behavior of the nonlinearity routine."""
    import time
    t1 = time.time()

    # Make an image with non-trivially interesting scale and bounds.
    g = galsim.Gaussian(sigma=3.7)
    im = g.draw(scale=0.25)
    im.shift(dx=-5, dy=3)
    im_save = im.copy()

    # Basic - exceptions / bad usage (invalid function, does not return NumPy array).
    try:
        np.testing.assert_raises(ValueError, im.applyNonlinearity, lambda x : 1.0)
    except ImportError:
        print 'The assert_raises tests require nose'

    # Check for constant function as NLfunc
    im_new = im.copy()
    im_new.applyNonlinearity(lambda x: x**0.0)
    assert im_new.scale == im.scale
    assert im_new.wcs == im.wcs
    assert im_new.dtype == im.dtype
    assert im_new.bounds == im.bounds
    np.testing.assert_array_equal(
        im_new.array, np.ones_like(im),
        err_msg='Image not constant when the nonlinearity function is constant')

    # Check that calling a NLfunc with no parameter works
    NLfunc = lambda x: x + 0.001*(x**2)
    im_new = im.copy()
    im_new.applyNonlinearity(NLfunc)
    assert im_new.scale == im.scale
    assert im_new.wcs == im.wcs
    assert im_new.dtype == im.dtype
    assert im_new.bounds == im.bounds
    np.testing.assert_array_equal(
        im_new.array, im.array+0.001*((im.array)**2),
        err_msg = 'Nonlinearity function with no argument does not function as desired.')

    # Check that calling a NLfunc with a parameter works
    NLfunc = lambda x, beta: x + beta*(x**2)
    im_new = im.copy()
    im_new.applyNonlinearity(NLfunc, 0.001)
    assert im_new.scale == im.scale
    assert im_new.wcs == im.wcs
    assert im_new.dtype == im.dtype
    assert im_new.bounds == im.bounds
    np.testing.assert_array_equal(
        im_new.array, im.array + 0.001*((im.array)**2),
        err_msg = 'Nonlinearity function with one argument does not function as desired.')

    # Check that calling a NLfunc with multiple parameters works
    NLfunc = lambda x, beta1, beta2: x + beta1*(x**2) + beta2*(x**3)
    im_new = im.copy()
    im_new.applyNonlinearity(NLfunc, 0.001, -0.0001)
    assert im_new.scale == im.scale
    assert im_new.wcs == im.wcs
    assert im_new.dtype == im.dtype
    assert im_new.bounds == im.bounds
    np.testing.assert_array_equal(
        im_new.array, im.array + 0.001*((im.array)**2) -0.0001*((im.array)**3),
        err_msg = 'Nonlinearity function with multiple arguments does not function as desired')

    # Check for preservation for identity function as NLfunc.
    im_new = im.copy()
    im_new.applyNonlinearity(lambda x : x)
    assert im_new.scale == im.scale
    assert im_new.wcs == im.wcs
    assert im_new.dtype == im.dtype
    assert im_new.bounds == im.bounds
    np.testing.assert_array_equal(
<<<<<<< HEAD
        im_new.array, im.array, err_msg='Image not preserved when applying identity nonlinearity '
        'function')

    # Check for constant function as NLfunc
    im_new = im.copy()
    im_new.applyNonlinearity(lambda x: 1.0)
    np.testing.assert_array_equal(im_new.array,np.ones_like(im),err_msg='Image not constant when '
        'the nonlinearity function is constant')
=======
        im_new.array, im.array,
        err_msg='Image not preserved when applying identity nonlinearity function')
>>>>>>> cdf7fe92

    # Check that lambda func vs. LookupTable agree.
    max_val = np.max(im.array)
    x_vals = np.linspace(0.0, max_val, num=500)
    f_vals = x_vals + 0.1*(x_vals**2)
    lut = galsim.LookupTable(x=x_vals, f=f_vals)
    im1 = im.copy()
    im2 = im.copy()
    im1.applyNonlinearity(lambda x : x + 0.1*(x**2))
    im2.applyNonlinearity(lut)
    
    assert im1.scale == im.scale
    assert im1.wcs == im.wcs
    assert im1.dtype == im.dtype
    assert im1.bounds == im.bounds

    assert im2.scale == im.scale
    assert im2.wcs == im.wcs
    assert im2.dtype == im.dtype
    assert im2.bounds == im.bounds
    # Note, don't be quite as stringent as in previous test; there can be small interpolation
    # errors.
    np.testing.assert_array_almost_equal(
        im1.array, im2.array, int(0.5*DECIMAL),
        err_msg='Image differs when using LUT vs. lambda function')

    # Check that lambda func vs. interpolated function from SciPy agree
<<<<<<< HEAD
    # This is NOT the preferred way to construct smooth functions from tables but our routine can
    # handle it anyway.
    max_val = np.max(im.array)
    x_vals = np.linspace(0.0,max_val,num=500)
    f_vals = x_vals + 0.1*(x_vals**2)
    lut = interpolate.interp1d(x=x_vals,y=f_vals)
    im1 = im.copy()
    im2 = im.copy()
    im1.applyNonlinearity(lambda x: x + 0.1*(x**2))
    im2.applyNonlinearity(lut)
    # Note, don't be quite as stringent as in previous test; there can be small interpolation
    # errors.
    np.testing.assert_array_almost_equal(
        im1.array,im2.array,int(0.5*DECIMAL),
        err_msg="Image differs when using SciPy's interpolation vs. lambda function")
=======
    # GalSim doesn't have SciPy dependence and this is NOT the preferred way to construct smooth
    # functions from tables but our routine can handle it anyway.
    try:
        from scipy import interpolate
        max_val = np.max(im.array)
        x_vals = np.linspace(0.0,max_val,num=500)
        y_vals = x_vals + 0.1*(x_vals**2)
        lut = interpolate.interp1d(x=x_vals,y=y_vals)
        im1 = im.copy()
        im2 = im.copy()
        im1.applyNonlinearity(lambda x: x + 0.1*(x**2))
        im2.applyNonlinearity(lut)

        assert im1.scale == im.scale
        assert im1.wcs == im.wcs
        assert im1.dtype == im.dtype
        assert im1.bounds == im.bounds

        assert im2.scale == im.scale
        assert im2.wcs == im.wcs
        assert im2.dtype == im.dtype
        assert im2.bounds == im.bounds

        #Let the user know that this test happened
        print "SciPy was found installed. Using SciPy modules in the unit test for",
        "'applyNonlinearity'"
        # Note, don't be quite as stringent as in previous test; there can be small interpolation
        # errors.
        np.testing.assert_array_almost_equal(
            im1.array, im2.array, int(0.5*DECIMAL),
            err_msg="Image differs when using SciPy's interpolation vs. lambda function")
    except:
        pass
        # GalSim doesn't have SciPy dependence. So if SciPy is not installed, then this test is
        # skipped. The user is not alerted.
>>>>>>> cdf7fe92

    t2 = time.time()
    print 'time for %s = %.2f'%(funcname(),t2-t1)


def test_recipfail_basic():
    """Check for overall sensible behavior of the reciprocity failure routine."""
    import time
    t1 = time.time()

    # Make an image with non-trivially interesting scale and bounds.
    g = galsim.Gaussian(sigma=3.7)
    im = g.draw(scale=0.25)
    im.shift(dx=-5, dy=3)
    im_save = im.copy()

    # Basic - exceptions / bad usage.
    try:
        np.testing.assert_raises(ValueError, im.addReciprocityFailure, -1.0, 200, 1.0)
    except ImportError:
        print 'The assert_raises tests require nose'

    # Preservation of data type / scale / bounds
    im_new = im.copy()
    im_new.addReciprocityFailure(exp_time=200., alpha=0.0065, base_flux=1.0)
    assert im_new.scale == im.scale
    assert im_new.wcs == im.wcs
    assert im_new.dtype == im.dtype
    assert im_new.bounds == im.bounds
    np.testing.assert_array_equal(
        im_save.array, im.array,
        err_msg = 'Input image was modified after addition of reciprocity failure')

    # Check for preservation for certain alpha.
    im_new = im.copy()
    im_new.addReciprocityFailure(exp_time=200., alpha=0.0, base_flux=1.0)
    assert im_new.scale == im.scale
    assert im_new.wcs == im.wcs
    assert im_new.dtype == im.dtype
    assert im_new.bounds == im.bounds
    np.testing.assert_array_equal(
<<<<<<< HEAD
        im_new.array, im.array, 
=======
        im_new.array, im.array,
>>>>>>> cdf7fe92
        err_msg='Image not preserved when applying null reciprocity failure')

    # Check for proper scaling with alpha
    alpha1 = 0.006
    alpha2 = 0.007
    im1 = im.copy()
    im2 = im.copy()
    im1.addReciprocityFailure(exp_time=200.,alpha=alpha1, base_flux=1.0)
    im2.addReciprocityFailure(exp_time=200.,alpha=alpha2, base_flux=1.0)
    dim1 = im1.array/im.array
    dim2 = im2.array/im.array
    # We did new / old image, which should equal (old_image/normalization)^alpha.
    # The old image is the same, as is the factor inside the log.  So the log ratio log(dim2)/log(
    # dim1) should just be alpha2/alpha1
    expected_ratio = np.zeros(im.array.shape) + (alpha2/alpha1)

    assert im1.scale == im.scale
    assert im1.wcs == im.wcs
    assert im1.dtype == im.dtype
    assert im1.bounds == im.bounds

    assert im2.scale == im.scale
    assert im2.wcs == im.wcs
    assert im2.dtype == im.dtype
    assert im2.bounds == im.bounds

    np.testing.assert_array_almost_equal(
        np.log(dim2)/np.log(dim1), expected_ratio, int(DECIMAL/3),
        err_msg='Did not get expected change in reciprocity failure when varying alpha')

    #Check math is right
    alpha, exp_time, base_flux = 0.0065, 10.0, 5.0
    im_new = im.copy()
<<<<<<< HEAD
    im_new.addReciprocityFailure(alpha=alpha,exp_time=exp_time)
    np.testing.assert_array_almost_equal(
        (im_new.array-im.array),alpha*im.array*np.log10(im.array/exp_time),int(DECIMAL/2),
        err_msg='Difference in images is not alpha times the log of original')
=======
    im_new.addReciprocityFailure(alpha=alpha, exp_time=exp_time, base_flux=base_flux)
    assert im_new.scale == im.scale
    assert im_new.wcs == im.wcs
    assert im_new.dtype == im.dtype
    assert im_new.bounds == im.bounds
    np.testing.assert_array_almost_equal(
        (np.log10(im_new.array)-np.log10(im.array)), (alpha/np.log(10))*np.log10(im.array/ \
            (exp_time*base_flux))
        ,int(DECIMAL/3), err_msg='Difference in images is not alpha times the log of original')

    # Check power law against logarithmic behavior
    alpha, exp_time, base_flux = 0.0065, 2.0, 4.0
    im_new = im.copy()
    im_new.addReciprocityFailure(alpha=alpha, exp_time=exp_time, base_flux=base_flux)
    assert im_new.scale == im.scale
    assert im_new.wcs == im.wcs
    assert im_new.dtype == im.dtype
    assert im_new.bounds == im.bounds
    np.testing.assert_array_almost_equal(
        im_new.array,im.array*(1+alpha*np.log10(im.array/(exp_time*base_flux))),int(DECIMAL/3),
        err_msg='Difference between power law and log behavior')
>>>>>>> cdf7fe92

    t2 = time.time()
    print 'time for %s = %.2f'%(funcname(), t2-t1)

def test_IPC_basic():
    import time
    t1 = time.time()

    # Make an image with non-trivially interesting scale and bounds.
    g = galsim.Gaussian(sigma=3.7)
    im = g.draw(scale=0.25)
    im.shift(dx=-5, dy=3)
    im_save = im.copy()

    # Check for no IPC
    ipc_kernel = np.zeros((3,3))
    ipc_kernel[1,1] = 1.0
    im_new = im.copy()

    im_new.applyIPC(IPC_kernel=ipc_kernel, edge_treatment='extend')
    np.testing.assert_array_equal(
        im_new.array, im.array,
        err_msg="Image is altered for no IPC with edge_treatment = 'extend'" )

    im_new.applyIPC(IPC_kernel=ipc_kernel, edge_treatment='wrap')
    np.testing.assert_array_equal(
        im_new.array, im.array,
        err_msg="Image is altered for no IPC with edge_treatment = 'wrap'" )

    im_new.applyIPC(IPC_kernel=ipc_kernel, edge_treatment='crop')
    #Input arrays and output arrays will differ at the edges for this option. 
    np.testing.assert_array_equal(
        im_new.array[1:-1,1:-1], im.array[1:-1,1:-1],
        err_msg="Image is altered for no IPC with edge_treatment = 'crop'" )

    # Testing for flux conservation
    ipc_kernel = abs(np.random.randn(3,3)) # a random kernel
    im_new = im.copy()
    # Set edges to zero since flux is not conserved at the edges otherwise
    im_new.array[0,:] = 0.0
    im_new.array[-1,:] = 0.0
    im_new.array[:,0] = 0.0
    im_new.array[:,-1] = 0.0
    im_new.applyIPC(IPC_kernel=ipc_kernel, edge_treatment='extend', kernel_normalization=True)
    if abs(im_new.array.sum()-im.array[1:-1,1:-1].sum()) < 10**(-(int(DECIMAL))):
        raise ValueError("Normalized kernel does not conserve the total flux for 'extend' option.")

    im_new = im.copy()
    im_new.applyIPC(IPC_kernel=ipc_kernel, edge_treatment='wrap', kernel_normalization=True)
    if abs(im_new.array.sum()-im.array.sum()) < 10**(-int(DECIMAL)):
        raise ValueError("Normalized kernel does not conserve the total flux for 'wrap' option.")
    try:
        from scipy import signal
        print "SciPy found installed. Checking IPC kernel convolution against SciPy's `convolve2d`"

        # Generate an arbitrary kernel
        ipc_kernel = abs(np.random.randn(3,3))
        
        im_new = im.copy()
        im_new.applyIPC(IPC_kernel=ipc_kernel, edge_treatment='extend', kernel_normalization=False)
        np.testing.assert_array_almost_equal(
            im_new.array, signal.convolve2d(im.array, np.fliplr(np.flipud(ipc_kernel)),
                                            mode='same', boundary='fill'), int(DECIMAL/2),
            err_msg="Image differs from SciPy's result using `mode='same'` and `boundary='fill`.")

        im_new = im.copy()
        im_new.applyIPC(IPC_kernel=ipc_kernel, edge_treatment='crop', kernel_normalization=False)
        np.testing.assert_array_almost_equal(
            im_new.array[1:-1,1:-1], signal.convolve2d(im.array, np.fliplr(np.flipud(ipc_kernel)),
                                            mode='valid', boundary = 'fill'), int(DECIMAL/2),
            err_msg="Image differs from SciPy's result using `mode=valid'` and `boundary='fill'`.")

        im_new = im.copy()
        im_new.applyIPC(IPC_kernel=ipc_kernel, edge_treatment='wrap', kernel_normalization=False)
        np.testing.assert_array_almost_equal(
            im_new.array, signal.convolve2d(im.array, np.fliplr(np.flipud(ipc_kernel)),
                                            mode='same', boundary='wrap'), int(DECIMAL/2),
            err_msg="Image differs from SciPy's result using `mode=same'` and `boundary='wrap'`.")

    except ImportError:
        # Skip without any warning if SciPy is not installed
        pass

    t2 = time.time()
    print 'time for %s = %.2f'%(funcname(),t2-t1)

if __name__ == "__main__":
    test_nonlinearity_basic()
    test_recipfail_basic()
    test_IPC_basic()<|MERGE_RESOLUTION|>--- conflicted
+++ resolved
@@ -104,19 +104,8 @@
     assert im_new.dtype == im.dtype
     assert im_new.bounds == im.bounds
     np.testing.assert_array_equal(
-<<<<<<< HEAD
-        im_new.array, im.array, err_msg='Image not preserved when applying identity nonlinearity '
-        'function')
-
-    # Check for constant function as NLfunc
-    im_new = im.copy()
-    im_new.applyNonlinearity(lambda x: 1.0)
-    np.testing.assert_array_equal(im_new.array,np.ones_like(im),err_msg='Image not constant when '
-        'the nonlinearity function is constant')
-=======
         im_new.array, im.array,
         err_msg='Image not preserved when applying identity nonlinearity function')
->>>>>>> cdf7fe92
 
     # Check that lambda func vs. LookupTable agree.
     max_val = np.max(im.array)
@@ -144,23 +133,6 @@
         err_msg='Image differs when using LUT vs. lambda function')
 
     # Check that lambda func vs. interpolated function from SciPy agree
-<<<<<<< HEAD
-    # This is NOT the preferred way to construct smooth functions from tables but our routine can
-    # handle it anyway.
-    max_val = np.max(im.array)
-    x_vals = np.linspace(0.0,max_val,num=500)
-    f_vals = x_vals + 0.1*(x_vals**2)
-    lut = interpolate.interp1d(x=x_vals,y=f_vals)
-    im1 = im.copy()
-    im2 = im.copy()
-    im1.applyNonlinearity(lambda x: x + 0.1*(x**2))
-    im2.applyNonlinearity(lut)
-    # Note, don't be quite as stringent as in previous test; there can be small interpolation
-    # errors.
-    np.testing.assert_array_almost_equal(
-        im1.array,im2.array,int(0.5*DECIMAL),
-        err_msg="Image differs when using SciPy's interpolation vs. lambda function")
-=======
     # GalSim doesn't have SciPy dependence and this is NOT the preferred way to construct smooth
     # functions from tables but our routine can handle it anyway.
     try:
@@ -196,11 +168,9 @@
         pass
         # GalSim doesn't have SciPy dependence. So if SciPy is not installed, then this test is
         # skipped. The user is not alerted.
->>>>>>> cdf7fe92
 
     t2 = time.time()
     print 'time for %s = %.2f'%(funcname(),t2-t1)
-
 
 def test_recipfail_basic():
     """Check for overall sensible behavior of the reciprocity failure routine."""
@@ -238,11 +208,7 @@
     assert im_new.dtype == im.dtype
     assert im_new.bounds == im.bounds
     np.testing.assert_array_equal(
-<<<<<<< HEAD
-        im_new.array, im.array, 
-=======
         im_new.array, im.array,
->>>>>>> cdf7fe92
         err_msg='Image not preserved when applying null reciprocity failure')
 
     # Check for proper scaling with alpha
@@ -276,12 +242,6 @@
     #Check math is right
     alpha, exp_time, base_flux = 0.0065, 10.0, 5.0
     im_new = im.copy()
-<<<<<<< HEAD
-    im_new.addReciprocityFailure(alpha=alpha,exp_time=exp_time)
-    np.testing.assert_array_almost_equal(
-        (im_new.array-im.array),alpha*im.array*np.log10(im.array/exp_time),int(DECIMAL/2),
-        err_msg='Difference in images is not alpha times the log of original')
-=======
     im_new.addReciprocityFailure(alpha=alpha, exp_time=exp_time, base_flux=base_flux)
     assert im_new.scale == im.scale
     assert im_new.wcs == im.wcs
@@ -303,7 +263,6 @@
     np.testing.assert_array_almost_equal(
         im_new.array,im.array*(1+alpha*np.log10(im.array/(exp_time*base_flux))),int(DECIMAL/3),
         err_msg='Difference between power law and log behavior')
->>>>>>> cdf7fe92
 
     t2 = time.time()
     print 'time for %s = %.2f'%(funcname(), t2-t1)
