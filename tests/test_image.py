# Copyright (c) 2012-2017 by the GalSim developers team on GitHub
# https://github.com/GalSim-developers
#
# This file is part of GalSim: The modular galaxy image simulation toolkit.
# https://github.com/GalSim-developers/GalSim
#
# GalSim is free software: redistribution and use in source and binary forms,
# with or without modification, are permitted provided that the following
# conditions are met:
#
# 1. Redistributions of source code must retain the above copyright notice, this
#    list of conditions, and the disclaimer given in the accompanying LICENSE
#    file.
# 2. Redistributions in binary form must reproduce the above copyright notice,
#    this list of conditions, and the disclaimer given in the documentation
#    and/or other materials provided with the distribution.
#

"""Unit tests for the Image class.

These tests use six externally generated (IDL + astrolib FITS writing tools) reference images for
the Image unit tests.  These are in tests/data/.

Each image is 5x7 pixels^2 and if each pixel is labelled (x, y) then each pixel value is 10*x + y.
The array thus has values:

15 25 35 45 55 65 75
14 24 34 44 54 64 74
13 23 33 43 53 63 73  ^
12 22 32 42 52 62 72  |
11 21 31 41 51 61 71  y

x ->

With array directions as indicated. This hopefully will make it easy enough to perform sub-image
checks, etc.

Images are in US, UI, S, I, F, D, CF, and CD flavors.

There are also four FITS cubes, and four FITS multi-extension files for testing.  Each is 12
images deep, with the first image being the reference above and each subsequent being the same
incremented by one.

"""

from __future__ import print_function
import os
import sys
import numpy as np

from galsim_test_helpers import *
from distutils.version import LooseVersion

try:
    import galsim
except ImportError:
    path, filename = os.path.split(__file__)
    sys.path.append(os.path.abspath(os.path.join(path, "..")))
    import galsim

from galsim._pyfits import pyfits

# Setup info for tests, not likely to change
ntypes = 8  # Note: Most tests below only run through the first 8 types.
            # test_Image_basic tests all 11 types including the aliases.
types = [np.int16, np.int32, np.uint16, np.uint32, np.float32, np.float64,
         np.complex64, np.complex128, int, float, complex]
simple_types = [int, int, int, int, float, float, complex, complex, int, float, complex]
np_types = [np.int16, np.int32, np.uint16, np.uint32, np.float32, np.float64,
            np.complex64, np.complex128, np.int32, np.float64, np.complex128]
tchar = ['S', 'I', 'US', 'UI', 'F', 'D', 'CF', 'CD', 'I', 'D', 'CD']
int_ntypes = 4  # The first four are the integer types for which we need to test &, |, ^.

ncol = 7
nrow = 5
test_shape = (ncol, nrow)  # shape of image arrays for all tests
ref_array = np.array([
    [11, 21, 31, 41, 51, 61, 71],
    [12, 22, 32, 42, 52, 62, 72],
    [13, 23, 33, 43, 53, 63, 73],
    [14, 24, 34, 44, 54, 64, 74],
    [15, 25, 35, 45, 55, 65, 75] ]).astype(np.int16)
large_array = np.zeros((ref_array.shape[0]*3, ref_array.shape[1]*2), dtype=np.int16)
large_array[::3,::2] = ref_array

# Depth of FITS datacubes and multi-extension FITS files
if __name__ == "__main__":
    nimages = 12
else:
    # There really are 12, but testing the first 3 should be plenty as a unit test, and
    # it helps speed things up.
    nimages = 3

datadir = os.path.join(".", "Image_comparison_images")


@timer
def test_Image_basic():
    """Test that all supported types perform basic Image operations correctly
    """
    # Do all 10 types here, rather than just the 7 numpy types.  i.e. Test the aliases.
    for i in range(len(types)):

        # Check basic constructor from ncol, nrow
        array_type = types[i]
        np_array_type = np_types[i]
        print('array_type = ',array_type,np_array_type)

        # Check basic constructor from ncol, nrow
        im1 = galsim.Image(ncol,nrow,dtype=array_type)

        # Check basic features of array built by Image
        np.testing.assert_array_equal(im1.array, 0.)
        assert im1.array.shape == (nrow,ncol)
        assert im1.array.dtype.type == np_array_type
        assert im1.array.flags.writeable == True
        assert im1.array.flags.c_contiguous == True

        im1.fill(23)
        np.testing.assert_array_equal(im1.array, 23.)

        bounds = galsim.BoundsI(1,ncol,1,nrow)
        assert im1.xmin == 1
        assert im1.xmax == ncol
        assert im1.ymin == 1
        assert im1.ymax == nrow
        assert im1.bounds == bounds
        assert im1.outer_bounds == galsim.BoundsD(0.5, ncol+0.5, 0.5, nrow+0.5)

        # Same thing if ncol,nrow are kwargs.  Also can give init_value
        im1b = galsim.Image(ncol=ncol, nrow=nrow, dtype=array_type, init_value=23)
        np.testing.assert_array_equal(im1b.array, 23.)
        assert im1 == im1b

        # Adding on xmin, ymin allows you to set an origin other than (1,1)
        im1a = galsim.Image(ncol, nrow, dtype=array_type, xmin=4, ymin=7)
        im1b = galsim.Image(ncol=ncol, nrow=nrow, dtype=array_type, xmin=0, ymin=0)
        assert im1a.xmin == 4
        assert im1a.xmax == ncol+3
        assert im1a.ymin == 7
        assert im1a.ymax == nrow+6
        assert im1a.bounds == galsim.BoundsI(4,ncol+3,7,nrow+6)
        assert im1a.outer_bounds == galsim.BoundsD(3.5, ncol+3.5, 6.5, nrow+6.5)
        assert im1b.xmin == 0
        assert im1b.xmax == ncol-1
        assert im1b.ymin == 0
        assert im1b.ymax == nrow-1
        assert im1b.bounds == galsim.BoundsI(0,ncol-1,0,nrow-1)
        assert im1b.outer_bounds == galsim.BoundsD(-0.5, ncol-0.5, -0.5, nrow-0.5)

        # Also test alternate name of image type: ImageD, ImageF, etc.
        image_type = eval("galsim.Image"+tchar[i]) # Use handy eval() mimics use of ImageSIFD
        im2 = image_type(bounds, init_value=23)
        im2_view = im2.view()
        im2_cview = im2.view(make_const=True)
        im2_conj = im2.conjugate

        assert im2_view.xmin == 1
        assert im2_view.xmax == ncol
        assert im2_view.ymin == 1
        assert im2_view.ymax == nrow
        assert im2_view.bounds == bounds
        assert im2_view.array.dtype.type == np_array_type

        assert im2_cview.xmin == 1
        assert im2_cview.xmax == ncol
        assert im2_cview.ymin == 1
        assert im2_cview.ymax == nrow
        assert im2_cview.bounds == bounds
        assert im2_cview.array.dtype.type == np_array_type

        assert im1.real.bounds == bounds
        assert im1.imag.bounds == bounds
        assert im2.real.bounds == bounds
        assert im2.imag.bounds == bounds
        assert im2_view.real.bounds == bounds
        assert im2_view.imag.bounds == bounds
        assert im2_cview.real.bounds == bounds
        assert im2_cview.imag.bounds == bounds
        if tchar[i] == 'CF':
            assert im1.real.array.dtype.type == np.float32
            assert im1.imag.array.dtype.type == np.float32
        elif tchar[i] == 'CD':
            assert im1.real.array.dtype.type == np.float64
            assert im1.imag.array.dtype.type == np.float64
        else:
            assert im1.real.array.dtype.type == np_array_type
            assert im1.imag.array.dtype.type == np_array_type

        # Check various ways to set and get values
        for y in range(1,nrow+1):
            for x in range(1,ncol+1):
                im1.setValue(x, y, 100 + 10*x + y)
                im1a.setValue(x+3, y+6, 100 + 10*x + y)
                im1b.setValue(x=x-1, y=y-1, value=100 + 10*x + y)
                im2_view._setValue(x, y, 100 + 10*x)
                im2_view._addValue(x, y, y)

        for y in range(1,nrow+1):
            for x in range(1,ncol+1):
                value = 100 + 10*x + y
                assert im1(x,y) == value
                assert im1(galsim.PositionI(x,y)) == value
                assert im1a(x+3,y+6) == value
                assert im1b(x-1,y-1) == value
                assert im1.view()(x,y) == value
                assert im1.view()(galsim.PositionI(x,y)) == value
                assert im1.view(make_const=True)(x,y) == value
                assert im2(x,y) == value
                assert im2_view(x,y) == value
                assert im2_cview(x,y) == value
                assert im1.conjugate(x,y) == value
                if tchar[i][0] == 'C':
                    # complex conjugate is not a view into the original.
                    assert im2_conj(x,y) == 23
                    assert im2.conjugate(x,y) == value
                else:
                    assert im2_conj(x,y) == value

                value2 = 53 + 12*x - 19*y
                if tchar[i] in ['US', 'UI']:
                    value2 = abs(value2)
                im1[x,y] = value2
                im2_view[galsim.PositionI(x,y)] = value2
                assert im1.getValue(x,y) == value2
                assert im1.view().getValue(x=x, y=y) == value2
                assert im1.view(make_const=True).getValue(x,y) == value2
                assert im2.getValue(x=x, y=y) == value2
                assert im2_view.getValue(x,y) == value2
                assert im2_cview._getValue(x,y) == value2

                assert im1.real(x,y) == value2
                assert im1.view().real(x,y) == value2
                assert im1.view(make_const=True).real(x,y) == value2.real
                assert im2.real(x,y) == value2.real
                assert im2_view.real(x,y) == value2.real
                assert im2_cview.real(x,y) == value2.real
                assert im1.imag(x,y) == 0
                assert im1.view().imag(x,y) == 0
                assert im1.view(make_const=True).imag(x,y) == 0
                assert im2.imag(x,y) == 0
                assert im2_view.imag(x,y) == 0
                assert im2_cview.imag(x,y) == 0

                value3 = 10*x + y
                im1.addValue(x,y, value3-value2)
                im2_view[x,y] += value3-value2
                assert im1[galsim.PositionI(x,y)] == value3
                assert im1.view()[x,y] == value3
                assert im1.view(make_const=True)[galsim.PositionI(x,y)] == value3
                assert im2[x,y] == value3
                assert im2_view[galsim.PositionI(x,y)] == value3
                assert im2_cview[x,y] == value3

        # Setting or getting the value outside the bounds should throw an exception.
        assert_raises(RuntimeError,im1.setValue,0,0,1)
        assert_raises(RuntimeError,im1.__call__,0,0)
        assert_raises(RuntimeError,im1.__getitem__,0,0)
        assert_raises(RuntimeError,im1.__setitem__,0,0,1)
        assert_raises(RuntimeError,im1.view().setValue,0,0,1)
        assert_raises(RuntimeError,im1.view().__call__,0,0)
        assert_raises(RuntimeError,im1.view().__getitem__,0,0)
        assert_raises(RuntimeError,im1.view().__setitem__,0,0,1)

        assert_raises(RuntimeError,im1.setValue,ncol+1,0,1)
        assert_raises(RuntimeError,im1.__call__,ncol+1,0)
        assert_raises(RuntimeError,im1.view().setValue,ncol+1,0,1)
        assert_raises(RuntimeError,im1.view().__call__,ncol+1,0)

        assert_raises(RuntimeError,im1.setValue,0,nrow+1,1)
        assert_raises(RuntimeError,im1.__call__,0,nrow+1)
        assert_raises(RuntimeError,im1.view().setValue,0,nrow+1,1)
        assert_raises(RuntimeError,im1.view().__call__,0,nrow+1)

        assert_raises(RuntimeError,im1.setValue,ncol+1,nrow+1,1)
        assert_raises(RuntimeError,im1.__call__,ncol+1,nrow+1)
        assert_raises(RuntimeError,im1.view().setValue,ncol+1,nrow+1,1)
        assert_raises(RuntimeError,im1.view().__call__,ncol+1,nrow+1)

        # Also, setting values in something that should be const
        assert_raises(ValueError,im1.view(make_const=True).setValue,1,1,1)
        assert_raises(ValueError,im1.view(make_const=True).real.setValue,1,1,1)
        assert_raises(ValueError,im1.view(make_const=True).imag.setValue,1,1,1)
        if tchar[i][0] != 'C':
            assert_raises(ValueError,im1.imag.setValue,1,1,1)

        # Finally check for the wrong number of arguments in get/setitem
        assert_raises(TypeError,im1.__getitem__,1)
        assert_raises(TypeError,im1.__setitem__,1,1)
        assert_raises(TypeError,im1.__getitem__,1,2,3)
        assert_raises(TypeError,im1.__setitem__,1,2,3,4)

        # Check view of given data
        im3_view = galsim.Image(ref_array.astype(np_array_type))
        slice_array = large_array.astype(np_array_type)[::3,::2]
        im4_view = galsim.Image(slice_array)
        im5_view = galsim.Image(ref_array.astype(np_array_type).tolist(), dtype=array_type)
        im6_view = galsim.Image(ref_array.astype(np_array_type), xmin=4, ymin=7)
        im7_view = galsim.Image(ref_array.astype(np_array_type), xmin=0, ymin=0)
        for y in range(1,nrow+1):
            for x in range(1,ncol+1):
                value3 = 10*x+y
                assert im3_view(x,y) == value3
                assert im4_view(x,y) == value3
                assert im5_view(x,y) == value3
                assert im6_view(x+3,y+6) == value3
                assert im7_view(x-1,y-1) == value3

        # Check shift ops
        im1_view = im1.view() # View with old bounds
        dx = 31
        dy = 16
        im1.shift(dx,dy)
        im2_view.setOrigin( 1+dx , 1+dy )
        im3_view.setCenter( (ncol+1)/2+dx , (nrow+1)/2+dy )
        shifted_bounds = galsim.BoundsI(1+dx, ncol+dx, 1+dy, nrow+dy)

        assert im1.bounds == shifted_bounds
        assert im2_view.bounds == shifted_bounds
        assert im3_view.bounds == shifted_bounds
        # Others shouldn't have changed
        assert im1_view.bounds == bounds
        assert im2.bounds == bounds
        for y in range(1,nrow+1):
            for x in range(1,ncol+1):
                value3 = 10*x+y
                assert im1(x+dx,y+dy) == value3
                assert im1_view(x,y) == value3
                assert im2(x,y) == value3
                assert im2_view(x+dx,y+dy) == value3
                assert im3_view(x+dx,y+dy) == value3

        # Check picklability
        do_pickle(im1)
        do_pickle(im1_view)
        do_pickle(im2)
        do_pickle(im2_view)
        do_pickle(im2_cview)
        do_pickle(im3_view)
        do_pickle(im4_view)

    # Also check picklability of Bounds, Position here.
    do_pickle(galsim.PositionI(2,3))
    do_pickle(galsim.PositionD(2.2,3.3))
    do_pickle(galsim.BoundsI(2,3,7,8))
    do_pickle(galsim.BoundsD(2.1, 4.3, 6.5, 9.1))

@timer
def test_undefined_image():
    """Test various ways to construct an image with undefined bounds
    """
    for i in range(len(types)):
        im1 = galsim.Image(dtype=types[i])
        assert not im1.bounds.isDefined()
        assert im1.array.shape == (1,1)
        assert im1 == im1

        im2 = galsim.Image()
        assert not im2.bounds.isDefined()
        assert im2.array.shape == (1,1)
        assert im2 == im2
        if types[i] == np.float32:
            assert im2 == im1

        im3 = galsim.Image(array=np.array([[]],dtype=types[i]))
        assert not im3.bounds.isDefined()
        assert im3.array.shape == (1,1)
        assert im3 == im1

        im4 = galsim.Image(array=np.array([[]]), dtype=types[i])
        assert not im4.bounds.isDefined()
        assert im4.array.shape == (1,1)
        assert im4 == im1

        im5 = galsim.Image(array=np.array([[1]]), dtype=types[i], bounds=galsim.BoundsI())
        assert not im5.bounds.isDefined()
        assert im5.array.shape == (1,1)
        assert im5 == im1

        im6 = galsim.Image(array=np.array([[1]], dtype=types[i]), bounds=galsim.BoundsI())
        assert not im6.bounds.isDefined()
        assert im6.array.shape == (1,1)
        assert im6 == im1

        im7 = 1.0 * im1
        assert not im7.bounds.isDefined()
        assert im7.array.shape == (1,1)
        if types[i] == np.float64:
            assert im7 == im1

        im8 = im1 + 1j * im3
        assert not im8.bounds.isDefined()
        assert im8.array.shape == (1,1)
        if types[i] == np.complex128:
            assert im8 == im1

<<<<<<< HEAD
        im9 = galsim.Image(0, 0)
        assert not im9.bounds.isDefined()
        assert im9.array.shape == (1,1)
        assert im9 == im1

        im10 = galsim.Image(10, 0)
        assert not im10.bounds.isDefined()
        assert im10.array.shape == (1,1)
        assert im10 == im1

        im11 = galsim.Image(0, 19)
        assert not im11.bounds.isDefined()
        assert im11.array.shape == (1,1)
        assert im11 == im1

        try:
            np.testing.assert_raises(RuntimeError,im1.setValue,0,0,1)
            np.testing.assert_raises(RuntimeError,im1.__call__,0,0)
            np.testing.assert_raises(RuntimeError,im1.view().setValue,0,0,1)
            np.testing.assert_raises(RuntimeError,im1.view().__call__,0,0)
        except ImportError:
            pass
=======
        assert_raises(RuntimeError,im1.setValue,0,0,1)
        assert_raises(RuntimeError,im1.__call__,0,0)
        assert_raises(RuntimeError,im1.view().setValue,0,0,1)
        assert_raises(RuntimeError,im1.view().__call__,0,0)
>>>>>>> 80a7b6d6

        do_pickle(im1.bounds)
        do_pickle(im1)
        do_pickle(im1.view())
        do_pickle(im1.view(make_const=True))

@timer
def test_Image_FITS_IO():
    """Test that all six FITS reference images are correctly read in by both PyFITS and our Image
    wrappers.
    """
    for i in range(ntypes):
        array_type = types[i]

        if tchar[i][0] == 'C':
            # Cannot write complex Images to fits.  Check for an exception and continue.
            ref_image = galsim.Image(ref_array.astype(array_type))
            test_file = os.path.join(datadir, "test"+tchar[i]+".fits")
            with assert_raises(ValueError):
                ref_image.write(test_file)
            continue

        #
        # Test input from a single external FITS image
        #

        # Read the reference image to from an externally-generated fits file
        test_file = os.path.join(datadir, "test"+tchar[i]+".fits")
        # Check pyfits read for sanity
        with pyfits.open(test_file) as fits:
            test_array = fits[0].data
        np.testing.assert_array_equal(ref_array.astype(types[i]), test_array,
                err_msg="PyFITS failing to read reference image.")

        # Then use galsim fits.read function
        # First version: use pyfits HDUList
        with pyfits.open(test_file) as hdu:
            test_image = galsim.fits.read(hdu_list=hdu)
        np.testing.assert_array_equal(ref_array.astype(types[i]), test_image.array,
                err_msg="Failed reading from PyFITS PrimaryHDU input.")

        # Second version: use file name
        test_image = galsim.fits.read(test_file)
        np.testing.assert_array_equal(ref_array.astype(types[i]), test_image.array,
                err_msg="Image"+tchar[i]+" read failed reading from filename input.")

        #
        # Test full I/O on a single internally-generated FITS image
        #

        # Write the reference image to a fits file
        ref_image = galsim.Image(ref_array.astype(array_type))
        test_file = os.path.join(datadir, "test"+tchar[i]+"_internal.fits")
        ref_image.write(test_file)

        # Check pyfits read for sanity
        with pyfits.open(test_file) as fits:
            test_array = fits[0].data
        np.testing.assert_array_equal(ref_array.astype(types[i]), test_array,
                err_msg="Image"+tchar[i]+" write failed.")

        # Then use galsim fits.read function
        # First version: use pyfits HDUList
        with pyfits.open(test_file) as hdu:
            test_image = galsim.fits.read(hdu_list=hdu)
        np.testing.assert_array_equal(ref_array.astype(types[i]), test_image.array,
                err_msg="Failed reading from PyFITS PrimaryHDU input.")

        # Second version: use file name
        test_image = galsim.fits.read(test_file)
        np.testing.assert_array_equal(ref_array.astype(types[i]), test_image.array,
                err_msg="Image"+tchar[i]+" read failed reading from filename input.")

        #
        # Test various compression schemes
        #

        # These tests are a bit slow, so we only bother to run them for the first dtype
        # when doing the regular unit tests.  When running python test_image.py, all of them
        # will run, so when working on the code, it is a good idea to run the tests that way.
        if i > 0 and __name__ != "__main__":
            continue

        # Test full-file gzip
        test_file = os.path.join(datadir, "test"+tchar[i]+".fits.gz")
        test_image = galsim.fits.read(test_file, compression='gzip')
        np.testing.assert_array_equal(ref_array.astype(types[i]), test_image.array,
                err_msg="Image"+tchar[i]+" read failed for explicit full-file gzip")

        test_image = galsim.fits.read(test_file)
        np.testing.assert_array_equal(ref_array.astype(types[i]), test_image.array,
                err_msg="Image"+tchar[i]+" read failed for auto full-file gzip")

        test_file = os.path.join(datadir, "test"+tchar[i]+"_internal.fits.gz")
        ref_image.write(test_file, compression='gzip')
        test_image = galsim.fits.read(test_file)
        np.testing.assert_array_equal(ref_array.astype(types[i]), test_image.array,
                err_msg="Image"+tchar[i]+" write failed for explicit full-file gzip")

        ref_image.write(test_file)
        test_image = galsim.fits.read(test_file)
        np.testing.assert_array_equal(ref_array.astype(types[i]), test_image.array,
                err_msg="Image"+tchar[i]+" write failed for auto full-file gzip")

        # Test full-file bzip2
        test_file = os.path.join(datadir, "test"+tchar[i]+".fits.bz2")
        test_image = galsim.fits.read(test_file, compression='bzip2')
        np.testing.assert_array_equal(ref_array.astype(types[i]), test_image.array,
                err_msg="Image"+tchar[i]+" read failed for explicit full-file bzip2")

        test_image = galsim.fits.read(test_file)
        np.testing.assert_array_equal(ref_array.astype(types[i]), test_image.array,
                err_msg="Image"+tchar[i]+" read failed for auto full-file bzip2")

        test_file = os.path.join(datadir, "test"+tchar[i]+"_internal.fits.bz2")
        ref_image.write(test_file, compression='bzip2')
        test_image = galsim.fits.read(test_file)
        np.testing.assert_array_equal(ref_array.astype(types[i]), test_image.array,
                err_msg="Image"+tchar[i]+" write failed for explicit full-file bzip2")

        ref_image.write(test_file)
        test_image = galsim.fits.read(test_file)
        np.testing.assert_array_equal(ref_array.astype(types[i]), test_image.array,
                err_msg="Image"+tchar[i]+" write failed for auto full-file bzip2")

        # Test ric
        test_file = os.path.join(datadir, "test"+tchar[i]+".fits.fz")
        test_image = galsim.fits.read(test_file, compression='rice')
        np.testing.assert_array_equal(ref_array.astype(types[i]), test_image.array,
                err_msg="Image"+tchar[i]+" read failed for explicit rice")

        test_image = galsim.fits.read(test_file)
        np.testing.assert_array_equal(ref_array.astype(types[i]), test_image.array,
                err_msg="Image"+tchar[i]+" read failed for auto rice")

        test_file = os.path.join(datadir, "test"+tchar[i]+"_internal.fits.fz")
        ref_image.write(test_file, compression='rice')
        test_image = galsim.fits.read(test_file)
        np.testing.assert_array_equal(ref_array.astype(types[i]), test_image.array,
                err_msg="Image"+tchar[i]+" write failed for explicit rice")

        ref_image.write(test_file)
        test_image = galsim.fits.read(test_file)
        np.testing.assert_array_equal(ref_array.astype(types[i]), test_image.array,
                err_msg="Image"+tchar[i]+" write failed for auto rice")

        # Test gzip_tile
        test_file = os.path.join(datadir, "test"+tchar[i]+"_internal.fits.gzt")
        ref_image.write(test_file, compression='gzip_tile')
        test_image = galsim.fits.read(test_file, compression='gzip_tile')
        np.testing.assert_array_equal(ref_array.astype(types[i]), test_image.array,
                err_msg="Image"+tchar[i]+" write failed for gzip_tile")

        # Test hcompress
        test_file = os.path.join(datadir, "test"+tchar[i]+"_internal.fits.hc")
        ref_image.write(test_file, compression='hcompress')
        test_image = galsim.fits.read(test_file, compression='hcompress')
        np.testing.assert_array_equal(ref_array.astype(types[i]), test_image.array,
                err_msg="Image"+tchar[i]+" write failed for hcompress")

        # Test plio (only valid on positive integer values)
        if tchar[i] in ['S', 'I']:
            test_file = os.path.join(datadir, "test"+tchar[i]+"_internal.fits.plio")
            ref_image.write(test_file, compression='plio')
            test_image = galsim.fits.read(test_file, compression='plio')
            np.testing.assert_array_equal(ref_array.astype(types[i]), test_image.array,
                    err_msg="Image"+tchar[i]+" write failed for plio")


@timer
def test_Image_MultiFITS_IO():
    """Test that all six FITS reference images are correctly read in by both PyFITS and our Image
    wrappers.
    """
    for i in range(ntypes):
        array_type = types[i]

        if tchar[i][0] == 'C':
            # Cannot write complex Images to fits.  Check for an exception and continue.
            ref_image = galsim.Image(ref_array.astype(array_type))
            image_list = []
            for k in range(nimages):
                image_list.append(ref_image + k)
            test_multi_file = os.path.join(datadir, "test_multi"+tchar[i]+".fits")
            with assert_raises(ValueError):
                galsim.fits.writeMulti(image_list, test_multi_file)
            continue

        #
        # Test input from an external multi-extension fits file
        #

        test_multi_file = os.path.join(datadir, "test_multi"+tchar[i]+".fits")
        # Check pyfits read for sanity
        with pyfits.open(test_multi_file) as fits:
            test_array = fits[0].data
        np.testing.assert_array_equal(ref_array.astype(types[i]), test_array,
                err_msg="PyFITS failing to read multi file.")

        # Then use galsim fits.readMulti function
        # First version: use pyfits HDUList
        with pyfits.open(test_multi_file) as hdu:
            test_image_list = galsim.fits.readMulti(hdu_list=hdu)
        for k in range(nimages):
            np.testing.assert_array_equal((ref_array+k).astype(types[i]),
                    test_image_list[k].array,
                    err_msg="Failed reading from PyFITS PrimaryHDU input.")

        # Second version: use file name
        test_image_list = galsim.fits.readMulti(test_multi_file)
        for k in range(nimages):
            np.testing.assert_array_equal((ref_array+k).astype(types[i]),
                    test_image_list[k].array,
                    err_msg="Image"+tchar[i]+" readMulti failed reading from filename input.")

        #
        # Test full I/O for an internally-generated multi-extension fits file
        #

        # Build a list of images with different values
        ref_image = galsim.Image(ref_array.astype(array_type))
        image_list = []
        for k in range(nimages):
            image_list.append(ref_image + k)

        # Write the list to a multi-extension fits file
        test_multi_file = os.path.join(datadir, "test_multi"+tchar[i]+"_internal.fits")
        galsim.fits.writeMulti(image_list,test_multi_file)

        # Check pyfits read for sanity
        with pyfits.open(test_multi_file) as fits:
            test_array = fits[0].data
        np.testing.assert_array_equal(ref_array.astype(types[i]), test_array,
                err_msg="PyFITS failing to read multi file.")

        # Then use galsim fits.readMulti function
        # First version: use pyfits HDUList
        with pyfits.open(test_multi_file) as hdu:
            test_image_list = galsim.fits.readMulti(hdu_list=hdu)
        for k in range(nimages):
            np.testing.assert_array_equal((ref_array+k).astype(types[i]),
                    test_image_list[k].array,
                    err_msg="Failed reading from PyFITS PrimaryHDU input.")

        # Second version: use file name
        test_image_list = galsim.fits.readMulti(test_multi_file)
        for k in range(nimages):
            np.testing.assert_array_equal((ref_array+k).astype(types[i]),
                    test_image_list[k].array,
                    err_msg="Image"+tchar[i]+" readMulti failed reading from filename input.")


        #
        # Test writing to hdu_list directly and then writing to file.
        #

        # Start with empty hdu_list
        hdu_list = pyfits.HDUList()

        # Add each image one at a time
        for k in range(nimages):
            image = ref_image + k
            galsim.fits.write(image, hdu_list=hdu_list)

        # Write it out with writeFile
        galsim.fits.writeFile(test_multi_file, hdu_list)

        # Check that reading it back in gives the same values
        test_image_list = galsim.fits.readMulti(test_multi_file)
        for k in range(nimages):
            np.testing.assert_array_equal((ref_array+k).astype(types[i]),
                    test_image_list[k].array,
                    err_msg="Image"+tchar[i]+" readMulti failed after using writeFile")

        # Can also use writeMulti to write directly to an hdu list
        hdu_list = pyfits.HDUList()
        galsim.fits.writeMulti(image_list, hdu_list=hdu_list)
        galsim.fits.writeFile(test_multi_file, hdu_list)
        test_image_list = galsim.fits.readMulti(test_multi_file)
        for k in range(nimages):
            np.testing.assert_array_equal((ref_array+k).astype(types[i]),
                    test_image_list[k].array,
                    err_msg="Image"+tchar[i]+" readMulti failed after using writeFile")

        #
        # Test various compression schemes
        #

        # These tests are a bit slow, so we only bother to run them for the first dtype
        # when doing the regular unit tests.  When running python test_image.py, all of them
        # will run, so when working on the code, it is a good idea to run the tests that way.
        if i > 0 and __name__ != "__main__":
            continue

        # Test full-file gzip
        test_multi_file = os.path.join(datadir, "test_multi"+tchar[i]+".fits.gz")
        test_image_list = galsim.fits.readMulti(test_multi_file, compression='gzip')
        for k in range(nimages):
            np.testing.assert_array_equal((ref_array+k).astype(types[i]),
                    test_image_list[k].array,
                    err_msg="Image"+tchar[i]+" readMulti failed for explicit full-file gzip")

        test_image_list = galsim.fits.readMulti(test_multi_file)
        for k in range(nimages):
            np.testing.assert_array_equal((ref_array+k).astype(types[i]),
                    test_image_list[k].array,
                    err_msg="Image"+tchar[i]+" readMulti failed for auto full-file gzip")

        test_multi_file = os.path.join(datadir, "test_multi"+tchar[i]+"_internal.fits.gz")
        galsim.fits.writeMulti(image_list,test_multi_file, compression='gzip')
        test_image_list = galsim.fits.readMulti(test_multi_file)
        for k in range(nimages):
            np.testing.assert_array_equal((ref_array+k).astype(types[i]),
                    test_image_list[k].array,
                    err_msg="Image"+tchar[i]+" writeMulti failed for explicit full-file gzip")

        galsim.fits.writeMulti(image_list,test_multi_file)
        test_image_list = galsim.fits.readMulti(test_multi_file)
        for k in range(nimages):
            np.testing.assert_array_equal((ref_array+k).astype(types[i]),
                    test_image_list[k].array,
                    err_msg="Image"+tchar[i]+" writeMulti failed for auto full-file gzip")

        # Test full-file bzip2
        test_multi_file = os.path.join(datadir, "test_multi"+tchar[i]+".fits.bz2")
        test_image_list = galsim.fits.readMulti(test_multi_file, compression='bzip2')
        for k in range(nimages):
            np.testing.assert_array_equal((ref_array+k).astype(types[i]),
                    test_image_list[k].array,
                    err_msg="Image"+tchar[i]+" readMulti failed for explicit full-file bzip2")

        test_image_list = galsim.fits.readMulti(test_multi_file)
        for k in range(nimages):
            np.testing.assert_array_equal((ref_array+k).astype(types[i]),
                    test_image_list[k].array,
                    err_msg="Image"+tchar[i]+" readMulti failed for auto full-file bzip2")

        test_multi_file = os.path.join(datadir, "test_multi"+tchar[i]+"_internal.fits.bz2")
        galsim.fits.writeMulti(image_list,test_multi_file, compression='bzip2')
        test_image_list = galsim.fits.readMulti(test_multi_file)
        for k in range(nimages):
            np.testing.assert_array_equal((ref_array+k).astype(types[i]),
                    test_image_list[k].array,
                    err_msg="Image"+tchar[i]+" writeMulti failed for explicit full-file bzip2")

        galsim.fits.writeMulti(image_list,test_multi_file)
        test_image_list = galsim.fits.readMulti(test_multi_file)
        for k in range(nimages):
            np.testing.assert_array_equal((ref_array+k).astype(types[i]),
                    test_image_list[k].array,
                    err_msg="Image"+tchar[i]+" writeMulti failed for auto full-file bzip2")

        # Test rice
        test_multi_file = os.path.join(datadir, "test_multi"+tchar[i]+".fits.fz")
        test_image_list = galsim.fits.readMulti(test_multi_file, compression='rice')
        for k in range(nimages):
            np.testing.assert_array_equal((ref_array+k).astype(types[i]),
                    test_image_list[k].array,
                    err_msg="Image"+tchar[i]+" readMulti failed for explicit rice")

        test_image_list = galsim.fits.readMulti(test_multi_file)
        for k in range(nimages):
            np.testing.assert_array_equal((ref_array+k).astype(types[i]),
                    test_image_list[k].array,
                    err_msg="Image"+tchar[i]+" readMulti failed for auto rice")

        test_multi_file = os.path.join(datadir, "test_multi"+tchar[i]+"_internal.fits.fz")
        galsim.fits.writeMulti(image_list,test_multi_file, compression='rice')
        test_image_list = galsim.fits.readMulti(test_multi_file)
        for k in range(nimages):
            np.testing.assert_array_equal((ref_array+k).astype(types[i]),
                    test_image_list[k].array,
                    err_msg="Image"+tchar[i]+" writeMulti failed for explicit rice")

        galsim.fits.writeMulti(image_list,test_multi_file)
        test_image_list = galsim.fits.readMulti(test_multi_file)
        for k in range(nimages):
            np.testing.assert_array_equal((ref_array+k).astype(types[i]),
                    test_image_list[k].array,
                    err_msg="Image"+tchar[i]+" writeMulti failed for auto rice")

        # Test gzip_tile
        test_multi_file = os.path.join(datadir, "test_multi"+tchar[i]+"_internal.fits.gzt")
        galsim.fits.writeMulti(image_list,test_multi_file, compression='gzip_tile')
        test_image_list = galsim.fits.readMulti(test_multi_file, compression='gzip_tile')
        for k in range(nimages):
            np.testing.assert_array_equal((ref_array+k).astype(types[i]),
                    test_image_list[k].array,
                    err_msg="Image"+tchar[i]+" writeMulti failed for gzip_tile")

        # Test hcompress
        test_multi_file = os.path.join(datadir, "test_multi"+tchar[i]+"_internal.fits.hc")
        galsim.fits.writeMulti(image_list,test_multi_file, compression='hcompress')
        test_image_list = galsim.fits.readMulti(test_multi_file, compression='hcompress')
        for k in range(nimages):
            np.testing.assert_array_equal((ref_array+k).astype(types[i]),
                    test_image_list[k].array,
                    err_msg="Image"+tchar[i]+" writeMulti failed for hcompress")

        # Test plio (only valid on positive integer values)
        if tchar[i] in ['S', 'I']:
            test_multi_file = os.path.join(datadir, "test_multi"+tchar[i]+"_internal.fits.plio")
            galsim.fits.writeMulti(image_list,test_multi_file, compression='plio')
            test_image_list = galsim.fits.readMulti(test_multi_file, compression='plio')
            for k in range(nimages):
                np.testing.assert_array_equal((ref_array+k).astype(types[i]),
                        test_image_list[k].array,
                        err_msg="Image"+tchar[i]+" writeMulti failed for plio")


@timer
def test_Image_CubeFITS_IO():
    """Test that all six FITS reference images are correctly read in by both PyFITS and our Image
    wrappers.
    """
    for i in range(ntypes):
        array_type = types[i]

        if tchar[i][0] == 'C':
            # Cannot write complex Images to fits.  Check for an exception and continue.
            ref_image = galsim.Image(ref_array.astype(array_type))
            image_list = []
            for k in range(nimages):
                image_list.append(ref_image + k)
            test_cube_file = os.path.join(datadir, "test_cube"+tchar[i]+".fits")
            with assert_raises(ValueError):
                galsim.fits.writeCube(image_list, test_cube_file)
            array_list = [im.array for im in image_list]
            with assert_raises(ValueError):
                galsim.fits.writeCube(array_list, test_cube_file)
            one_array = np.asarray(array_list)
            with assert_raises(ValueError):
                galsim.fits.writeCube(one_array, test_cube_file)
            continue

        #
        # Test input from an external fits data cube
        #

        test_cube_file = os.path.join(datadir, "test_cube"+tchar[i]+".fits")
        # Check pyfits read for sanity
        with pyfits.open(test_cube_file) as fits:
            test_array = fits[0].data
        for k in range(nimages):
            np.testing.assert_array_equal((ref_array+k).astype(types[i]), test_array[k,:,:],
                    err_msg="PyFITS failing to read cube file.")

        # Then use galsim fits.readCube function
        # First version: use pyfits HDUList
        with pyfits.open(test_cube_file) as hdu:
            test_image_list = galsim.fits.readCube(hdu_list=hdu)
        for k in range(nimages):
            np.testing.assert_array_equal((ref_array+k).astype(types[i]),
                    test_image_list[k].array,
                    err_msg="Failed reading from PyFITS PrimaryHDU input.")

        # Second version: use file name
        test_image_list = galsim.fits.readCube(test_cube_file)
        for k in range(nimages):
            np.testing.assert_array_equal((ref_array+k).astype(types[i]),
                    test_image_list[k].array,
                    err_msg="Image"+tchar[i]+" readCube failed reading from filename input.")

        #
        # Test full I/O for an internally-generated fits data cube
        #

        # Build a list of images with different values
        ref_image = galsim.Image(ref_array.astype(array_type))
        image_list = []
        for k in range(nimages):
            image_list.append(ref_image + k)

        # Write the list to a fits data cube
        test_cube_file = os.path.join(datadir, "test_cube"+tchar[i]+"_internal.fits")
        galsim.fits.writeCube(image_list,test_cube_file)

        # Check pyfits read for sanity
        with pyfits.open(test_cube_file) as fits:
            test_array = fits[0].data

        wrong_type_error_msg = "%s != %s" % (test_array.dtype.type, types[i])
        if types[i] == np.uint16 or types[i] == np.uint32:
            # If astropy version < 1.1.0, uint fits files will be read wrongly, so skip this test
            # note that all other tests will pass since they will be read as float32s instead
            import astropy
            if LooseVersion(astropy.__version__) >= LooseVersion('1.1.0'):
                assert test_array.dtype.type == types[i], wrong_type_error_msg
        else:
            assert test_array.dtype.type == types[i], wrong_type_error_msg

        for k in range(nimages):
            np.testing.assert_array_equal((ref_array+k).astype(types[i]), test_array[k,:,:],
                    err_msg="PyFITS failing to read cube file.")

        # Then use galsim fits.readCube function
        # First version: use pyfits HDUList
        with pyfits.open(test_cube_file) as hdu:
            test_image_list = galsim.fits.readCube(hdu_list=hdu)
        for k in range(nimages):
            np.testing.assert_array_equal((ref_array+k).astype(types[i]),
                    test_image_list[k].array,
                    err_msg="Failed reading from PyFITS PrimaryHDU input.")

        # Second version: use file name
        test_image_list = galsim.fits.readCube(test_cube_file)
        for k in range(nimages):
            np.testing.assert_array_equal((ref_array+k).astype(types[i]),
                    test_image_list[k].array,
                    err_msg="Image"+tchar[i]+" readCube failed reading from filename input.")

        #
        # Test writeCube with arrays, rather than images.
        #

        array_list = [ im.array for im in image_list ]
        galsim.fits.writeCube(array_list, test_cube_file)
        test_image_list = galsim.fits.readCube(test_cube_file)
        for k in range(nimages):
            np.testing.assert_array_equal((ref_array+k).astype(types[i]),
                    test_image_list[k].array,
                    err_msg="Image"+tchar[i]+" write/readCube failed with list of numpy arrays.")

        one_array = np.asarray(array_list)
        galsim.fits.writeCube(one_array, test_cube_file)
        test_image_list = galsim.fits.readCube(test_cube_file)
        for k in range(nimages):
            np.testing.assert_array_equal((ref_array+k).astype(types[i]),
                    test_image_list[k].array,
                    err_msg="Image"+tchar[i]+" write/readCube failed with single 3D numpy array.")

        #
        # Test writing to hdu_list directly and then writing to file.
        #

        # Start with empty hdu_list
        hdu_list = pyfits.HDUList()

        # Write the images to the hdu_list
        galsim.fits.writeCube(image_list, hdu_list=hdu_list)

        # Write it out with writeFile
        galsim.fits.writeFile(test_cube_file, hdu_list)

        # Check that reading it back in gives the same values
        test_image_list = galsim.fits.readCube(test_cube_file)
        for k in range(nimages):
            np.testing.assert_array_equal((ref_array+k).astype(types[i]),
                    test_image_list[k].array,
                    err_msg="Image"+tchar[i]+" readCube failed after using writeFile")

        #
        # Test various compression schemes
        #

        # These tests are a bit slow, so we only bother to run them for the first dtype
        # when doing the regular unit tests.  When running python test_image.py, all of them
        # will run, so when working on the code, it is a good idea to run the tests that way.
        if i > 0 and __name__ != "__main__":
            continue

        # Test full-file gzip
        test_cube_file = os.path.join(datadir, "test_cube"+tchar[i]+".fits.gz")
        test_image_list = galsim.fits.readCube(test_cube_file, compression='gzip')
        for k in range(nimages):
            np.testing.assert_array_equal((ref_array+k).astype(types[i]),
                    test_image_list[k].array,
                    err_msg="Image"+tchar[i]+" readCube failed for explicit full-file gzip")

        test_image_list = galsim.fits.readCube(test_cube_file)
        for k in range(nimages):
            np.testing.assert_array_equal((ref_array+k).astype(types[i]),
                    test_image_list[k].array,
                    err_msg="Image"+tchar[i]+" readCube failed for auto full-file gzip")

        test_cube_file = os.path.join(datadir, "test_cube"+tchar[i]+"_internal.fits.gz")
        galsim.fits.writeCube(image_list,test_cube_file, compression='gzip')
        test_image_list = galsim.fits.readCube(test_cube_file)
        for k in range(nimages):
            np.testing.assert_array_equal((ref_array+k).astype(types[i]),
                    test_image_list[k].array,
                    err_msg="Image"+tchar[i]+" writeCube failed for explicit full-file gzip")

        galsim.fits.writeCube(image_list,test_cube_file)
        test_image_list = galsim.fits.readCube(test_cube_file)
        for k in range(nimages):
            np.testing.assert_array_equal((ref_array+k).astype(types[i]),
                    test_image_list[k].array,
                    err_msg="Image"+tchar[i]+" writeCube failed for auto full-file gzip")

        # Test full-file bzip2
        test_cube_file = os.path.join(datadir, "test_cube"+tchar[i]+".fits.bz2")
        test_image_list = galsim.fits.readCube(test_cube_file, compression='bzip2')
        for k in range(nimages):
            np.testing.assert_array_equal((ref_array+k).astype(types[i]),
                    test_image_list[k].array,
                    err_msg="Image"+tchar[i]+" readCube failed for explicit full-file bzip2")

        test_image_list = galsim.fits.readCube(test_cube_file)
        for k in range(nimages):
            np.testing.assert_array_equal((ref_array+k).astype(types[i]),
                    test_image_list[k].array,
                    err_msg="Image"+tchar[i]+" readCube failed for auto full-file bzip2")

        test_cube_file = os.path.join(datadir, "test_cube"+tchar[i]+"_internal.fits.bz2")
        galsim.fits.writeCube(image_list,test_cube_file, compression='bzip2')
        test_image_list = galsim.fits.readCube(test_cube_file)
        for k in range(nimages):
            np.testing.assert_array_equal((ref_array+k).astype(types[i]),
                    test_image_list[k].array,
                    err_msg="Image"+tchar[i]+" writeCube failed for explicit full-file bzip2")

        galsim.fits.writeCube(image_list,test_cube_file)
        test_image_list = galsim.fits.readCube(test_cube_file)
        for k in range(nimages):
            np.testing.assert_array_equal((ref_array+k).astype(types[i]),
                    test_image_list[k].array,
                    err_msg="Image"+tchar[i]+" writeCube failed for auto full-file bzip2")

        # Test rice
        test_cube_file = os.path.join(datadir, "test_cube"+tchar[i]+".fits.fz")
        test_image_list = galsim.fits.readCube(test_cube_file, compression='rice')
        for k in range(nimages):
            np.testing.assert_array_equal((ref_array+k).astype(types[i]),
                    test_image_list[k].array,
                    err_msg="Image"+tchar[i]+" readCube failed for explicit rice")

        test_image_list = galsim.fits.readCube(test_cube_file)
        for k in range(nimages):
            np.testing.assert_array_equal((ref_array+k).astype(types[i]),
                    test_image_list[k].array,
                    err_msg="Image"+tchar[i]+" readCube failed for auto rice")

        test_cube_file = os.path.join(datadir, "test_cube"+tchar[i]+"_internal.fits.fz")
        galsim.fits.writeCube(image_list,test_cube_file, compression='rice')
        test_image_list = galsim.fits.readCube(test_cube_file)
        for k in range(nimages):
            np.testing.assert_array_equal((ref_array+k).astype(types[i]),
                    test_image_list[k].array,
                    err_msg="Image"+tchar[i]+" writeCube failed for explicit rice")

        galsim.fits.writeCube(image_list,test_cube_file)
        test_image_list = galsim.fits.readCube(test_cube_file)
        for k in range(nimages):
            np.testing.assert_array_equal((ref_array+k).astype(types[i]),
                    test_image_list[k].array,
                    err_msg="Image"+tchar[i]+" writeCube failed for auto rice")

        # Test gzip_tile
        test_cube_file = os.path.join(datadir, "test_cube"+tchar[i]+"_internal.fits.gzt")
        galsim.fits.writeCube(image_list,test_cube_file, compression='gzip_tile')
        test_image_list = galsim.fits.readCube(test_cube_file, compression='gzip_tile')
        for k in range(nimages):
            np.testing.assert_array_equal((ref_array+k).astype(types[i]),
                    test_image_list[k].array,
                    err_msg="Image"+tchar[i]+" writeCube failed for gzip_tile")

        # Note: hcompress is invalid for data cubes

        # Test plio (only valid on positive integer values)
        if tchar[i] in ['S', 'I']:
            test_cube_file = os.path.join(datadir, "test_cube"+tchar[i]+"_internal.fits.plio")
            galsim.fits.writeCube(image_list,test_cube_file, compression='plio')
            test_image_list = galsim.fits.readCube(test_cube_file, compression='plio')
            for k in range(nimages):
                np.testing.assert_array_equal((ref_array+k).astype(types[i]),
                        test_image_list[k].array,
                        err_msg="Image"+tchar[i]+" writeCube failed for plio")


@timer
def test_Image_array_view():
    """Test that all six types of supported Images correctly provide a view on an input array.
    """
    for i in range(ntypes):
        # First try using the dictionary-type Image init
        image = galsim.Image(ref_array.astype(types[i]))
        np.testing.assert_array_equal(ref_array.astype(types[i]), image.array,
                err_msg="Array look into Image class does not match input for dtype = "+
                str(types[i]))

        #Then try using the eval command to mimic use via ImageD, ImageF etc.
        image_init_func = eval("galsim.Image"+tchar[i])
        image = image_init_func(ref_array.astype(types[i]))
        np.testing.assert_array_equal(ref_array.astype(types[i]), image.array,
                err_msg="Array look into Image class does not match input for dtype = "+
                str(types[i]))


@timer
def test_Image_binary_add():
    """Test that all six types of supported Images add correctly.
    """
    for i in range(ntypes):
        # First try using the dictionary-type Image init
        image1 = galsim.Image(ref_array.astype(types[i]))
        image2 = galsim.Image((2 * ref_array).astype(types[i]))
        image3 = image1 + image2
        np.testing.assert_array_equal((3 * ref_array).astype(types[i]), image3.array,
                err_msg="Binary add in Image class does not match reference for dtype = "+
                str(types[i]))

        # Then try using the eval command to mimic use via ImageD, ImageF etc.
        image_init_func = eval("galsim.Image"+tchar[i])
        slice_array = large_array.astype(types[i])[::3,::2]
        image1 = image_init_func(slice_array)
        image2 = image_init_func((2 * ref_array).astype(types[i]))
        image3 = image1 + image2
        np.testing.assert_array_equal((3 * ref_array).astype(types[i]), image3.array,
                err_msg="Binary add in Image class does not match reference for dtype = "
                +str(types[i]))

        for j in range(ntypes):
            image2_init_func = eval("galsim.Image"+tchar[j])
            image2 = image2_init_func((2 * ref_array).astype(types[j]))
            image3 = image1 + image2
            type3 = image3.array.dtype.type
            np.testing.assert_array_equal((3 * ref_array).astype(type3), image3.array,
                    err_msg="Inplace add in Image class does not match reference for dtypes = "
                    +str(types[i])+" and "+str(types[j]))

        # Check for exceptions if we try to do this operation for images without matching
        # shape.  Note that this test is only included here (not in the unit tests for all
        # other operations) because all operations have the same error-checking code, so it should
        # only be necessary to check once.
        image1 = galsim.Image(ref_array.astype(types[i]))
        image2 = image1.subImage(galsim.BoundsI(image1.xmin, image1.xmax-1,
                                                image1.ymin+1, image1.ymax))
        with assert_raises(ValueError):
            image1.__add__(image2)


@timer
def test_Image_binary_subtract():
    """Test that all six types of supported Images subtract correctly.
    """
    for i in range(ntypes):
        # First try using the dictionary-type Image init
        image1 = galsim.Image(ref_array.astype(types[i]))
        image2 = galsim.Image((2 * ref_array).astype(types[i]))
        image3 = image2 - image1
        np.testing.assert_array_equal(ref_array.astype(types[i]), image3.array,
                err_msg="Binary subtract in Image class (dictionary call) does"
                +" not match reference for dtype = "+str(types[i]))

        # Then try using the eval command to mimic use via ImageD, ImageF etc.
        image_init_func = eval("galsim.Image"+tchar[i])
        slice_array = large_array.astype(types[i])[::3,::2]
        image1 = image_init_func(slice_array)
        image2 = image_init_func((2 * ref_array).astype(types[i]))
        image3 = image2 - image1
        np.testing.assert_array_equal(ref_array.astype(types[i]), image3.array,
                err_msg="Binary subtract in Image class does not match reference for dtype = "
                +str(types[i]))

        for j in range(ntypes):
            image2_init_func = eval("galsim.Image"+tchar[j])
            image2 = image2_init_func((2 * ref_array).astype(types[j]))
            image3 = image2 - image1
            type3 = image3.array.dtype.type
            np.testing.assert_array_equal(ref_array.astype(type3), image3.array,
                    err_msg="Inplace add in Image class does not match reference for dtypes = "
                    +str(types[i])+" and "+str(types[j]))


@timer
def test_Image_binary_multiply():
    """Test that all six types of supported Images multiply correctly.
    """
    for i in range(ntypes):
        # First try using the dictionary-type Image init
        image1 = galsim.Image(ref_array.astype(types[i]))
        image2 = galsim.Image((2 * ref_array).astype(types[i]))
        image3 = image1 * image2
        np.testing.assert_array_equal((2 * ref_array**2).astype(types[i]), image3.array,
                err_msg="Binary multiply in Image class (dictionary call) does"
                +" not match reference for dtype = "+str(types[i]))

        # Then try using the eval command to mimic use via ImageD, ImageF etc.
        image_init_func = eval("galsim.Image"+tchar[i])
        slice_array = large_array.astype(types[i])[::3,::2]
        image1 = image_init_func(slice_array)
        image2 = image_init_func((2 * ref_array).astype(types[i]))
        image3 = image1 * image2
        np.testing.assert_array_equal((2 * ref_array**2).astype(types[i]), image3.array,
                err_msg="Binary multiply in Image class does not match reference for dtype = "
                +str(types[i]))

        # Check unary -
        image1 = galsim.Image(ref_array.astype(types[i]))
        image3 = -image1
        np.testing.assert_array_equal(image3.array, (-1 * ref_array).astype(types[i]),
                err_msg="Unary - in Image class (dictionary call) does"
                +" not match reference for dtype = "+str(types[i]))

        for j in range(ntypes):
            image2_init_func = eval("galsim.Image"+tchar[j])
            image2 = image2_init_func((2 * ref_array).astype(types[j]))
            image3 = image2 * image1
            type3 = image3.array.dtype.type
            np.testing.assert_array_equal((2*ref_array**2).astype(type3), image3.array,
                    err_msg="Inplace add in Image class does not match reference for dtypes = "
                    +str(types[i])+" and "+str(types[j]))


@timer
def test_Image_binary_divide():
    """Test that all six types of supported Images divide correctly.
    """
    # Note: tests here are not precisely equal, since division can have rounding errors for
    # some elements.  In particular when dividing by complex, where there is a bit more to the
    # generic calculation (even though the imaginary parts are zero here).
    # So check that they are *almost* equal to 12 digits of precision (or 4 for complex64).
    for i in range(ntypes):
        decimal = 4 if types[i] == np.complex64 else 12
        # First try using the dictionary-type Image init
        # Note that I am using refarray + 1 to avoid divide-by-zero.
        image1 = galsim.Image((ref_array + 1).astype(types[i]))
        image2 = galsim.Image((3 * (ref_array + 1)**2).astype(types[i]))
        image3 = image2 / image1
        np.testing.assert_almost_equal((3 * (ref_array + 1)).astype(types[i]), image3.array,
                decimal=decimal,
                err_msg="Binary divide in Image class (dictionary call) does"
                +" not match reference for dtype = "+str(types[i]))

        # Then try using the eval command to mimic use via ImageD, ImageF etc.
        image_init_func = eval("galsim.Image"+tchar[i])
        slice_array = (large_array+1).astype(types[i])[::3,::2]
        image1 = image_init_func(slice_array)
        image2 = image_init_func((3 * (ref_array + 1)**2).astype(types[i]))
        image3 = image2 / image1
        np.testing.assert_almost_equal((3 * (ref_array + 1)).astype(types[i]), image3.array,
                decimal=decimal,
                err_msg="Binary divide in Image class does not match reference for dtype = "
                +str(types[i]))

        for j in range(ntypes):
            decimal = 4 if (types[i] == np.complex64 or types[j] == np.complex64) else 12
            image2_init_func = eval("galsim.Image"+tchar[j])
            image2 = image2_init_func((3 * (ref_array+1)**2).astype(types[j]))
            image3 = image2 / image1
            type3 = image3.array.dtype.type
            np.testing.assert_almost_equal((3*(ref_array+1)).astype(type3), image3.array,
                    decimal=decimal,
                    err_msg="Inplace divide in Image class does not match reference for dtypes = "
                    +str(types[i])+" and "+str(types[j]))


@timer
def test_Image_binary_scalar_add():
    """Test that all six types of supported Images add scalars correctly.
    """
    for i in range(ntypes):
        # First try using the dictionary-type Image init
        image1 = galsim.Image(ref_array.astype(types[i]))
        image2 = image1 + 3
        np.testing.assert_array_equal((ref_array + 3).astype(types[i]), image2.array,
                err_msg="Binary add scalar in Image class (dictionary call) does"
                +" not match reference for dtype = "+str(types[i]))
        image2 = 3 + image1
        np.testing.assert_array_equal((ref_array + 3).astype(types[i]), image2.array,
                err_msg="Binary radd scalar in Image class (dictionary call) does"
                +" not match reference for dtype = "+str(types[i]))
        # Then try using the eval command to mimic use via ImageD, ImageF etc.
        image_init_func = eval("galsim.Image"+tchar[i])
        slice_array = large_array.astype(types[i])[::3,::2]
        image1 = image_init_func(slice_array)
        image2 = image1 + 3
        np.testing.assert_array_equal((ref_array + 3).astype(types[i]), image2.array,
                err_msg="Binary add scalar in Image class does not match reference for dtype = "
                +str(types[i]))
        image2 = 3 + image1
        np.testing.assert_array_equal((ref_array + 3).astype(types[i]), image2.array,
                err_msg="Binary radd scalar in Image class does not match reference for dtype = "
                +str(types[i]))


@timer
def test_Image_binary_scalar_subtract():
    """Test that all six types of supported Images binary scalar subtract correctly.
    """
    for i in range(ntypes):
        # First try using the dictionary-type Image init
        image1 = galsim.Image(ref_array.astype(types[i]))
        image2 = image1 - 3
        np.testing.assert_array_equal((ref_array - 3).astype(types[i]), image2.array,
                err_msg="Binary add scalar in Image class (dictionary call) does"
                +" not match reference for dtype = "+str(types[i]))
        image2 = 3 - image1
        np.testing.assert_array_equal((3 - ref_array).astype(types[i]), image2.array,
                err_msg="Binary add scalar in Image class (dictionary call) does"
                +" not match reference for dtype = "+str(types[i]))
        # Then try using the eval command to mimic use via ImageD, ImageF etc.
        image_init_func = eval("galsim.Image"+tchar[i])
        slice_array = large_array.astype(types[i])[::3,::2]
        image1 = image_init_func(slice_array)
        image2 = image1 - 3
        np.testing.assert_array_equal((ref_array - 3).astype(types[i]), image2.array,
                err_msg="Binary add scalar in Image class does not match reference for dtype = "
                +str(types[i]))
        image2 = 3 - image1
        np.testing.assert_array_equal((3 - ref_array).astype(types[i]), image2.array,
                err_msg="Binary add scalar in Image class does not match reference for dtype = "
                +str(types[i]))


@timer
def test_Image_binary_scalar_multiply():
    """Test that all six types of supported Images binary scalar multiply correctly.
    """
    for i in range(ntypes):
        # First try using the dictionary-type Image init
        image1 = galsim.Image(ref_array.astype(types[i]))
        image2 = image1 * 3
        np.testing.assert_array_equal((ref_array * 3).astype(types[i]), image2.array,
                err_msg="Binary multiply scalar in Image class (dictionary call) does"
                +" not match reference for dtype = "+str(types[i]))
        image2 = 3 * image1
        np.testing.assert_array_equal((ref_array * 3).astype(types[i]), image2.array,
                err_msg="Binary rmultiply scalar in Image class (dictionary call) does"
                +" not match reference for dtype = "+str(types[i]))
        # Then try using the eval command to mimic use via ImageD, ImageF etc.
        image_init_func = eval("galsim.Image"+tchar[i])
        slice_array = large_array.astype(types[i])[::3,::2]
        image1 = image_init_func(slice_array)
        image2 = image1 * 3
        np.testing.assert_array_equal((ref_array * 3).astype(types[i]), image2.array,
                err_msg="Binary multiply scalar in Image class does"
                +" not match reference for dtype = "+str(types[i]))
        image2 = 3 * image1
        np.testing.assert_array_equal((ref_array * 3).astype(types[i]), image2.array,
                err_msg="Binary rmultiply scalar in Image class does"
                +" not match reference for dtype = "+str(types[i]))


@timer
def test_Image_binary_scalar_divide():
    """Test that all six types of supported Images binary scalar divide correctly.
    """
    for i in range(ntypes):
        # First try using the dictionary-type Image init
        image1 = galsim.Image((3 * ref_array).astype(types[i]))
        image2 = image1 / 3
        np.testing.assert_array_equal(ref_array.astype(types[i]), image2.array,
                err_msg="Binary divide scalar in Image class (dictionary call) does"
                +" not match reference for dtype = "+str(types[i]))
        # Then try using the eval command to mimic use via ImageD, ImageF etc.
        image_init_func = eval("galsim.Image"+tchar[i])
        slice_array = (3*large_array).astype(types[i])[::3,::2]
        image1 = image_init_func(slice_array)
        image2 = image1 / 3
        np.testing.assert_array_equal(ref_array.astype(types[i]), image2.array,
                err_msg="Binary divide scalar in Image class does"
                +" not match reference for dtype = "+str(types[i]))


@timer
def test_Image_binary_scalar_pow():
    """Test that all six types of supported Images can be raised to a power (scalar) correctly.
    """
    for i in range(ntypes):
        # First try using the dictionary-type Image init
        image1 = galsim.Image(ref_array.astype(types[i]))
        image2 = galsim.Image((ref_array**2).astype(types[i]))
        image3 = image1**2
        # Note: unlike for the tests above with multiplication, the test fails if I use
        # assert_array_equal.  I have to use assert_array_almost_equal to avoid failure due to
        # small numerical issues.
        np.testing.assert_array_almost_equal(image3.array, image2.array,
            decimal=4,
            err_msg="Binary pow scalar in Image class (dictionary call) does"
            +" not match reference for dtype = "+str(types[i]))

        # Then try using the eval command to mimic use via ImageD, ImageF etc.
        image_init_func = eval("galsim.Image"+tchar[i])
        slice_array = large_array.astype(types[i])[::3,::2]
        image1 = image_init_func(slice_array)
        image2 = image_init_func(ref_array.astype(types[i]))
        image2 **= 2
        image3 = image1**2
        np.testing.assert_array_equal(image3.array, image2.array,
            err_msg="Binary pow scalar in Image class does"
            +" not match reference for dtype = "+str(types[i]))

        # float types can also be taken to a float power
        if types[i] in [np.float32, np.float64]:
            image2 = image_init_func((ref_array**(1/1.3)).astype(types[i]))
            image3 = image2**1.3
            # Note: unlike for the tests above with multiplication/division, the test fails if I use
            # assert_array_equal.  I have to use assert_array_almost_equal to avoid failure due to
            # small numerical issues.
            np.testing.assert_array_almost_equal(ref_array.astype(types[i]), image3.array,
                decimal=4,
                err_msg="Binary pow scalar in Image class (dictionary call) does"
                +" not match reference for dtype = "+str(types[i]))


@timer
def test_Image_inplace_add():
    """Test that all six types of supported Images inplace add correctly.
    """
    for i in range(ntypes):
        # First try using the dictionary-type Image init
        image1 = galsim.Image(ref_array.astype(types[i]))
        image2 = galsim.Image((2 * ref_array).astype(types[i]))
        image1 += image2
        np.testing.assert_array_equal((3 * ref_array).astype(types[i]), image1.array,
                err_msg="Inplace add in Image class (dictionary call) does"
                +" not match reference for dtype = "+str(types[i]))

        # Then try using the eval command to mimic use via ImageD, ImageF etc.
        image_init_func = eval("galsim.Image"+tchar[i])
        slice_array = large_array.copy().astype(types[i])[::3,::2]
        image1 = image_init_func(slice_array)
        image2 = image_init_func((2 * ref_array).astype(types[i]))
        image1 += image2
        np.testing.assert_array_equal((3 * ref_array).astype(types[i]), image1.array,
                err_msg="Inplace add in Image class does not match reference for dtype = "
                +str(types[i]))

        for j in range(i): # Only add simpler types to this one.
            image2_init_func = eval("galsim.Image"+tchar[j])
            slice_array = large_array.copy().astype(types[i])[::3,::2]
            image1 = image_init_func(slice_array)
            image2 = image2_init_func((2 * ref_array).astype(types[j]))
            image1 += image2
            np.testing.assert_array_equal((3 * ref_array).astype(types[i]), image1.array,
                    err_msg="Inplace add in Image class does not match reference for dtypes = "
                    +str(types[i])+" and "+str(types[j]))


@timer
def test_Image_inplace_subtract():
    """Test that all six types of supported Images inplace subtract correctly.
    """
    for i in range(ntypes):
        # First try using the dictionary-type Image init
        image1 = galsim.Image((2 * ref_array).astype(types[i]))
        image2 = galsim.Image(ref_array.astype(types[i]))
        image1 -= image2
        np.testing.assert_array_equal(ref_array.astype(types[i]), image1.array,
                err_msg="Inplace subtract in Image class (dictionary call) does"
                +" not match reference for dtype = "+str(types[i]))

        # Then try using the eval command to mimic use via ImageD, ImageF etc.
        image_init_func = eval("galsim.Image"+tchar[i])
        slice_array = (2*large_array).astype(types[i])[::3,::2]
        image1 = image_init_func(slice_array)
        image2 = image_init_func(ref_array.astype(types[i]))
        image1 -= image2
        np.testing.assert_array_equal(ref_array.astype(types[i]), image1.array,
                err_msg="Inplace subtract in Image class does"
                +" not match reference for dtype = "+str(types[i]))

        for j in range(i): # Only subtract simpler types from this one.
            image2_init_func = eval("galsim.Image"+tchar[j])
            slice_array = (2*large_array).astype(types[i])[::3,::2]
            image1 = image_init_func(slice_array)
            image2 = image2_init_func(ref_array.astype(types[j]))
            image1 -= image2
            np.testing.assert_array_equal(ref_array.astype(types[i]), image1.array,
                    err_msg="Inplace subtract in Image class does not match reference for dtypes = "
                    +str(types[i])+" and "+str(types[j]))


@timer
def test_Image_inplace_multiply():
    """Test that all six types of supported Images inplace multiply correctly.
    """
    for i in range(ntypes):
        # First try using the dictionary-type Image init
        image1 = galsim.Image(ref_array.astype(types[i]))
        image2 = galsim.Image((2 * ref_array).astype(types[i]))
        image1 *= image2
        np.testing.assert_array_equal((2 * ref_array**2).astype(types[i]), image1.array,
                err_msg="Inplace multiply in Image class (dictionary call) does"
                +" not match reference for dtype = "+str(types[i]))

        # Then try using the eval command to mimic use via ImageD, ImageF etc.
        image_init_func = eval("galsim.Image"+tchar[i])
        slice_array = large_array.copy().astype(types[i])[::3,::2]
        image1 = image_init_func(slice_array)
        image2 = image_init_func((2 * ref_array).astype(types[i]))
        image1 *= image2
        np.testing.assert_array_equal((2 * ref_array**2).astype(types[i]), image1.array,
                err_msg="Inplace multiply in Image class does not match reference for dtype = "
                +str(types[i]))

        for j in range(i): # Only multiply simpler types to this one.
            image2_init_func = eval("galsim.Image"+tchar[j])
            slice_array = large_array.copy().astype(types[i])[::3,::2]
            image1 = image_init_func(slice_array)
            image2 = image2_init_func((2 * ref_array).astype(types[j]))
            image1 *= image2
            np.testing.assert_array_equal((2 * ref_array**2).astype(types[i]), image1.array,
                    err_msg="Inplace multiply in Image class does not match reference for dtypes = "
                    +str(types[i])+" and "+str(types[j]))


@timer
def test_Image_inplace_divide():
    """Test that all six types of supported Images inplace divide correctly.
    """
    for i in range(ntypes):
        decimal = 4 if types[i] == np.complex64 else 12
        # First try using the dictionary-type Image init
        image1 = galsim.Image((2 * (ref_array + 1)**2).astype(types[i]))
        image2 = galsim.Image((ref_array + 1).astype(types[i]))
        image1 /= image2
        np.testing.assert_almost_equal((2 * (ref_array + 1)).astype(types[i]), image1.array,
                decimal=decimal,
                err_msg="Inplace divide in Image class (dictionary call) does"
                +" not match reference for dtype = "+str(types[i]))

        # Then try using the eval command to mimic use via ImageD, ImageF etc.
        image_init_func = eval("galsim.Image"+tchar[i])
        slice_array = (2*(large_array+1)**2).astype(types[i])[::3,::2]
        image1 = image_init_func(slice_array)
        image2 = image_init_func((ref_array + 1).astype(types[i]))
        image1 /= image2
        np.testing.assert_almost_equal((2 * (ref_array + 1)).astype(types[i]), image1.array,
                decimal=decimal,
                err_msg="Inplace divide in Image class does not match reference for dtype = "
                +str(types[i]))

        # Test image.invertSelf()
        # Intentionally make some elements zero, so we test that 1/0 -> 0.
        image1 = galsim.Image((ref_array // 11 - 3).astype(types[i]))
        image2 = image1.copy()
        mask1 = image1.array == 0
        mask2 = image1.array != 0
        image2.invertSelf()
        np.testing.assert_array_equal(image2.array[mask1], 0,
                err_msg="invertSelf did not do 1/0 -> 0.")
        np.testing.assert_array_equal(image2.array[mask2],
                (1./image1.array[mask2]).astype(types[i]),
                err_msg="invertSelf gave wrong answer for non-zero elements")

        for j in range(i): # Only divide simpler types into this one.
            decimal = 4 if (types[i] == np.complex64 or types[j] == np.complex64) else 12
            image2_init_func = eval("galsim.Image"+tchar[j])
            slice_array = (2*(large_array+1)**2).astype(types[i])[::3,::2]
            image1 = image_init_func(slice_array)
            image2 = image2_init_func((ref_array+1).astype(types[j]))
            image1 /= image2
            np.testing.assert_almost_equal((2 * (ref_array+1)).astype(types[i]), image1.array,
                    decimal=decimal,
                    err_msg="Inplace divide in Image class does not match reference for dtypes = "
                    +str(types[i])+" and "+str(types[j]))


@timer
def test_Image_inplace_scalar_add():
    """Test that all six types of supported Images inplace scalar add correctly.
    """
    for i in range(ntypes):
        # First try using the dictionary-type Image init
        image1 = galsim.Image(ref_array.astype(types[i]))
        image1 += 1
        np.testing.assert_array_equal((ref_array + 1).astype(types[i]), image1.array,
                err_msg="Inplace scalar add in Image class (dictionary "
                +"call) does not match reference for dtype = "+str(types[i]))
        # Then try using the eval command to mimic use via ImageD, ImageF etc.
        image_init_func = eval("galsim.Image"+tchar[i])
        slice_array = large_array.copy().astype(types[i])[::3,::2]
        image1 = image_init_func(slice_array)
        image1 += 1
        np.testing.assert_array_equal((ref_array + 1).astype(types[i]), image1.array,
                err_msg="Inplace scalar add in Image class does not match reference for dtype = "
                +str(types[i]))


@timer
def test_Image_inplace_scalar_subtract():
    """Test that all six types of supported Images inplace scalar subtract correctly.
    """
    for i in range(ntypes):
        # First try using the dictionary-type Image init
        image1 = galsim.Image(ref_array.astype(types[i]))
        image1 -= 1
        np.testing.assert_array_equal((ref_array - 1).astype(types[i]), image1.array,
                err_msg="Inplace scalar subtract in Image class (dictionary "
                +"call) does not match reference for dtype = "+str(types[i]))
        # Then try using the eval command to mimic use via ImageD, ImageF etc.
        image_init_func = eval("galsim.Image"+tchar[i])
        slice_array = large_array.copy().astype(types[i])[::3,::2]
        image1 = image_init_func(slice_array)
        image1 -= 1
        np.testing.assert_array_equal((ref_array - 1).astype(types[i]), image1.array,
                err_msg="Inplace scalar subtract in Image class does"
                +" not match reference for dtype = "+str(types[i]))


@timer
def test_Image_inplace_scalar_multiply():
    """Test that all six types of supported Images inplace scalar multiply correctly.
    """
    for i in range(ntypes):
        # First try using the dictionary-type Image init
        image1 = galsim.Image(ref_array.astype(types[i]))
        image2 = galsim.Image((2 * ref_array).astype(types[i]))
        image1 *= 2
        np.testing.assert_array_equal(image1.array, image2.array,
                err_msg="Inplace scalar multiply in Image class (dictionary "
                +"call) does not match reference for dtype = "+str(types[i]))
        # Then try using the eval command to mimic use via ImageD, ImageF etc.
        image_init_func = eval("galsim.Image"+tchar[i])
        slice_array = large_array.copy().astype(types[i])[::3,::2]
        image1 = image_init_func(slice_array)
        image2 = image_init_func((2 * ref_array).astype(types[i]))
        image1 *= 2
        np.testing.assert_array_equal(image1.array, image2.array,
                err_msg="Inplace scalar multiply in Image class does"
                +" not match reference for dtype = "+str(types[i]))


@timer
def test_Image_inplace_scalar_divide():
    """Test that all six types of supported Images inplace scalar divide correctly.
    """
    for i in range(ntypes):
        # First try using the dictionary-type Image init
        image1 = galsim.Image(ref_array.astype(types[i]))
        image2 = galsim.Image((2 * ref_array).astype(types[i]))
        image2 /= 2
        np.testing.assert_array_equal(image1.array, image2.array,
                err_msg="Inplace scalar divide in Image class (dictionary "
                +"call) does not match reference for dtype = "+str(types[i]))
        # Then try using the eval command to mimic use via ImageD, ImageF etc.
        image_init_func = eval("galsim.Image"+tchar[i])
        slice_array = (2*large_array).astype(types[i])[::3,::2]
        image1 = image_init_func(slice_array)
        image1 /= 2
        np.testing.assert_array_equal(ref_array.astype(types[i]), image1.array,
                err_msg="Inplace scalar divide in Image class does"
                +" not match reference for dtype = "+str(types[i]))


@timer
def test_Image_inplace_scalar_pow():
    """Test that all six types of supported Images can be raised (in-place) to a scalar correctly.
    """
    for i in range(ntypes):
        # First try using the dictionary-type Image init
        image1 = galsim.Image((ref_array**2).astype(types[i]))
        image2 = galsim.Image(ref_array.astype(types[i]))
        image2 **= 2
        np.testing.assert_array_almost_equal(image1.array, image2.array, decimal=4,
            err_msg="Inplace scalar pow in Image class (dictionary "
            +"call) does not match reference for dtype = "+str(types[i]))

        # Then try using the eval command to mimic use via ImageD, ImageF etc.
        image_init_func = eval("galsim.Image"+tchar[i])
        slice_array = large_array.copy().astype(types[i])[::3,::2]
        image1 = image_init_func(slice_array)
        image2 = image_init_func((ref_array.astype(types[i]))**2)
        image1 **= 2
        np.testing.assert_array_equal(image1.array, image2.array,
            err_msg="Inplace scalar pow in Image class does"
            +" not match reference for dtype = "+str(types[i]))

        # float types can also be taken to a float power
        if types[i] in [np.float32, np.float64]:
            # First try using the dictionary-type Image init
            image1 = galsim.Image(ref_array.astype(types[i]))
            image2 = galsim.Image((ref_array**(1./1.3)).astype(types[i]))
            image2 **= 1.3
            np.testing.assert_array_almost_equal(image1.array, image2.array, decimal=4,
                err_msg="Inplace scalar pow in Image class (dictionary "
                +"call) does not match reference for dtype = "+str(types[i]))


@timer
def test_Image_subImage():
    """Test that subImages are accessed and written correctly.
    """
    for i in range(ntypes):
        image = galsim.Image(ref_array.astype(types[i]))
        bounds = galsim.BoundsI(3,4,2,3)
        sub_array = np.array([[32, 42], [33, 43]]).astype(types[i])
        np.testing.assert_array_equal(image.subImage(bounds).array, sub_array,
            err_msg="image.subImage(bounds) does not match reference for dtype = "+str(types[i]))
        np.testing.assert_array_equal(image[bounds].array, sub_array,
            err_msg="image[bounds] does not match reference for dtype = "+str(types[i]))
        image[bounds] = galsim.Image(sub_array+100)
        np.testing.assert_array_equal(image[bounds].array, (sub_array+100),
            err_msg="image[bounds] = im2 does not set correctly for dtype = "+str(types[i]))
        for xpos in range(1,test_shape[0]+1):
            for ypos in range(1,test_shape[1]+1):
                if (xpos >= bounds.xmin and xpos <= bounds.xmax and
                    ypos >= bounds.ymin and ypos <= bounds.ymax):
                    value = ref_array[ypos-1,xpos-1] + 100
                else:
                    value = ref_array[ypos-1,xpos-1]
                assert image(xpos,ypos) == value,  \
                    "image[bounds] = im2 set wrong locations for dtype = "+str(types[i])

        image = galsim.Image(ref_array.astype(types[i]))
        image[bounds] += 100
        np.testing.assert_array_equal(image[bounds].array, (sub_array+100),
            err_msg="image[bounds] += 100 does not set correctly for dtype = "+str(types[i]))
        image[bounds] = galsim.Image(sub_array)
        np.testing.assert_array_equal(image.array, ref_array,
            err_msg="image[bounds] += 100 set wrong locations for dtype = "+str(types[i]))

        image = galsim.Image(ref_array.astype(types[i]))
        image[bounds] -= 100
        np.testing.assert_array_equal(image[bounds].array, (sub_array-100),
            err_msg="image[bounds] -= 100 does not set correctly for dtype = "+str(types[i]))
        image[bounds] = galsim.Image(sub_array)
        np.testing.assert_array_equal(image.array, ref_array,
            err_msg="image[bounds] -= 100 set wrong locations for dtype = "+str(types[i]))

        image = galsim.Image(ref_array.astype(types[i]))
        image[bounds] *= 100
        np.testing.assert_array_equal(image[bounds].array, (sub_array*100),
            err_msg="image[bounds] *= 100 does not set correctly for dtype = "+str(types[i]))
        image[bounds] = galsim.Image(sub_array)
        np.testing.assert_array_equal(image.array, ref_array,
            err_msg="image[bounds] *= 100 set wrong locations for dtype = "+str(types[i]))

        image = galsim.Image((100*ref_array).astype(types[i]))
        image[bounds] /= 100
        np.testing.assert_array_equal(image[bounds].array, (sub_array),
            err_msg="image[bounds] /= 100 does not set correctly for dtype = "+str(types[i]))
        image[bounds] = galsim.Image((100*sub_array).astype(types[i]))
        np.testing.assert_array_equal(image.array, (100*ref_array),
            err_msg="image[bounds] /= 100 set wrong locations for dtype = "+str(types[i]))

        im2 = galsim.Image(sub_array)
        image = galsim.Image(ref_array.astype(types[i]))
        image[bounds] += im2
        np.testing.assert_array_equal(image[bounds].array, (2*sub_array),
            err_msg="image[bounds] += im2 does not set correctly for dtype = "+str(types[i]))
        image[bounds] = galsim.Image(sub_array)
        np.testing.assert_array_equal(image.array, ref_array,
            err_msg="image[bounds] += im2 set wrong locations for dtype = "+str(types[i]))

        image = galsim.Image(2*ref_array.astype(types[i]))
        image[bounds] -= im2
        np.testing.assert_array_equal(image[bounds].array, sub_array,
            err_msg="image[bounds] -= im2 does not set correctly for dtype = "+str(types[i]))
        image[bounds] = galsim.Image((2*sub_array).astype(types[i]))
        np.testing.assert_array_equal(image.array, (2*ref_array),
            err_msg="image[bounds] -= im2 set wrong locations for dtype = "+str(types[i]))

        image = galsim.Image(ref_array.astype(types[i]))
        image[bounds] *= im2
        np.testing.assert_array_equal(image[bounds].array, (sub_array**2),
            err_msg="image[bounds] *= im2 does not set correctly for dtype = "+str(types[i]))
        image[bounds] = galsim.Image(sub_array)
        np.testing.assert_array_equal(image.array, ref_array,
            err_msg="image[bounds] *= im2 set wrong locations for dtype = "+str(types[i]))

        image = galsim.Image((2 * ref_array**2).astype(types[i]))
        image[bounds] /= im2
        np.testing.assert_array_equal(image[bounds].array, (2*sub_array),
            err_msg="image[bounds] /= im2 does not set correctly for dtype = "+str(types[i]))
        image[bounds] = galsim.Image((2*sub_array**2).astype(types[i]))
        np.testing.assert_array_equal(image.array, (2*ref_array**2),
            err_msg="image[bounds] /= im2 set wrong locations for dtype = "+str(types[i]))

        do_pickle(image)

def make_subImage(file_name, bounds):
    """Helper function for test_subImage_persistence
    """
    full_im = galsim.fits.read(file_name)
    stamp = full_im.subImage(bounds)
    return stamp

@timer
def test_subImage_persistence():
    """Test that a subimage is properly accessible even if the original image has gone out
    of scope.
    """
    file_name = os.path.join('fits_files','tpv.fits')
    bounds = galsim.BoundsI(123, 133, 45, 55)  # Something random

    # In this case, the original image has gone out of scope.  At least on some systems,
    # this used to caus a seg fault when accessing stamp1.array.  (BAD!)
    stamp1 = make_subImage(file_name, bounds)
    print('stamp1 = ',stamp1.array)

    full_im = galsim.fits.read(file_name)
    stamp2 = full_im.subImage(bounds)
    print('stamp2 = ',stamp2.array)

    np.testing.assert_array_equal(stamp1.array, stamp2.array)

@timer
def test_Image_resize():
    """Test that the Image resize function works correctly.
    """
    # Use a random number generator for some values here.
    ud = galsim.UniformDeviate(515324)

    for i in range(ntypes):

        # Resize to a bunch of different shapes (larger and smaller) to test reallocations
        for shape in [ (10,10), (3,20), (21,8), (1,3), (13,30) ]:

            # im1 starts with basic constructor with a given size
            array_type = types[i]
            im1 = galsim.Image(5,5, dtype=array_type, scale=0.1)

            # im2 stars with null constructor
            im2 = galsim.Image(dtype=array_type, scale=0.2)

            # im3 is a view into a larger image
            im3_full = galsim.Image(10,10, dtype=array_type, init_value=23, scale=0.3)
            im3 = im3_full.subImage(galsim.BoundsI(1,6,1,6))

            # Make sure at least one of the _arrays is instantiated.  This isn't required,
            # but we used to have bugs if the array was instantiated before resizing.
            # So test im1 and im3 being instantiated and im2 not instantiated.
            np.testing.assert_array_equal(im1.array, 0, "im1 is not initially all 0.")
            np.testing.assert_array_equal(im3.array, 23, "im3 is not initially all 23.")

            # Have the xmin, ymin value be random numbers from -100..100:
            xmin = int(ud() * 200) - 100
            ymin = int(ud() * 200) - 100
            xmax = xmin + shape[1] - 1
            ymax = ymin + shape[0] - 1
            b = galsim.BoundsI(xmin, xmax, ymin, ymax)
            im1.resize(b)
            im2.resize(b)
            im3.resize(b, wcs=galsim.PixelScale(0.33))

            np.testing.assert_equal(
                b, im1.bounds, err_msg="im1 has wrong bounds after resize to b = %s"%b)
            np.testing.assert_equal(
                b, im2.bounds, err_msg="im2 has wrong bounds after resize to b = %s"%b)
            np.testing.assert_equal(
                b, im3.bounds, err_msg="im3 has wrong bounds after resize to b = %s"%b)
            np.testing.assert_array_equal(
                im1.array.shape, shape, err_msg="im1.array.shape wrong after resize")
            np.testing.assert_array_equal(
                im2.array.shape, shape, err_msg="im2.array.shape wrong after resize")
            np.testing.assert_array_equal(
                im3.array.shape, shape, err_msg="im3.array.shape wrong after resize")
            np.testing.assert_equal(
                im1.scale, 0.1, err_msg="im1 has wrong scale after resize to b = %s"%b)
            np.testing.assert_equal(
                im2.scale, 0.2, err_msg="im2 has wrong scale after resize to b = %s"%b)
            np.testing.assert_equal(
                im3.scale, 0.33, err_msg="im3 has wrong scale after resize to b = %s"%b)

            # Fill the images with random numbers
            for x in range(xmin,xmax+1):
                for y in range(ymin,ymax+1):
                    val = simple_types[i](ud()*500)
                    im1.setValue(x,y,val)
                    im2._setValue(x,y,val)
                    im3.setValue(x,y,val)

            # They should be equal now.  This doesn't completely guarantee that nothing is
            # wrong, but hopefully if we are misallocating memory here, something will be
            # clobbered or we will get a seg fault.
            np.testing.assert_array_equal(
                im1.array, im2.array, err_msg="im1 != im2 after resize to b = %s"%b)
            np.testing.assert_array_equal(
                im1.array, im3.array, err_msg="im1 != im3 after resize to b = %s"%b)
            np.testing.assert_array_equal(
                im2.array, im3.array, err_msg="im2 != im3 after resize to b = %s"%b)

            # Also, since the view was resized, it should no longer be coupled to the original.
            np.testing.assert_array_equal(
                im3_full.array, 23, err_msg="im3_full changed")

            do_pickle(im1)
            do_pickle(im2)
            do_pickle(im3)


@timer
def test_ConstImage_array_constness():
    """Test that Image instances with make_const=True cannot be modified via their .array
    attributes, and that if this is attempted a RuntimeError is raised.
    """
    for i in range(ntypes):
        image = galsim.Image(ref_array.astype(types[i]), make_const=True)
        try:
            image.array[1, 2] = 666
            assert False, "Setting values in a const image.array should have raised an error."
        # Apparently older numpy versions might raise a RuntimeError, a ValueError, or a TypeError
        # when trying to write to arrays that have writeable=False.
        # From the numpy 1.7.0 release notes:
        #     Attempting to write to a read-only array (one with
        #     ``arr.flags.writeable`` set to ``False``) used to raise either a
        #     RuntimeError, ValueError, or TypeError inconsistently, depending on
        #     which code path was taken. It now consistently raises a ValueError.
        except (RuntimeError, ValueError, TypeError):
            pass
        except:
            assert False, "Unexpected error: "+str(sys.exc_info()[0])

        # Native image operations that are invalid just raise ValueError
        try:
            image[1, 2] = 666
            assert False, "Setting values in a const image should have raised an error."
        except ValueError:
            pass
        except:
            assert False, "Unexpected error: "+str(sys.exc_info()[0])

        try:
            image.setValue(1,2,666)
            assert False, "Calling setValue on a const image should have raised an error."
        except ValueError:
            pass
        except:
            assert False, "Unexpected error: "+str(sys.exc_info()[0])

        try:
            image[image.bounds] = image
            assert False, "Setting subImage of a const image should have raised an error."
        except ValueError:
            pass
        except:
            assert False, "Unexpected error: "+str(sys.exc_info()[0])

        # The rest are functions, so just use assert_raises.
        assert_raises(ValueError, image.setValue, 1, 2, 666)
        assert_raises(ValueError, image.setSubImage, image.bounds, image)
        assert_raises(ValueError, image.addValue, 1, 2, 666)
        assert_raises(ValueError, image.copyFrom, image)
        assert_raises(ValueError, image.resize, image.bounds)
        assert_raises(ValueError, image.fill, 666)
        assert_raises(ValueError, image.setZero)
        assert_raises(ValueError, image.invertSelf)

        do_pickle(image)


@timer
def test_BoundsI_init_with_non_pure_ints():
    """Test that BoundsI converts its input args to int variables on input.
    """
    ref_bound_vals = (5, 35, 1, 48)
    xmin_test, xmax_test, ymin_test, ymax_test = ref_bound_vals
    ref_bounds = galsim.BoundsI(xmin_test, xmax_test, ymin_test, ymax_test)
    bound_arr_int = np.asarray(ref_bound_vals, dtype=int)
    bound_arr_flt = np.asarray(ref_bound_vals, dtype=float)
    bound_arr_flt_nonint = bound_arr_flt + 0.3

    # Check kwarg initialization:
    assert ref_bounds == galsim.BoundsI(
        xmin=bound_arr_int[0], xmax=bound_arr_int[1],
        ymin=bound_arr_int[2], ymax=bound_arr_int[3]), \
        "Cannot initialize a BoundI with int array elements"
    assert ref_bounds == galsim.BoundsI(
        xmin=bound_arr_flt[0], xmax=bound_arr_flt[1],
        ymin=bound_arr_flt[2], ymax=bound_arr_flt[3]), \
        "Cannot initialize a BoundI with float array elements"

    # Check arg initialization:
    assert ref_bounds == galsim.BoundsI(*bound_arr_int), \
        "Cannot initialize a BoundI with int array elements"
    assert ref_bounds == galsim.BoundsI(*bound_arr_flt), \
        "Cannot initialize a BoundI with float array elements"

    # Using non-integers should raise a ValueError
    assert_raises(ValueError, galsim.BoundsI, *bound_arr_flt_nonint)
    assert_raises(ValueError, galsim.BoundsI,
                  xmin=bound_arr_flt_nonint[0], xmax=bound_arr_flt_nonint[1],
                  ymin=bound_arr_flt_nonint[2], ymax=bound_arr_flt_nonint[3])


@timer
def test_Image_constructor():
    """Check that the Image constructor that takes NumPy array does not mangle input.
    """
    # Loop over types.
    for i in range(ntypes):

        array_dtype = np.dtype(types[i])

        # Make a NumPy array directly, with non-trivially interesting values.
        test_arr = np.ones((3,4), dtype=types[i])
        test_arr[1,3] = -5
        test_arr[2,2] = 7
        # Initialize the Image from it.
        test_im = galsim.Image(test_arr)
        # Check that the image.array attribute matches the original.
        np.testing.assert_array_equal(
            test_arr, test_im.array,
            err_msg="Image constructor mangled input NumPy array.")

        # Now make an opposite-endian Numpy array, to initialize the Image.
        new_type = array_dtype.newbyteorder('S')
        test_arr = np.ones((3,4), dtype=new_type)
        test_arr[1,3] = -5
        test_arr[2,2] = 7
        # Initialize the Image from it.
        test_im = galsim.Image(test_arr)
        # Check that the image.array attribute matches the original.
        np.testing.assert_array_equal(
            test_arr, test_im.array,
            err_msg="Image constructor mangled input NumPy array (endian issues).")

        do_pickle(test_im)

        # Check that some invalid sets of construction args raise the appropriate errors
        # Invalid args
        assert_raises(TypeError, galsim.Image, 1, 2, 3)
        assert_raises(TypeError, galsim.Image, 128)
        assert_raises(TypeError, galsim.Image, 1.8)
        assert_raises(TypeError, galsim.Image, 1.3, 2.7)
        # Invalid array kwarg
        assert_raises(TypeError, galsim.Image, array=5)
        assert_raises(TypeError, galsim.Image, array=test_im)
        # Invalid image kwarg
        assert_raises(TypeError, galsim.Image, image=5)
        assert_raises(TypeError, galsim.Image, image=test_arr)
        # Invalid bounds
        assert_raises(TypeError, galsim.Image, bounds=(1,4,1,3))
        assert_raises(TypeError, galsim.Image, bounds=galsim.BoundsD(1,4,1,3))
        assert_raises(TypeError, galsim.Image, array=test_arr, bounds=(1,4,1,3))
        assert_raises(ValueError, galsim.Image, array=test_arr, bounds=galsim.BoundsI(1,3,1,4))
        assert_raises(ValueError, galsim.Image, array=test_arr, bounds=galsim.BoundsI(1,4,1,1))
        # Invalid ncol, nrow
        assert_raises(TypeError, galsim.Image, ncol=1.2, nrow=3)
        assert_raises(TypeError, galsim.Image, ncol=2, nrow=3.4)
        assert_raises(ValueError, galsim.Image, ncol='four', nrow='three')
        # Invalid dtype
        assert_raises(ValueError, galsim.Image, array=test_arr, dtype=bool)
        assert_raises(ValueError, galsim.Image, array=test_arr.astype(bool))
        # Invalid scale
        assert_raises(ValueError, galsim.Image, 4,3, scale='invalid')
        # Invalid wcs
        assert_raises(TypeError, galsim.Image, 4,3, wcs='invalid')
        # Disallowed combinations
        assert_raises(TypeError, galsim.Image, ncol=4, nrow=3, bounds=galsim.BoundsI(1,4,1,3))
        assert_raises(TypeError, galsim.Image, ncol=4, nrow=3, array=test_arr)
        assert_raises(TypeError, galsim.Image, ncol=4, nrow=3, image=test_im)
        assert_raises(TypeError, galsim.Image, ncol=4)
        assert_raises(TypeError, galsim.Image, nrow=3)
        assert_raises(ValueError, galsim.Image, test_arr, bounds=galsim.BoundsI(1,2,1,3))
        assert_raises(ValueError, galsim.Image, array=test_arr, bounds=galsim.BoundsI(1,2,1,3))
        assert_raises(ValueError, galsim.Image, [[1,2]], bounds=galsim.BoundsI(1,2,1,3))
        assert_raises(TypeError, galsim.Image, test_arr, init_value=3)
        assert_raises(TypeError, galsim.Image, array=test_arr, init_value=3)
        assert_raises(TypeError, galsim.Image, test_im, init_value=3)
        assert_raises(TypeError, galsim.Image, image=test_im, init_value=3)
        assert_raises(TypeError, galsim.Image, dtype=float, init_value=3)
        assert_raises(TypeError, galsim.Image, test_im, scale=3, wcs=galsim.PixelScale(3))
        # Extra kwargs
        assert_raises(TypeError, galsim.Image, image=test_im, name='invalid')


@timer
def test_Image_view():
    """Test the functionality of image.view(...)
    """
    im = galsim.ImageI(25,25, wcs=galsim.AffineTransform(0.23,0.01,-0.02,0.22,
                       galsim.PositionI(13,13)))
    im._fill(17)
    assert im.wcs == galsim.AffineTransform(0.23,0.01,-0.02,0.22, galsim.PositionI(13,13))
    assert im.bounds == galsim.BoundsI(1,25,1,25)
    assert im(11,19) == 17  # I'll keep editing this pixel to new values.
    do_pickle(im)

    # Test view with no arguments
    imv = im.view()
    assert imv.wcs == im.wcs
    assert imv.bounds == im.bounds
    imv.setValue(11,19, 20)
    assert imv(11,19) == 20
    assert im(11,19) == 20
    do_pickle(im)
    do_pickle(imv)

    # Test view with new origin
    imv = im.view(origin=(0,0))
    assert im.wcs == galsim.AffineTransform(0.23,0.01,-0.02,0.22, galsim.PositionI(13,13))
    assert imv.wcs == galsim.AffineTransform(0.23,0.01,-0.02,0.22, galsim.PositionI(12,12))
    assert im.bounds == galsim.BoundsI(1,25,1,25)
    assert imv.bounds == galsim.BoundsI(0,24,0,24)
    imv.setValue(10,18, 30)
    assert imv(10,18) == 30
    assert im(11,19) == 30
    imv2 = im.view()
    imv2.setOrigin(0,0)
    assert imv.bounds == imv2.bounds
    assert imv.wcs == imv2.wcs
    do_pickle(imv)
    do_pickle(imv2)

    # Test view with new center
    imv = im.view(center=(0,0))
    assert im.wcs == galsim.AffineTransform(0.23,0.01,-0.02,0.22, galsim.PositionI(13,13))
    assert imv.wcs == galsim.AffineTransform(0.23,0.01,-0.02,0.22, galsim.PositionI(0,0))
    assert im.bounds == galsim.BoundsI(1,25,1,25)
    assert imv.bounds == galsim.BoundsI(-12,12,-12,12)
    imv.setValue(-2,6, 40)
    assert imv(-2,6) == 40
    assert im(11,19) == 40
    imv2 = im.view()
    imv2.setCenter(0,0)
    assert imv.bounds == imv2.bounds
    assert imv.wcs == imv2.wcs
    do_pickle(imv)
    do_pickle(imv2)

    # Test view with new scale
    imv = im.view(scale=0.17)
    assert im.wcs == galsim.AffineTransform(0.23,0.01,-0.02,0.22, galsim.PositionI(13,13))
    assert imv.wcs == galsim.PixelScale(0.17)
    assert imv.bounds == im.bounds
    imv.setValue(11,19, 50)
    assert imv(11,19) == 50
    assert im(11,19) == 50
    imv2 = im.view()
    imv2.wcs = None
    imv2.scale = 0.17
    assert imv.bounds == imv2.bounds
    assert imv.wcs == imv2.wcs
    do_pickle(imv)
    do_pickle(imv2)

    # Test view with new wcs
    imv = im.view(wcs=galsim.JacobianWCS(0., 0.23, -0.23, 0.))
    assert im.wcs == galsim.AffineTransform(0.23,0.01,-0.02,0.22, galsim.PositionI(13,13))
    assert imv.wcs == galsim.JacobianWCS(0., 0.23, -0.23, 0.)
    assert imv.bounds == im.bounds
    imv.setValue(11,19, 60)
    assert imv(11,19) == 60
    assert im(11,19) == 60
    imv2 = im.view()
    imv2.wcs = galsim.JacobianWCS(0.,0.23,-0.23,0.)
    assert imv.bounds == imv2.bounds
    assert imv.wcs == imv2.wcs
    do_pickle(imv)
    do_pickle(imv2)

    # Go back to original value for that pixel and make sure all are still equal to 17
    im.setValue(11,19, 17)
    assert im.array.min() == 17
    assert im.array.max() == 17


@timer
def test_Image_writeheader():
    """Test the functionality of image.write(...) for images that have header attributes
    """
    # First check: if we have an image.header attribute, it gets written to file.
    im_test = galsim.Image(10, 10)
    key_name = 'test_key'
    im_test.header = galsim.FitsHeader(header={key_name : 'test_val'})
    test_file = os.path.join(datadir, "test_header.fits")
    im_test.write(test_file)
    new_header = galsim.FitsHeader(test_file)
    assert key_name.upper() in new_header.keys()

    # Second check: if we have an image.header attribute that modifies some keywords used by the
    # WCS, then make sure it doesn't overwrite the WCS.
    im_test.wcs = galsim.JacobianWCS(0., 0.23, -0.23, 0.)
    im_test.header = galsim.FitsHeader(header={'CD1_1' : 10., key_name : 'test_val'})
    im_test.write(test_file)
    new_header = galsim.FitsHeader(test_file)
    assert key_name.upper() in new_header.keys()
    assert new_header['CD1_1'] == 0.0


@timer
def test_ne():
    """ Check that inequality works as expected."""
    array1 = np.arange(32*32).reshape(32, 32).astype(float)
    array2 = array1.copy()
    array2[15, 15] += 2

    objs = [galsim.ImageD(array1),
            galsim.ImageD(array2),
            galsim.ImageD(array2, make_const=True),
            galsim.ImageD(array1, wcs=galsim.PixelScale(0.2)),
            galsim.ImageD(array1, xmin=2)]
    all_obj_diff(objs)


@timer
def test_copy():
    """Test different ways to copy an Image.
    """
    wcs=galsim.AffineTransform(0.23,0.01,-0.02,0.22, galsim.PositionI(13,13))
    im = galsim.Image(25,25, wcs=wcs)
    gn = galsim.GaussianNoise(sigma=1.7)
    im.addNoise(gn)

    assert im.wcs == galsim.AffineTransform(0.23,0.01,-0.02,0.22, galsim.PositionI(13,13))
    assert im.bounds == galsim.BoundsI(1,25,1,25)

    # Simplest way to copy is copy()
    im2 = im.copy()
    assert im2.wcs == im.wcs
    assert im2.bounds == im.bounds
    np.testing.assert_array_equal(im2.array, im.array)

    # Make sure it actually copied the array, not just made a view of it.
    im2.setValue(3,8,11.)
    assert im(3,8) != 11.

    # Can also use constructor to "copy"
    im3 = galsim.Image(im)
    assert im3.wcs == im.wcs
    assert im3.bounds == im.bounds
    np.testing.assert_array_equal(im3.array, im.array)
    im3.setValue(3,8,11.)
    assert im(3,8) != 11.

    # If copy=False is specified, then it shares the same array
    im3b = galsim.Image(im, copy=False)
    assert im3b.wcs == im.wcs
    assert im3b.bounds == im.bounds
    np.testing.assert_array_equal(im3b.array, im.array)
    im3b.setValue(2,3,2.)
    assert im3b(2,3) == 2.
    assert im(2,3) == 2.

    # Constructor can change the wcs
    im4 = galsim.Image(im, scale=0.6)
    assert im4.wcs != im.wcs            # wcs is not equal this time.
    assert im4.bounds == im.bounds
    np.testing.assert_array_equal(im4.array, im.array)
    im4.setValue(3,8,11.)
    assert im(3,8) != 11.

    im5 = galsim.Image(im, wcs=galsim.PixelScale(1.4))
    assert im5.wcs != im.wcs            # wcs is not equal this time.
    assert im5.bounds == im.bounds
    np.testing.assert_array_equal(im5.array, im.array)
    im5.setValue(3,8,11.)
    assert im(3,8) != 11.

    im6 = galsim.Image(im, wcs=wcs)
    assert im6.wcs == im.wcs            # This is the same wcs now.
    assert im6.bounds == im.bounds
    np.testing.assert_array_equal(im6.array, im.array)
    im6.setValue(3,8,11.)
    assert im(3,8) != 11.

    # Can also change the dtype
    im7 = galsim.Image(im, dtype=float)
    assert im7.wcs == im.wcs
    assert im7.bounds == im.bounds
    np.testing.assert_array_equal(im7.array, im.array)
    im7.setValue(3,8,11.)
    assert im(3,8) != 11.

    im8 = galsim.Image(im, wcs=wcs, dtype=float)
    assert im8.wcs == im.wcs            # This is the same wcs now.
    assert im8.bounds == im.bounds
    np.testing.assert_array_equal(im8.array, im.array)
    im8.setValue(3,8,11.)
    assert im(3,8) != 11.

    # Check that a slice image copies correctly
    slice_array = large_array.astype(complex)[::3,::2]
    im_slice = galsim.Image(slice_array, wcs=wcs)
    im9 = im_slice.copy()
    assert im9.wcs == im_slice.wcs
    assert im9.bounds == im_slice.bounds
    np.testing.assert_array_equal(im9.array, im_slice.array)
    im9.setValue(2,3,11.)
    assert im9(2,3) == 11.
    assert im_slice(2,3) != 11.

    # Can also copy by giving the array and specify copy=True
    im10 = galsim.Image(im.array, bounds=im.bounds, wcs=im.wcs, copy=False)
    assert im10.wcs == im.wcs
    assert im10.bounds == im.bounds
    np.testing.assert_array_equal(im10.array, im.array)
    im10[2,3] = 17
    assert im10(2,3) == 17.
    assert im(2,3) == 17.

    im10b = galsim.Image(im.array, bounds=im.bounds, wcs=im.wcs, copy=True)
    assert im10b.wcs == im.wcs
    assert im10b.bounds == im.bounds
    np.testing.assert_array_equal(im10b.array, im.array)
    im10b[2,3] = 27
    assert im10b(2,3) == 27.
    assert im(2,3) != 27.

    # copyFrom copies the data only.
    im5.copyFrom(im8)
    assert im5.wcs != im.wcs  # im5 had a different wcs.  Should still have it.
    assert im5.bounds == im8.bounds
    np.testing.assert_array_equal(im5.array, im8.array)
    assert im5(3,8) == 11.
    im8[3,8] = 15
    assert im5(3,8) == 11.


@timer
def test_complex_image():
    """Additional tests that are relevant for complex Image types
    """

    for dtype in [np.complex64, np.complex128]:
        # Some complex modifications to tests in test_Image_basic
        im1 = galsim.Image(ncol, nrow, dtype=dtype)
        im1_view = im1.view()
        im1_cview = im1.view(make_const=True)
        im2 = galsim.Image(ncol, nrow, init_value=23, dtype=dtype)
        im2_view = im2.view()
        im2_cview = im2.view(make_const=True)
        im2_conj = im2.conjugate

        # Check various ways to set and get values
        for y in range(1,nrow+1):
            for x in range(1,ncol+1):
                im1.setValue(x,y, 100 + 10*x + y + 13j*x + 23j*y)
                im2_view.setValue(x,y, 100 + 10*x + y + 13j*x + 23j*y)

        for y in range(1,nrow+1):
            for x in range(1,ncol+1):
                value = 100 + 10*x + y + 13j*x + 23j*y
                assert im1(x,y) == value
                assert im1.view()(x,y) == value
                assert im1.view(make_const=True)(x,y) == value
                assert im2(x,y) == value
                assert im2_view(x,y) == value
                assert im2_cview(x,y) == value
                assert im1.conjugate(x,y) == np.conjugate(value)

                # complex conjugate is not a view into the original.
                assert im2_conj(x,y) == 23
                assert im2.conjugate(x,y) == np.conjugate(value)

                value2 = 10*x + y + 20j*x + 2j*y
                im1.setValue(x,y, value2)
                im2_view.setValue(x=x, y=y, value=value2)
                assert im1(x,y) == value2
                assert im1.view()(x,y) == value2
                assert im1.view(make_const=True)(x,y) == value2
                assert im2(x,y) == value2
                assert im2_view(x,y) == value2
                assert im2_cview(x,y) == value2

                assert im1.real(x,y) == value2.real
                assert im1.view().real(x,y) == value2.real
                assert im1.view(make_const=True).real(x,y) == value2.real
                assert im2.real(x,y) == value2.real
                assert im2_view.real(x,y) == value2.real
                assert im2_cview.real(x,y) == value2.real
                assert im1.imag(x,y) == value2.imag
                assert im1.view().imag(x,y) == value2.imag
                assert im1.view(make_const=True).imag(x,y) == value2.imag
                assert im2.imag(x,y) == value2.imag
                assert im2_view.imag(x,y) == value2.imag
                assert im2_cview.imag(x,y) == value2.imag
                assert im1.conjugate(x,y) == np.conjugate(value2)
                assert im2.conjugate(x,y) == np.conjugate(value2)

                rvalue3 = 12*x + y
                ivalue3 = x + 21*y
                value3 = rvalue3 + 1j * ivalue3
                im1.real.setValue(x,y, rvalue3)
                im1.imag.setValue(x,y, ivalue3)
                im2_view.real.setValue(x,y, rvalue3)
                im2_view.imag.setValue(x,y, ivalue3)
                assert im1(x,y) == value3
                assert im1.view()(x,y) == value3
                assert im1.view(make_const=True)(x,y) == value3
                assert im2(x,y) == value3
                assert im2_view(x,y) == value3
                assert im2_cview(x,y) == value3
                assert im1.conjugate(x,y) == np.conjugate(value3)
                assert im2.conjugate(x,y) == np.conjugate(value3)

        # Check view of given data
        im3_view = galsim.Image((1+2j)*ref_array.astype(complex))
        slice_array = (large_array * (1+2j)).astype(complex)[::3,::2]
        im4_view = galsim.Image(slice_array)
        for y in range(1,nrow+1):
            for x in range(1,ncol+1):
                assert im3_view(x,y) == 10*x + y + 20j*x + 2j*y
                assert im4_view(x,y) == 10*x + y + 20j*x + 2j*y

        # Check picklability
        do_pickle(im1)
        do_pickle(im1_view)
        do_pickle(im1_cview)
        do_pickle(im2)
        do_pickle(im2_view)
        do_pickle(im3_view)
        do_pickle(im4_view)

@timer
def test_complex_image_arith():
    """Additional arithmetic tests that are relevant for complex Image types
    """
    image1 = galsim.ImageD(ref_array)

    # Binary ImageD op complex scalar
    image2 = image1 + (2+5j)
    np.testing.assert_array_equal(image2.array, ref_array + (2+5j),
            err_msg="ImageD + complex is not correct")
    image2 = image1 - (2+5j)
    np.testing.assert_array_equal(image2.array, ref_array - (2+5j),
            err_msg="ImageD - complex is not correct")
    image2 = image1 * (2+5j)
    np.testing.assert_array_equal(image2.array, ref_array * (2+5j),
            err_msg="ImageD * complex is not correct")
    image2 = image1 / (2+5j)
    np.testing.assert_array_equal(image2.array, ref_array / (2+5j),
            err_msg="ImageD / complex is not correct")

    # Binary complex scalar op ImageD
    image2 = (2+5j) + image1
    np.testing.assert_array_equal(image2.array, ref_array + (2+5j),
            err_msg="complex + ImageD is not correct")
    image2 = (2+5j) - image1
    np.testing.assert_array_equal(image2.array, -ref_array + (2+5j),
            err_msg="complex - ImageD is not correct")
    image2 = (2+5j) * image1
    np.testing.assert_array_equal(image2.array, ref_array * (2+5j),
            err_msg="complex * ImageD is not correct")
    image2 = (2+5j) / image1
    np.testing.assert_array_equal(image2.array, (2+5j) / ref_array.astype(float),
            err_msg="complex / ImageD is not correct")

    image2 = image1 * (3+1j)

    # Binary ImageCD op complex scalar
    image3 = image2 + (2+5j)
    np.testing.assert_array_equal(image3.array, (3+1j)*ref_array + (2+5j),
            err_msg="ImageCD + complex is not correct")
    image3 = image2 - (2+5j)
    np.testing.assert_array_equal(image3.array, (3+1j)*ref_array - (2+5j),
            err_msg="ImageCD - complex is not correct")
    image3 = image2 * (2+5j)
    np.testing.assert_array_equal(image3.array, (3+1j)*ref_array * (2+5j),
            err_msg="ImageCD * complex is not correct")
    image3 = image2 / (2+5j)
    np.testing.assert_array_equal(image3.array, (3+1j)*ref_array / (2+5j),
            err_msg="ImageCD / complex is not correct")

    # Binary complex scalar op ImageCD
    image3 = (2+5j) + image2
    np.testing.assert_array_equal(image3.array, (3+1j)*ref_array + (2+5j),
            err_msg="complex + ImageCD is not correct")
    image3 = (2+5j) - image2
    np.testing.assert_array_equal(image3.array, (-3-1j)*ref_array + (2+5j),
            err_msg="complex - ImageCD is not correct")
    image3 = (2+5j) * image2
    np.testing.assert_array_equal(image3.array, (3+1j)*ref_array * (2+5j),
            err_msg="complex * ImageCD is not correct")
    image3 = (2+5j) / image2
    np.testing.assert_array_equal(image3.array, (2+5j) / ((3+1j)*ref_array),
            err_msg="complex / ImageCD is not correct")

    # Binary ImageD op ImageCD
    image3 = image1 + image2
    np.testing.assert_array_equal(image3.array, (4+1j)*ref_array,
            err_msg="ImageD + ImageCD is not correct")
    image3 = image1 - image2
    np.testing.assert_array_equal(image3.array, (-2-1j)*ref_array,
            err_msg="ImageD - ImageCD is not correct")
    image3 = image1 * image2
    np.testing.assert_array_equal(image3.array, (3+1j)*ref_array**2,
            err_msg="ImageD * ImageCD is not correct")
    image3 = image1 / image2
    np.testing.assert_almost_equal(image3.array, 1./(3+1j), decimal=12,
            err_msg="ImageD / ImageCD is not correct")

    # Binary ImageCD op ImageD
    image3 = image2 + image1
    np.testing.assert_array_equal(image3.array, (4+1j)*ref_array,
            err_msg="ImageD + ImageCD is not correct")
    image3 = image2 - image1
    np.testing.assert_array_equal(image3.array, (2+1j)*ref_array,
            err_msg="ImageD - ImageCD is not correct")
    image3 = image2 * image1
    np.testing.assert_array_equal(image3.array, (3+1j)*ref_array**2,
            err_msg="ImageD * ImageCD is not correct")
    image3 = image2 / image1
    np.testing.assert_almost_equal(image3.array, (3+1j), decimal=12,
            err_msg="ImageD / ImageCD is not correct")

    # Binary ImageCD op ImageCD
    image3 = (4-3j) * image1
    image4 = image2 + image3
    np.testing.assert_array_equal(image4.array, (7-2j)*ref_array,
            err_msg="ImageCD + ImageCD is not correct")
    image4 = image2 - image3
    np.testing.assert_array_equal(image4.array, (-1+4j)*ref_array,
            err_msg="ImageCD - ImageCD is not correct")
    image4 = image2 * image3
    np.testing.assert_array_equal(image4.array, (15-5j)*ref_array**2,
            err_msg="ImageCD * ImageCD is not correct")
    image4 = image2 / image3
    np.testing.assert_almost_equal(image4.array, (9+13j)/25., decimal=12,
            err_msg="ImageCD / ImageCD is not correct")

    # In place ImageCD op complex scalar
    image4 = image2.copy()
    image4 += (2+5j)
    np.testing.assert_array_equal(image4.array, (3+1j)*ref_array + (2+5j),
            err_msg="ImageCD + complex is not correct")
    image4 = image2.copy()
    image4 -= (2+5j)
    np.testing.assert_array_equal(image4.array, (3+1j)*ref_array - (2+5j),
            err_msg="ImageCD - complex is not correct")
    image4 = image2.copy()
    image4 *= (2+5j)
    np.testing.assert_array_equal(image4.array, (3+1j)*ref_array * (2+5j),
            err_msg="ImageCD * complex is not correct")
    image4 = image2.copy()
    image4 /= (2+5j)
    np.testing.assert_array_equal(image4.array, (3+1j)*ref_array / (2+5j),
            err_msg="ImageCD / complex is not correct")

    # In place ImageCD op ImageD
    image4 = image2.copy()
    image4 += image1
    np.testing.assert_array_equal(image4.array, (4+1j)*ref_array,
            err_msg="ImageD + ImageCD is not correct")
    image4 = image2.copy()
    image4 -= image1
    np.testing.assert_array_equal(image4.array, (2+1j)*ref_array,
            err_msg="ImageD - ImageCD is not correct")
    image4 = image2.copy()
    image4 *= image1
    np.testing.assert_array_equal(image4.array, (3+1j)*ref_array**2,
            err_msg="ImageD * ImageCD is not correct")
    image4 = image2.copy()
    image4 /= image1
    np.testing.assert_almost_equal(image4.array, (3+1j), decimal=12,
            err_msg="ImageD / ImageCD is not correct")

    # In place ImageCD op ImageCD
    image4 = image2.copy()
    image4 += image3
    np.testing.assert_array_equal(image4.array, (7-2j)*ref_array,
            err_msg="ImageCD + ImageCD is not correct")
    image4 = image2.copy()
    image4 -= image3
    np.testing.assert_array_equal(image4.array, (-1+4j)*ref_array,
            err_msg="ImageCD - ImageCD is not correct")
    image4 = image2.copy()
    image4 *= image3
    np.testing.assert_array_equal(image4.array, (15-5j)*ref_array**2,
            err_msg="ImageCD * ImageCD is not correct")
    image4 = image2.copy()
    image4 /= image3
    np.testing.assert_almost_equal(image4.array, (9+13j)/25., decimal=12,
            err_msg="ImageCD / ImageCD is not correct")

@timer
def test_int_image_arith():
    """Additional arithmetic tests that are relevant for integer Image types
    """
    for i in range(int_ntypes):
        full = galsim.Image(ref_array.astype(types[i]))
        hi = (full // 8) * 8
        lo = (full % 8)

        #
        # Tests of __and__ and __iand__ operators:
        #

        # lo & hi = 0
        test = lo & hi
        np.testing.assert_array_equal(test.array, 0,
                err_msg="& failed for Images with dtype = %s."%types[i])

        # full & lo = lo
        test = full & lo
        np.testing.assert_array_equal(test.array, lo.array,
                err_msg="& failed for Images with dtype = %s."%types[i])

        # fullo & 0 = 0
        test = full & 0
        np.testing.assert_array_equal(test.array, 0,
                err_msg="& failed for Images with dtype = %s."%types[i])

        # lo & 24 = 0
        test = lo & 24
        np.testing.assert_array_equal(test.array, 0,
                err_msg="& failed for Images with dtype = %s."%types[i])

        # 7 & hi = 0
        test = 7 & hi
        np.testing.assert_array_equal(test.array, 0,
                err_msg="& failed for Images with dtype = %s."%types[i])

        # full & hi = hi
        test = full & hi
        np.testing.assert_array_equal(test.array, hi.array,
                err_msg="& failed for Images with dtype = %s."%types[i])

        # hi &= full => hi
        test &= full
        np.testing.assert_array_equal(test.array, hi.array,
                err_msg="&= failed for Images with dtype = %s."%types[i])

        # hi &= 8 => (hi & 8)
        test &= 8
        np.testing.assert_array_equal(test.array, (hi.array & 8),
                err_msg="&= failed for Images with dtype = %s."%types[i])

        # (hi & 8) &= hi => (hi & 8)
        test &= hi
        np.testing.assert_array_equal(test.array, (hi.array & 8),
                err_msg="&= failed for Images with dtype = %s."%types[i])


        #
        # Tests of __or__ and __ior__ operators:
        #

        # lo | hi = full
        test = lo | hi
        np.testing.assert_array_equal(test.array, full.array,
                err_msg="| failed for Images with dtype = %s."%types[i])

        # lo | lo = lo
        test = lo | lo
        np.testing.assert_array_equal(test.array, lo.array,
                err_msg="| failed for Images with dtype = %s."%types[i])

        # lo | 8 = lo + 8
        test = lo | 8
        np.testing.assert_array_equal(test.array, lo.array + 8,
                err_msg="| failed for Images with dtype = %s."%types[i])

        # 7 | hi = hi + 7
        test = 7 | hi
        np.testing.assert_array_equal(test.array, hi.array + 7,
                err_msg="| failed for Images with dtype = %s."%types[i])

        # hi | 0 = hi
        test = hi | 0
        np.testing.assert_array_equal(test.array, hi.array,
                err_msg="| failed for Images with dtype = %s."%types[i])

        # hi |= hi => hi
        test |= hi
        np.testing.assert_array_equal(test.array, hi.array,
                err_msg="|= failed for Images with dtype = %s."%types[i])

        # hi |= 3 => hi + 3
        test |= 3
        np.testing.assert_array_equal(test.array, hi.array + 3,
                err_msg="|= failed for Images with dtype = %s."%types[i])


        #
        # Tests of __xor__ and __ixor__ operators:
        #

        # lo ^ hi = full
        test = lo ^ hi
        np.testing.assert_array_equal(test.array, full.array,
                err_msg="^ failed for Images with dtype = %s."%types[i])

        # lo ^ full = hi
        test = lo ^ full
        np.testing.assert_array_equal(test.array, hi.array,
                err_msg="^ failed for Images with dtype = %s."%types[i])

        # lo ^ 40 = lo + 40
        test = lo ^ 40
        np.testing.assert_array_equal(test.array, lo.array + 40,
                err_msg="^ failed for Images with dtype = %s."%types[i])

        # 5 ^ hi = hi + 5
        test = 5 ^ hi
        np.testing.assert_array_equal(test.array, hi.array + 5,
                err_msg="^ failed for Images with dtype = %s."%types[i])

        # full ^ hi = lo
        test = full ^ hi
        np.testing.assert_array_equal(test.array, lo.array,
                err_msg="^ failed for Images with dtype = %s."%types[i])

        # lo ^= hi => full
        test ^= hi
        np.testing.assert_array_equal(test.array, full.array,
                err_msg="^= failed for Images with dtype = %s."%types[i])

        # full ^= 111 (x2) => full
        test ^= 111
        test ^= 111
        np.testing.assert_array_equal(test.array, full.array,
                err_msg="^= failed for Images with dtype = %s."%types[i])

        # full ^= lo => hi
        test ^= lo
        np.testing.assert_array_equal(test.array, hi.array,
                err_msg="^= failed for Images with dtype = %s."%types[i])


        #
        # Tests of __mod__ and __floordiv__ operators:
        #

        # lo // hi = 0
        test = lo // hi
        np.testing.assert_array_equal(test.array, 0,
                err_msg="// failed for Images with dtype = %s."%types[i])

        # lo // 8 = 0
        test = lo // 8
        np.testing.assert_array_equal(test.array, 0,
                err_msg="// failed for Images with dtype = %s."%types[i])

        # lo % 8 = lo
        test = lo % 8
        np.testing.assert_array_equal(test.array, lo.array,
                err_msg="%% failed for Images with dtype = %s."%types[i])

        # hi % 2 = hi & 1
        test = hi % 2
        np.testing.assert_array_equal(test.array, (hi & 1).array,
                err_msg="%% failed for Images with dtype = %s."%types[i])

        # lo % hi = lo
        test = lo % hi
        np.testing.assert_array_equal(test.array, lo.array,
                err_msg="%% failed for Images with dtype = %s."%types[i])

        # lo %= hi => lo
        test %= hi
        np.testing.assert_array_equal(test.array, lo.array,
                err_msg="%%= failed for Images with dtype = %s."%types[i])

        # lo %= 8 => lo
        test %= 8
        np.testing.assert_array_equal(test.array, lo.array,
                err_msg="%%= failed for Images with dtype = %s."%types[i])

        # lo //= hi => 0
        test //= hi
        np.testing.assert_array_equal(test.array, 0,
                err_msg="//= failed for Images with dtype = %s."%types[i])

        # 7 // hi = 0
        test = 7 // hi
        np.testing.assert_array_equal(test.array, 0,
                err_msg="// failed for Images with dtype = %s."%types[i])

        # 7 % hi = 7
        test = 7 % hi
        np.testing.assert_array_equal(test.array, 7,
                err_msg="%% failed for Images with dtype = %s."%types[i])

        # 7 //= 2 => 3
        test //= 2
        np.testing.assert_array_equal(test.array, 3,
                err_msg="%%= failed for Images with dtype = %s."%types[i])

        # 3 //= hi => 0
        test //= hi
        np.testing.assert_array_equal(test.array, 0,
                err_msg="//= failed for Images with dtype = %s."%types[i])

        # A subset of the above for cross-type checks.
        for j in range(i):
            full2 = galsim.Image(ref_array.astype(types[j]))
            hi2 = (full2 // 8) * 8
            lo2 = (full2 % 8)

            # full & hi = hi
            test = full & hi2
            np.testing.assert_array_equal(test.array, hi.array,
                    err_msg="& failed for Images with dtypes = %s, %s."%(types[i],types[j]))
            # hi &= full => hi
            test &= full2
            np.testing.assert_array_equal(test.array, hi.array,
                    err_msg="&= failed for Images with dtypes = %s, %s."%(types[i],types[j]))

            # lo | lo = lo
            test = lo | lo2
            np.testing.assert_array_equal(test.array, lo.array,
                    err_msg="| failed for Images with dtypes = %s, %s."%(types[i],types[j]))

            # lo |= hi => full
            test |= hi2
            np.testing.assert_array_equal(test.array, full.array,
                    err_msg="|= failed for Images with dtypes = %s, %s."%(types[i],types[j]))

            # lo ^ hi = full
            test = lo ^ hi2
            np.testing.assert_array_equal(test.array, full.array,
                    err_msg="^ failed for Images with dtypes = %s, %s."%(types[i],types[j]))

            # full ^= lo => hi
            test ^= lo2
            np.testing.assert_array_equal(test.array, hi.array,
                    err_msg="^= failed for Images with dtypes = %s, %s."%(types[i],types[j]))

            # lo // hi = 0
            test = lo // hi2
            np.testing.assert_array_equal(test.array, 0,
                    err_msg="// failed for Images with dtype = %s."%types[i])

            # lo % hi = lo
            test = lo % hi2
            np.testing.assert_array_equal(test.array, lo.array,
                    err_msg="%% failed for Images with dtype = %s."%types[i])

            # lo %= hi => lo
            test %= hi2
            np.testing.assert_array_equal(test.array, lo.array,
                    err_msg="%%= failed for Images with dtype = %s."%types[i])

            # lo //= hi => 0
            test //= hi2
            np.testing.assert_array_equal(test.array, 0,
                    err_msg="//= failed for Images with dtype = %s."%types[i])



@timer
def test_wrap():
    """Test the image.wrap() function.
    """
    # Start with a fairly simple test where the image is 4 copies of the same data:
    im_orig = galsim.Image([[ 11., 12., 13., 14., 11., 12., 13., 14. ],
                            [ 21., 22., 23., 24., 21., 22., 23., 24. ],
                            [ 31., 32., 33., 34., 31., 32., 33., 34. ],
                            [ 41., 42., 43., 44., 41., 42., 43., 44. ],
                            [ 11., 12., 13., 14., 11., 12., 13., 14. ],
                            [ 21., 22., 23., 24., 21., 22., 23., 24. ],
                            [ 31., 32., 33., 34., 31., 32., 33., 34. ],
                            [ 41., 42., 43., 44., 41., 42., 43., 44. ]])
    im = im_orig.copy()
    b = galsim.BoundsI(1,4,1,4)
    im_quad = im_orig[b]
    im_wrap = im.wrap(b)
    np.testing.assert_almost_equal(im_wrap.array, 4.*im_quad.array, 12,
                                   "image.wrap() into first quadrant did not match expectation")

    # The same thing should work no matter where the lower left corner is:
    for xmin, ymin in ( (1,5), (5,1), (5,5), (2,3), (4,1) ):
        b = galsim.BoundsI(xmin, xmin+3, ymin, ymin+3)
        im_quad = im_orig[b]
        im = im_orig.copy()
        im_wrap = im.wrap(b)
        np.testing.assert_almost_equal(im_wrap.array, 4.*im_quad.array, 12,
                                       "image.wrap(%s) did not match expectation"%b)
        np.testing.assert_array_equal(im_wrap.array, im[b].array,
                                      "image.wrap(%s) did not return the right subimage")
        im[b].fill(0)
        np.testing.assert_array_equal(im_wrap.array, im[b].array,
                                      "image.wrap(%s) did not return a view of the original")

    # Now test where the subimage is not a simple fraction of the original, and all the
    # sizes are different.
    im = galsim.ImageD(17, 23, xmin=0, ymin=0)
    b = galsim.BoundsI(7,9,11,18)
    im_test = galsim.ImageD(b, init_value=0)
    for i in range(17):
        for j in range(23):
            val = np.exp(i/7.3) + (j/12.9)**3  # Something randomly complicated...
            im[i,j] = val
            # Find the location in the sub-image for this point.
            ii = (i-b.xmin) % (b.xmax-b.xmin+1) + b.xmin
            jj = (j-b.ymin) % (b.ymax-b.ymin+1) + b.ymin
            im_test.addValue(ii,jj,val)
    im_wrap = im.wrap(b)
    np.testing.assert_almost_equal(im_wrap.array, im_test.array, 12,
                                   "image.wrap(%s) did not match expectation"%b)
    np.testing.assert_array_equal(im_wrap.array, im[b].array,
                                  "image.wrap(%s) did not return the right subimage")
    np.testing.assert_equal(im_wrap.bounds, b,
                            "image.wrap(%s) does not have the correct bounds")

    # For complex images (in particular k-space images), we often want the image to be implicitly
    # Hermitian, so we only need to keep around half of it.
    M = 38
    N = 25
    K = 8
    L = 5
    im = galsim.ImageCD(2*M+1, 2*N+1, xmin=-M, ymin=-N)  # Explicitly Hermitian
    im2 = galsim.ImageCD(2*M+1, N+1, xmin=-M, ymin=0)   # Implicitly Hermitian across y axis
    im3 = galsim.ImageCD(M+1, 2*N+1, xmin=0, ymin=-N)   # Implicitly Hermitian across x axis
    #print('im = ',im)
    #print('im2 = ',im2)
    #print('im3 = ',im3)
    b = galsim.BoundsI(-K+1,K,-L+1,L)
    b2 = galsim.BoundsI(-K+1,K,0,L)
    b3 = galsim.BoundsI(0,K,-L+1,L)
    im_test = galsim.ImageCD(b, init_value=0)
    for i in range(-M,M+1):
        for j in range(-N,N+1):
            # An arbitrary, complicated Hermitian function.
            val = np.exp((i/(2.3*M))**2 + 1j*(2.8*i-1.3*j)) + ((2 + 3j*j)/(1.9*N))**3
            #val = 2*(i-j)**2 + 3j*(i+j)

            im[i,j] = val
            if j >= 0:
                im2[i,j] = val
            if i >= 0:
                im3[i,j] = val

            ii = (i-b.xmin) % (b.xmax-b.xmin+1) + b.xmin
            jj = (j-b.ymin) % (b.ymax-b.ymin+1) + b.ymin
            im_test.addValue(ii,jj,val)
    #print("im = ",im.array)

    # Confirm that the image is Hermitian.
    for i in range(-M,M+1):
        for j in range(-N,N+1):
            assert im(i,j) == im(-i,-j).conjugate()

    im_wrap = im.wrap(b)
    #print("im_wrap = ",im_wrap.array)
    np.testing.assert_almost_equal(im_wrap.array, im_test.array, 12,
                                   "image.wrap(%s) did not match expectation"%b)
    np.testing.assert_array_equal(im_wrap.array, im[b].array,
                                  "image.wrap(%s) did not return the right subimage")
    np.testing.assert_equal(im_wrap.bounds, b,
                            "image.wrap(%s) does not have the correct bounds")

    im2_wrap = im2.wrap(b2, hermitian='y')
    #print('im_test = ',im_test[b2].array)
    #print('im2_wrap = ',im2_wrap.array)
    #print('diff = ',im2_wrap.array-im_test[b2].array)
    np.testing.assert_almost_equal(im2_wrap.array, im_test[b2].array, 12,
                                   "image.wrap(%s) did not match expectation"%b)
    np.testing.assert_array_equal(im2_wrap.array, im2[b2].array,
                                  "image.wrap(%s) did not return the right subimage")
    np.testing.assert_equal(im2_wrap.bounds, b2,
                            "image.wrap(%s) does not have the correct bounds")

    im3_wrap = im3.wrap(b3, hermitian='x')
    #print('im_test = ',im_test[b3].array)
    #print('im3_wrap = ',im3_wrap.array)
    #print('diff = ',im3_wrap.array-im_test[b3].array)
    np.testing.assert_almost_equal(im3_wrap.array, im_test[b3].array, 12,
                                   "image.wrap(%s) did not match expectation"%b)
    np.testing.assert_array_equal(im3_wrap.array, im3[b3].array,
                                  "image.wrap(%s) did not return the right subimage")
    np.testing.assert_equal(im3_wrap.bounds, b3,
                            "image.wrap(%s) does not have the correct bounds")

@timer
def test_FITS_bad_type():
    """Test that reading FITS files with an invalid data type succeeds by converting the
    type to float64.
    """
    import warnings

    # We check this by monkey patching the Image.valid_types list to not include int16
    # and see if it reads properly and raises the appropriate warning.
    orig_dtypes = galsim.Image.valid_dtypes
    setattr(galsim.Image,'valid_dtypes',(np.int32, np.float32, np.float64))

    testS_file = os.path.join(datadir, "testS.fits")
    testMultiS_file = os.path.join(datadir, "test_multiS.fits")
    testCubeS_file = os.path.join(datadir, "test_cubeS.fits")
    with assert_warns(UserWarning):
        testS_image = galsim.fits.read(testS_file)
    with assert_warns(UserWarning):
        testMultiS_image_list = galsim.fits.readMulti(testMultiS_file)
    with assert_warns(UserWarning):
        testCubeS_image_list = galsim.fits.readCube(testCubeS_file)

    np.testing.assert_equal(np.float64, testS_image.array.dtype.type)
    np.testing.assert_array_equal(ref_array.astype(float), testS_image.array,
            err_msg="ImageS read failed reading when int16 not a valid image type")
    for k in range(nimages):
        np.testing.assert_equal(np.float64, testMultiS_image_list[k].array.dtype.type)
        np.testing.assert_equal(np.float64, testCubeS_image_list[k].array.dtype.type)
        np.testing.assert_array_equal((ref_array+k).astype(float),
                testMultiS_image_list[k].array,
                err_msg="ImageS readMulti failed reading when int16 not a valid image type")
        np.testing.assert_array_equal((ref_array+k).astype(float),
                testCubeS_image_list[k].array,
                err_msg="ImageS readCube failed reading when int16 not a valid image type")

    # Don't forget to set it back to the original.
    setattr(galsim.Image,'valid_dtypes',orig_dtypes)

@timer
def test_bin():
    """Test the bin and subsample methods"""

    # Start with a relatively simple case of 2x2 binning with no partial bins to worry about.
    obj = galsim.Gaussian(sigma=2, flux=17).shear(g1=0.1, g2=0.3)
    im1 = obj.drawImage(nx=10, ny=14, scale=0.6, dtype=float)

    im2 = obj.drawImage(nx=20, ny=28, scale=0.3, dtype=float)
    im3 = im2.bin(2,2)
    ar2 = im2.array
    ar3b = ar2[0::2,0::2] + ar2[0::2,1::2] + ar2[1::2,0::2] + ar2[1::2,1::2]

    np.testing.assert_almost_equal(ar3b.sum(), im2.array.sum(), 6,
                                   "direct binning didn't perserve total flux")
    np.testing.assert_almost_equal(ar3b, im3.array, 6,
                                   "direct binning didn't match bin function.")
    np.testing.assert_almost_equal(im3.array.sum(), im2.array.sum(), 6,
                                   "bin didn't preserve the total flux")
    np.testing.assert_almost_equal(im3.array, im1.array, 6,
                                   "2x2 binned image doesn't match image with 2x2 larger pixels")
    np.testing.assert_almost_equal(im3.scale, im1.scale, 6, "bin resulted in wrong scale")

    im4 = im2.subsample(2,2)
    np.testing.assert_almost_equal(im4.array.sum(), im2.array.sum(), 6,
                                   "subsample didn't preserve the total flux")
    np.testing.assert_almost_equal(im4.scale, im2.scale/2., 6, "subsample resulted in wrong scale")
    im5 = im4.bin(2,2)
    np.testing.assert_almost_equal(im5.array, im2.array, 6,
                                   "Round trip subsample then bin 2x2 doesn't match original")
    np.testing.assert_almost_equal(im5.scale, im2.scale, 6, "round trip resulted in wrong scale")

    # Next do nx != ny.  And wcs = JacobianWCS
    wcs1 = galsim.JacobianWCS(0.6, 0.14, 0.15, 0.7)
    im1 = obj.drawImage(nx=11, ny=15, wcs=wcs1, dtype=float)
    im1.wcs = im1.wcs.withOrigin(im1.true_center, galsim.PositionD(200,300))
    center1 = im1.wcs.toWorld(im1.true_center)
    print('center1 = ',center1)

    wcs2 = galsim.JacobianWCS(0.2, 0.07, 0.05, 0.35)
    im2 = obj.drawImage(nx=33, ny=30, wcs=wcs2, dtype=float)
    im2.wcs = im2.wcs.withOrigin(im2.true_center, galsim.PositionD(200,300))
    center2 = im2.wcs.toWorld(im2.true_center)
    print('center2 = ',center2)
    im3 = im2.bin(3,2)
    center3 = im2.wcs.toWorld(im2.true_center)
    print('center3 = ',center3)
    ar2 = im2.array
    ar3b = (ar2[0::2,0::3] + ar2[0::2,1::3] + ar2[0::2,2::3] +
            ar2[1::2,0::3] + ar2[1::2,1::3] + ar2[1::2,2::3])

    np.testing.assert_almost_equal(ar3b.sum(), im2.array.sum(), 6,
                                   "direct binning didn't perserve total flux")
    np.testing.assert_almost_equal(ar3b, im3.array, 6,
                                   "direct binning didn't match bin function.")
    np.testing.assert_almost_equal(im3.array.sum(), im2.array.sum(), 6,
                                   "bin didn't preserve the total flux")
    np.testing.assert_almost_equal(im3.array, im1.array, 6,
                                   "3x2 binned image doesn't match image with 3x2 larger pixels")
    np.testing.assert_almost_equal((center3.x, center3.y), (center1.x, center1.y), 6,
                                   "3x2 binned image wcs is wrong")

    im4 = im2.subsample(3,2)
    np.testing.assert_almost_equal(im4.array.sum(), im2.array.sum(), 6,
                                   "subsample didn't preserve the total flux")
    center4 = im4.wcs.toWorld(im4.true_center)
    print('center4 = ',center4)
    np.testing.assert_almost_equal((center4.x, center4.y), (center1.x, center1.y), 6,
                                   "3x2 subsampled image wcs is wrong")

    im5 = im4.bin(3,2)
    np.testing.assert_almost_equal(im5.array, im2.array, 6,
                                   "Round trip subsample then bin 3x2 doesn't match original")
    center5 = im5.wcs.toWorld(im5.true_center)
    print('center5 = ',center5)
    np.testing.assert_almost_equal((center5.x, center5.y), (center1.x, center1.y), 6,
                                   "Round trip 3x2 image wcs is wrong")

    # If the initial wcs is None or not uniform, then the resulting wcs will be None.
    im2.wcs = galsim.UVFunction('0.6 + np.sin(x*y)', '0.6 + np.cos(x+y)')
    im3b = im2.bin(3,2)
    assert im3b.wcs is None
    np.testing.assert_array_equal(im3b.array, im3.array,
                                  "The wcs shouldn't affect what bin does to the array.")
    im4b = im2.subsample(3,2)
    assert im4b.wcs is None
    np.testing.assert_array_equal(im4b.array, im4.array,
                                  "The wcs shouldn't affect what subsample does to the array.")

    im2.wcs = None
    im3c = im2.bin(3,2)
    assert im3c.wcs is None
    np.testing.assert_array_equal(im3c.array, im3.array,
                                  "The wcs shouldn't affect what bin does to the array.")
    im4c = im2.subsample(3,2)
    assert im4c.wcs is None
    np.testing.assert_array_equal(im4c.array, im4.array,
                                  "The wcs shouldn't affect what subsample does to the array.")

    # Finally, binning should still work, even if the number of pixels doesn't go evenly into
    # the number of pixels/block specified.
    im6 = im1.bin(8,8)
    ar6 = np.array([[ im1.array[0:8,0:8].sum(), im1.array[0:8,8:].sum() ],
                    [ im1.array[8:,0:8].sum(),  im1.array[8:,8:].sum()  ]])
    np.testing.assert_almost_equal(im6.array, ar6, 6,
                                   "Binning past the edge of the image didn't work properly")
    # The center of this image doesn't correspond to the center of the original.
    # But the lower left edge does.
    origin1 = im1.wcs.toWorld(galsim.PositionD(im1.xmin-0.5, im1.ymin-0.5))
    origin6 = im6.wcs.toWorld(galsim.PositionD(im1.xmin-0.5, im6.ymin-0.5))
    print('origin1 = ',origin1)
    print('origin6 = ',origin6)
    np.testing.assert_almost_equal((origin6.x, origin6.y), (origin1.x, origin1.y), 6,
                                   "Binning past the edge resulted in wrong wcs")

if __name__ == "__main__":
    test_Image_basic()
    test_undefined_image()
    test_Image_FITS_IO()
    test_Image_MultiFITS_IO()
    test_Image_CubeFITS_IO()
    test_Image_array_view()
    test_Image_binary_add()
    test_Image_binary_subtract()
    test_Image_binary_multiply()
    test_Image_binary_divide()
    test_Image_binary_scalar_add()
    test_Image_binary_scalar_subtract()
    test_Image_binary_scalar_multiply()
    test_Image_binary_scalar_divide()
    test_Image_binary_scalar_pow()
    test_Image_inplace_add()
    test_Image_inplace_subtract()
    test_Image_inplace_multiply()
    test_Image_inplace_divide()
    test_Image_inplace_scalar_add()
    test_Image_inplace_scalar_subtract()
    test_Image_inplace_scalar_multiply()
    test_Image_inplace_scalar_divide()
    test_Image_inplace_scalar_pow()
    test_Image_subImage()
    test_subImage_persistence()
    test_Image_resize()
    test_ConstImage_array_constness()
    test_BoundsI_init_with_non_pure_ints()
    test_Image_constructor()
    test_Image_view()
    test_Image_writeheader()
    test_ne()
    test_copy()
    test_complex_image()
    test_complex_image_arith()
    test_int_image_arith()
    test_wrap()
    test_FITS_bad_type()
    test_bin()<|MERGE_RESOLUTION|>--- conflicted
+++ resolved
@@ -394,7 +394,6 @@
         if types[i] == np.complex128:
             assert im8 == im1
 
-<<<<<<< HEAD
         im9 = galsim.Image(0, 0)
         assert not im9.bounds.isDefined()
         assert im9.array.shape == (1,1)
@@ -410,19 +409,10 @@
         assert im11.array.shape == (1,1)
         assert im11 == im1
 
-        try:
-            np.testing.assert_raises(RuntimeError,im1.setValue,0,0,1)
-            np.testing.assert_raises(RuntimeError,im1.__call__,0,0)
-            np.testing.assert_raises(RuntimeError,im1.view().setValue,0,0,1)
-            np.testing.assert_raises(RuntimeError,im1.view().__call__,0,0)
-        except ImportError:
-            pass
-=======
         assert_raises(RuntimeError,im1.setValue,0,0,1)
         assert_raises(RuntimeError,im1.__call__,0,0)
         assert_raises(RuntimeError,im1.view().setValue,0,0,1)
         assert_raises(RuntimeError,im1.view().__call__,0,0)
->>>>>>> 80a7b6d6
 
         do_pickle(im1.bounds)
         do_pickle(im1)
