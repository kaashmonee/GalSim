# Copyright (c) 2012-2017 by the GalSim developers team on GitHub
# https://github.com/GalSim-developers
#
# This file is part of GalSim: The modular galaxy image simulation toolkit.
# https://github.com/GalSim-developers/GalSim
#
# GalSim is free software: redistribution and use in source and binary forms,
# with or without modification, are permitted provided that the following
# conditions are met:
#
# 1. Redistributions of source code must retain the above copyright notice, this
#    list of conditions, and the disclaimer given in the accompanying LICENSE
#    file.
# 2. Redistributions in binary form must reproduce the above copyright notice,
#    this list of conditions, and the disclaimer given in the documentation
#    and/or other materials provided with the distribution.
#

from __future__ import print_function
import numpy as np
import os
import sys

from galsim_test_helpers import *

try:
    import galsim
except ImportError:
    path, filename = os.path.split(__file__)
    sys.path.append(os.path.abspath(os.path.join(path, "..")))
    import galsim

# Below are a set of tests to make sure that we have achieved consistency in defining shears and
# ellipses using different conventions.  The underlying idea is that in test_base.py we already
# have plenty of tests to ensure that a given Shear can be properly applied and gives the
# expected result.  So here, we just work at the level of Shears that we've defined,
# and make sure that they have the properties we expect given the values that were used to
# initialize them.  For that, we have some sets of fiducial shears/dilations/shifts for which
# calculations were done independently (e.g., to get what is eta given the value of g).  We go over
# the various way to initialize the shears, and make sure that their different values are properly
# set.  We also test the methods of the python Shear classes to make sure that they give
# the expected results.

##### set up necessary info for tests
# a few shear values over which we will loop so we can check them all
# note: Rachel started with these q and beta, and then calculated all the other numbers in IDL using
# the standard formulae
q = [1.0, 0.5, 0.3, 0.1, 0.7, 0.9, 0.99, 1.-8.75e-5]
n_shear = len(q)
beta = [0.0, 0.5*np.pi, 0.25*np.pi, 0.0*np.pi, np.pi/3.0, np.pi, -0.25*np.pi, -0.5*np.pi]
g = [0.0, 0.333333, 0.538462, 0.818182, 0.176471, 0.05263157897, 0.005025125626, 4.375191415e-5 ]
g1 = [0.0, -0.33333334, 0.0, 0.81818175, -0.088235296, 0.05263157897, 0.0, -4.375191415e-5 ]
g2 = [0.0, 0.0, 0.53846157, 0.0, 0.15282802, 0.0, -0.005025125626, 0.0 ]
e = [0.0, 0.600000, 0.834862, 0.980198, 0.342282, 0.1049723757, 0.01004999747, 8.750382812e-5 ]
e1 = [0.0, -0.6000000, 0.0, 0.98019803, -0.17114094, 0.1049723757, 0.0, -8.750382812e-5 ]
e2 = [0.0, 0.0, 0.83486235, 0.0, 0.29642480, 0.0, -0.01004999747, 0.0 ]
eta = [0.0, 0.693147, 1.20397, 2.30259, 0.356675, 0.1053605157, 0.01005033585, 8.750382835e-5 ]
eta1 = [0.0, -0.69314718, 0.0, 2.3025851, -0.17833748, 0.1053605157, 0.0, -8.750382835e-5 ]
eta2 = [0.0, 0.0, 1.2039728, 0.0, 0.30888958, 0.0, -0.01005033585, 0.0 ]
decimal = 5

#### some helper functions
def all_shear_vals(test_shear, index, mult_val = 1.0):
    print('test_shear = ',repr(test_shear))
    # this function tests that all values of some Shear object are consistent with the tabulated
    # values, given the appropriate index against which to test, and properly accounting for the
    # fact that sometimes the angle is in the range [pi, 2*pi)
    ### note: can only use mult_val = 1, 0, -1
    if mult_val != -1.0 and mult_val != 0.0 and mult_val != 1.0:
        raise ValueError("Cannot put multiplier that is not -1, 0, or 1!")
    beta_rad = test_shear.beta.rad
    while beta_rad < 0.0:
        beta_rad += np.pi

    test_beta = beta[index]
    if mult_val < 0.0:
        test_beta -= 0.5*np.pi
    while test_beta < 0.0:
        test_beta += np.pi
    # Special, if g == 0 exactly, beta is undefined, so just set it to zero.
    if test_shear.g == 0.0:
        test_beta = beta_rad = 0.

    vec = [test_shear.g, test_shear.g1, test_shear.g2, test_shear.e, test_shear.e1, test_shear.e2,
           test_shear.eta, test_shear.eta1, test_shear.eta2, test_shear.esq, beta_rad % np.pi]
    test_vec = [np.abs(mult_val)*g[index], mult_val*g1[index], mult_val*g2[index],
                np.abs(mult_val)*e[index], mult_val*e1[index], mult_val*e2[index],
                np.abs(mult_val)*eta[index], mult_val*eta1[index], mult_val*eta2[index],
                mult_val*mult_val*e[index]*e[index], test_beta % np.pi]
    np.testing.assert_array_almost_equal(vec, test_vec, decimal=decimal,
                                         err_msg = "Incorrectly initialized Shear")
    if index == n_shear-1:
        # On the last one with values < 1.e-4, multiply everything by 1.e4 and check again.
        vec = [1.e4 * v for v in vec[:-1]]  # don't include beta now.
        test_vec = [1.e4 * v for v in test_vec[:-1]]
        np.testing.assert_array_almost_equal(vec, test_vec, decimal=decimal,
                                             err_msg = "Incorrectly initialized Shear")
    # Test that the utiltiy function g1g2_to_e1e2 is equivalent to the Shear calculation.
    test_e1, test_e2 = galsim.utilities.g1g2_to_e1e2(test_shear.g1, test_shear.g2)
    np.testing.assert_almost_equal(test_e1, test_shear.e1, err_msg="Incorrect e1 calculation")
    np.testing.assert_almost_equal(test_e2, test_shear.e2, err_msg="Incorrect e2 calculation")


def add_distortions(d1, d2, d1app, d2app):
    # add the distortions
    denom = 1.0 + d1*d1app + d2*d2app
    dapp_sq = d1app**2 + d2app**2
    if dapp_sq == 0:
        return d1, d2
    else:
        factor = (1.0 - np.sqrt(1.0-dapp_sq)) * (d2*d1app - d1*d2app) / dapp_sq
        d1tot = (d1 + d1app + d2app * factor)/denom
        d2tot = (d2 + d2app - d1app * factor)/denom
        return d1tot, d2tot


@timer
def test_shear_initialization():
    """Test that Shears can be initialized in a variety of ways and get the expected results."""
    # first make an empty Shear and make sure that it has zeros in the right places
    s = galsim.Shear()
    vec = [s.g, s.g1, s.g2, s.e, s.e1, s.e2, s.eta, s.eta1, s.eta2, s.esq]
    vec_ideal = np.zeros(len(vec))
    np.testing.assert_array_almost_equal(vec, vec_ideal, decimal = decimal,
                                         err_msg = "Incorrectly initialized empty shear")
    # now loop over shear values and ways of initializing
    for ind in range(n_shear):
        # initialize with reduced shear components
        s = galsim.Shear(g1 = g1[ind], g2 = g2[ind])
        all_shear_vals(s, ind)
        if g1[ind] == 0.0:
            s = galsim.Shear(g2 = g2[ind])
            all_shear_vals(s, ind)
        if g2[ind] == 0.0:
            s = galsim.Shear(g1 = g1[ind])
            all_shear_vals(s, ind)
        # initialize with distortion components
        s = galsim.Shear(e1 = e1[ind], e2 = e2[ind])
        all_shear_vals(s, ind)
        if e1[ind] == 0.0:
            s = galsim.Shear(e2 = e2[ind])
            all_shear_vals(s, ind)
        if e2[ind] == 0.0:
            s = galsim.Shear(e1 = e1[ind])
            all_shear_vals(s, ind)
        # initialize with conformal shear components
        s = galsim.Shear(eta1 = eta1[ind], eta2 = eta2[ind])
        all_shear_vals(s, ind)
        if eta1[ind] == 0.0:
            s = galsim.Shear(eta2 = eta2[ind])
            all_shear_vals(s, ind)
        if eta2[ind] == 0.0:
            s = galsim.Shear(eta1 = eta1[ind])
            all_shear_vals(s, ind)
        # initialize with axis ratio and position angle
        s = galsim.Shear(q = q[ind], beta = beta[ind]*galsim.radians)
        all_shear_vals(s, ind)
        # initialize with reduced shear and position angle
        s = galsim.Shear(g = g[ind], beta = beta[ind]*galsim.radians)
        all_shear_vals(s, ind)
        # initialize with distortion and position angle
        s = galsim.Shear(e = e[ind], beta = beta[ind]*galsim.radians)
        all_shear_vals(s, ind)
        # initialize with conformal shear and position angle
        s = galsim.Shear(eta = eta[ind], beta = beta[ind]*galsim.radians)
        all_shear_vals(s, ind)
        # initialize with a complex number g1 + 1j * g2
        s = galsim.Shear(g1[ind] + 1j * g2[ind])
        all_shear_vals(s, ind)
        s = galsim._Shear(g1[ind] + 1j * g2[ind])
        all_shear_vals(s, ind)
        # which should also be the value of s.shear
        s2 = galsim.Shear(s.shear)
        all_shear_vals(s2, ind)

        # Check picklability
        do_pickle(s)

    # finally check some examples of invalid initializations for Shear
    try:
        np.testing.assert_raises(TypeError,galsim.Shear,0.3)
        np.testing.assert_raises(TypeError,galsim.Shear,0.3,0.3)
        np.testing.assert_raises(TypeError,galsim.Shear,g1=0.3,e2=0.2)
        np.testing.assert_raises(TypeError,galsim.Shear,eta1=0.3,beta=0.*galsim.degrees)
        np.testing.assert_raises(TypeError,galsim.Shear,q=0.3)
        np.testing.assert_raises(ValueError,galsim.Shear,q=1.3,beta=0.*galsim.degrees)
        np.testing.assert_raises(ValueError,galsim.Shear,g1=0.9,g2=0.6)
        np.testing.assert_raises(ValueError,galsim.Shear,e=-1.3,beta=0.*galsim.radians)
        np.testing.assert_raises(ValueError,galsim.Shear,e=1.3,beta=0.*galsim.radians)
        np.testing.assert_raises(ValueError,galsim.Shear,e1=0.7,e2=0.9)
        np.testing.assert_raises(TypeError,galsim.Shear,g=0.5)
        np.testing.assert_raises(TypeError,galsim.Shear,e=0.5)
        np.testing.assert_raises(TypeError,galsim.Shear,eta=0.5)
        np.testing.assert_raises(ValueError,galsim.Shear,eta=-0.5,beta=0.*galsim.radians)
        np.testing.assert_raises(ValueError,galsim.Shear,g=1.3,beta=0.*galsim.radians)
        np.testing.assert_raises(ValueError,galsim.Shear,g=-0.3,beta=0.*galsim.radians)
        np.testing.assert_raises(TypeError,galsim.Shear,e=0.3,beta=0.)
        np.testing.assert_raises(TypeError,galsim.Shear,eta=0.3,beta=0.)
        np.testing.assert_raises(TypeError,galsim.Shear,randomkwarg=0.1)
        np.testing.assert_raises(TypeError,galsim.Shear,g1=0.1,randomkwarg=0.1)
        np.testing.assert_raises(TypeError,galsim.Shear,g1=0.1,e1=0.1)
        np.testing.assert_raises(TypeError,galsim.Shear,g1=0.1,e=0.1)
        np.testing.assert_raises(TypeError,galsim.Shear,g1=0.1,g=0.1)
        np.testing.assert_raises(TypeError,galsim.Shear,beta=45.0*galsim.degrees)
        np.testing.assert_raises(TypeError,galsim.Shear,beta=45.0*galsim.degrees,g=0.3,eta=0.1)
        np.testing.assert_raises(TypeError,galsim.Shear,beta=45.0,g=0.3)
        np.testing.assert_raises(TypeError,galsim.Shear,q=0.1,beta=0.)
    except ImportError:
        print('The assert_raises tests require nose')


@timer
def test_shear_methods():
    """Test that the most commonly-used methods of the Shear class give the expected results."""
    for ind in range(n_shear):
        s = galsim.Shear(e1=e1[ind], e2=e2[ind])
        # check negation
        s2 = -s
        all_shear_vals(s2, ind, mult_val = -1.0)
        # check addition
        s2 = s + s
        exp_e1, exp_e2 = add_distortions(s.e1, s.e2, s.e1, s.e2)
        np.testing.assert_array_almost_equal([s2.e1, s2.e2], [exp_e1, exp_e2], decimal=decimal,
                                             err_msg = "Failed to properly add distortions")
        # check subtraction
        s3 = s - s2
        exp_e1, exp_e2 = add_distortions(s.e1, s.e2, -1.0*s2.e1, -1.0*s2.e2)
        np.testing.assert_array_almost_equal([s3.e1, s3.e2], [exp_e1, exp_e2], decimal=decimal,
                                             err_msg = "Failed to properly subtract distortions")
        # check +=
        savee1 = s.e1
        savee2 = s.e2
        s += s2
        exp_e1, exp_e2 = add_distortions(savee1, savee2, s2.e1, s2.e2)
        np.testing.assert_array_almost_equal([s.e1, s.e2], [exp_e1, exp_e2], decimal=decimal,
                                             err_msg = "Failed to properly += distortions")
        # check -=
        savee1 = s.e1
        savee2 = s.e2
        s -= s
        exp_e1, exp_e2 = add_distortions(savee1, savee2, -1.0*savee1, -1.0*savee2)
        np.testing.assert_array_almost_equal([s.e1, s.e2], [exp_e1, exp_e2], decimal=decimal,
                                             err_msg = "Failed to properly -= distortions")

        # check ==
        s = galsim.Shear(g1 = g1[ind], g2 = g2[ind])
        s2 = galsim.Shear(g1 = g1[ind], g2 = g2[ind])
        np.testing.assert_equal(s == s2, True, err_msg = "Failed to check for equality")
        # check !=
        np.testing.assert_equal(s != s2, False, err_msg = "Failed to check for equality")


@timer
def test_shear_matrix():
    """Test that the shear matrix is calculated correctly.
    """
    for ind in range(n_shear):
        s1 = galsim.Shear(g1=g1[ind], g2=g2[ind])

        true_m1 = np.array([[ 1.+g1[ind],  g2[ind]  ],
                            [   g2[ind], 1.-g1[ind] ]]) / np.sqrt(1.-g1[ind]**2-g2[ind]**2)
        m1 = s1.getMatrix()

        np.testing.assert_array_almost_equal(m1, true_m1, decimal=12,
                                             err_msg="getMatrix returned wrong matrix")

        for ind2 in range(n_shear):
            s2 = galsim.Shear(g1=g1[ind2], g2=g2[ind2])
            m2 = s2.getMatrix()

            s3 = s1 + s2
            m3 = s3.getMatrix()

            theta = s1.rotationWith(s2)
<<<<<<< HEAD
            r = np.array([[  np.cos(theta.rad), -np.sin(theta.rad) ],
                          [  np.sin(theta.rad),  np.cos(theta.rad) ]])
=======
            r = np.array([[  np.cos(theta), -np.sin(theta) ],
                          [  np.sin(theta),  np.cos(theta) ]])
>>>>>>> d474bbce
            np.testing.assert_array_almost_equal(m3.dot(r), m1.dot(m2), decimal=12,
                                                 err_msg="rotationWith returned wrong angle")


if __name__ == "__main__":
    test_shear_initialization()
    test_shear_methods()
    test_shear_matrix()<|MERGE_RESOLUTION|>--- conflicted
+++ resolved
@@ -272,13 +272,8 @@
             m3 = s3.getMatrix()
 
             theta = s1.rotationWith(s2)
-<<<<<<< HEAD
-            r = np.array([[  np.cos(theta.rad), -np.sin(theta.rad) ],
-                          [  np.sin(theta.rad),  np.cos(theta.rad) ]])
-=======
             r = np.array([[  np.cos(theta), -np.sin(theta) ],
                           [  np.sin(theta),  np.cos(theta) ]])
->>>>>>> d474bbce
             np.testing.assert_array_almost_equal(m3.dot(r), m1.dot(m2), decimal=12,
                                                  err_msg="rotationWith returned wrong angle")
 
