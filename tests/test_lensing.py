# Copyright (c) 2012-2017 by the GalSim developers team on GitHub
# https://github.com/GalSim-developers
#
# This file is part of GalSim: The modular galaxy image simulation toolkit.
# https://github.com/GalSim-developers/GalSim
#
# GalSim is free software: redistribution and use in source and binary forms,
# with or without modification, are permitted provided that the following
# conditions are met:
#
# 1. Redistributions of source code must retain the above copyright notice, this
#    list of conditions, and the disclaimer given in the accompanying LICENSE
#    file.
# 2. Redistributions in binary form must reproduce the above copyright notice,
#    this list of conditions, and the disclaimer given in the documentation
#    and/or other materials provided with the distribution.
#

from __future__ import print_function
import numpy as np
import math
import os
import sys
import warnings

from galsim_test_helpers import *

try:
    import galsim
except ImportError:
    path, filename = os.path.split(__file__)
    sys.path.append(os.path.abspath(os.path.join(path, "..")))
    import galsim

refdir = os.path.join(".", "lensing_reference_data") # Directory containing the reference

klim_test = 0.00175 # Value of klim for flat (up to klim, then zero beyond) power spectrum test
tolerance_var = 0.03 # fractional error allowed in the variance of shear - calculation is not exact
                     # so do not be too stringent

# for simple demonstration purposes, a few very simple power-law power spectra that don't crash and
# burn at k=0
def pk1(k):
    return k

def pk2(k):
    return k**(2.0)

def pk_flat_lim(k):
    parr = np.zeros_like(k)
    parr[k<=klim_test] = 1.
    return parr

def kappa_gaussian(theta1_array, theta2_array, sigma, pos, amp=1.):
    """Return an array of kappa values given input arrays of theta1, theta2, float for sigma in the
    units of theta and a galsim.PositionD for pos.

    Scaled to be amp at origin.
    """
    sigma2 = sigma * sigma
    theta2 = (theta1_array - pos.x)**2 + (theta2_array - pos.y)**2
    return amp * np.exp(-.5 * theta2 / sigma2)

def shear_gaussian(theta1_array, theta2_array, sigma, pos, amp=1., rotate45=False):
    """Return arrays of shear values given input arrays of theta1, theta2, float for sigma in the
    units of theta and a galsim.PositionD for pos.

    The surface density kappa is scaled to be amp at origin.  Tangential shear around the origin
    relates to kappa_gaussian function by the usual relation,
    gamma_t(theta) = <kappa(<theta)> - kappa(theta)
    The rotate45 keyword can be used to specify rotation of the shears at each point by 45 degrees.
    """
    sigma2 = sigma * sigma
    t1 = theta1_array - pos.x
    t2 = theta2_array - pos.y
    theta2 = t1 * t1 + t2 * t2
    gammat = 2. * amp * sigma2 * (
        1. - (1. + .5 * theta2 / sigma2) * np.exp(-.5 * theta2 / sigma2)) / theta2
    if rotate45:
        g2 = -gammat * (t1**2 - t2**2) / theta2
        g1 =  gammat * 2. * t1 * t2 / theta2
    else:
        g1 = -gammat * (t1**2 - t2**2) / theta2
        g2 = -gammat * 2. * t1 * t2 / theta2
    return g1, g2


@timer
def test_nfwhalo():
    """Various tests of the NFWHalo class (against reference data, and basic sanity tests)"""
    # reference data comes from Matthias Bartelmann's libastro code
    # cluster properties: M=1e15, conc=4, redshift=1
    # sources at redshift=2
    # columns:
    # distance [arcsec], deflection [arcsec], shear, reduced shear, convergence
    # distance go from 1 .. 599 arcsec
    ref = np.loadtxt(refdir + '/nfw_lens.dat')

    # set up the same halo
    halo = galsim.NFWHalo(mass=1e15, conc=4, redshift=1)
    pos_x = np.arange(1.,600)
    pos_y = np.zeros_like(pos_x)
    z_s = 2
    # Along the way test different allowed ways to pass in position information.
    kappa = halo.getConvergence((pos_x, pos_y), z_s)
    gamma1, gamma2 = halo.getShear([pos_x, pos_y], z_s, reduced=False)
    g1, g2 = halo.getShear([galsim.PositionD(x,y) for x,y in zip(pos_x,pos_y)], z_s, reduced=True)
    mu = halo.getMagnification((pos_x, pos_y), z_s)
    alt_g1, alt_g2, alt_mu = halo.getLensing((pos_x, pos_y), z_s)

    # check internal correctness:
    # g1 = gamma1/(1-kappa), and g2 = 0
    np.testing.assert_array_equal(g1, gamma1/(1-kappa),
                                  err_msg="Computation of reduced shear g incorrect.")
    np.testing.assert_array_equal(g2, np.zeros_like(g2),
                                  err_msg="Computation of reduced shear g2 incorrect.")
    np.testing.assert_array_equal(mu, 1./( (1-kappa)**2 - gamma1**2 - gamma2**2 ),
                                  err_msg="Computation of magnification mu incorrect.")
    np.testing.assert_array_equal(alt_g1, g1,
                                  err_msg="getLensing returned wrong g1")
    np.testing.assert_array_equal(alt_g2, g2,
                                  err_msg="getLensing returned wrong g2")
    np.testing.assert_array_equal(alt_mu, mu,
                                  err_msg="getLensing returned wrong mu")

    do_pickle(halo)

    # comparison to reference:
    # tangential shear in x-direction is purely negative in g1
    np.testing.assert_allclose(gamma1, -ref[:,2], rtol=1e-4,
                               err_msg="Computation of shear deviates from reference.")
    np.testing.assert_allclose(gamma2, 0., atol=1e-8,
                               err_msg="Computation of shear deviates from reference.")
    np.testing.assert_allclose(g1, -ref[:,3], rtol=1e-4,
                               err_msg="Computation of reduced shear deviates from reference.")
    np.testing.assert_allclose(g2, 0., atol=1e-8,
                               err_msg="Computation of reduced shear deviates from reference.")
    np.testing.assert_allclose(kappa, ref[:,4], rtol=1e-4,
                               err_msg="Computation of convergence deviates from reference.")

@timer
def test_halo_pos():
    """Test an NFWHalo with a non-zero halo_pos"""

    ref = np.loadtxt(refdir + '/nfw_lens.dat')
    halo = galsim.NFWHalo(mass=1e15, conc=4, redshift=1, halo_pos=galsim.PositionD(2,3))
    pos_x = np.arange(1.,600) + 2     # Adjust x,y values by the same amount.
    pos_y = np.zeros_like(pos_x) + 3
    z_s = np.zeros_like(pos_x) + 2

    do_pickle(halo)

    # comparison to reference should still work.
    kappa = halo.getConvergence((pos_x, pos_y), z_s)
    gamma1, gamma2 = halo.getShear([pos_x, pos_y], z_s, reduced=False)
    g1, g2 = halo.getShear([pos_x, pos_y], z_s)
    mu = halo.getMagnification((pos_x, pos_y), z_s)
    alt_g1, alt_g2, alt_mu = halo.getLensing((pos_x, pos_y), z_s)

    np.testing.assert_allclose(gamma1, -ref[:,2], rtol=1e-4,
                               err_msg="Computation of shear deviates from reference.")
    np.testing.assert_allclose(gamma2, 0., atol=1e-8,
                               err_msg="Computation of shear deviates from reference.")
    np.testing.assert_allclose(g1, -ref[:,3], rtol=1e-4,
                               err_msg="Computation of reduced shear deviates from reference.")
    np.testing.assert_allclose(g2, 0., atol=1e-8,
                               err_msg="Computation of reduced shear deviates from reference.")
    np.testing.assert_allclose(kappa, ref[:,4], rtol=1e-4,
                               err_msg="Computation of convergence deviates from reference.")
    np.testing.assert_array_equal(mu, 1./( (1-kappa)**2 - gamma1**2 - gamma2**2 ),
                                  err_msg="Computation of magnification mu incorrect.")
    np.testing.assert_array_equal(alt_g1, g1,
                                  err_msg="getLensing returned wrong g1")
    np.testing.assert_array_equal(alt_g2, g2,
                                  err_msg="getLensing returned wrong g2")
    np.testing.assert_array_equal(alt_mu, mu,
                                  err_msg="getLensing returned wrong mu")



@timer
def test_cosmology():
    """Test the NFWHalo class in conjunction with non-default cosmologies"""
    # MJ: I don't really have a good way to test that the NFWHalo class is accurate with respect
    # to the cosmology.  If someone with a more theoretical bent is interested in writing some
    # unit tests here, that would be fabulous!
    # All I'm doing here is testing that pickling, repr, etc. work correctly.
    # And the internal consistency checks from above.

    pos_x = np.arange(1,600)
    pos_y = np.zeros_like(pos_x)
    z_s = 2

    for wm, wl in [ (0.4,0.0), (0.3,0.7), (0.25, 0.8) ]:
        cosmo = galsim.Cosmology(omega_m=wm, omega_lam=wl)

        np.testing.assert_equal(cosmo.omega_m, wm)
        np.testing.assert_equal(cosmo.omega_lam, wl)
        np.testing.assert_equal(cosmo.omega_c, 1.-wm-wl)

        halo = galsim.NFWHalo(mass=1e15, conc=4, redshift=1, cosmo=cosmo)
        halo2 = galsim.NFWHalo(mass=1e15, conc=4, redshift=1, omega_m=wm, omega_lam=wl)

        kappa = halo.getConvergence((pos_x, pos_y), z_s)
        gamma1, gamma2 = halo.getShear((pos_x, pos_y), z_s, reduced=False)
        g1, g2 = halo.getShear((pos_x, pos_y), z_s, reduced=True)

        # check internal correctness:
        # g1 = gamma1/(1-kappa), and g2 = 0
        np.testing.assert_array_equal(g1, gamma1/(1-np.array(kappa)),
                                      err_msg="Computation of reduced shear g incorrect.")
        np.testing.assert_array_equal(g2, np.zeros_like(g2),
                                      err_msg="Computation of reduced shear g2 incorrect.")

        do_pickle(cosmo)
        do_pickle(halo)
        do_pickle(halo2)
        assert halo == halo2


@timer
def test_shear_variance():
    """Test that shears from several toy power spectra have the expected variances."""
    # setup the random number generator to use for these tests
    rng = galsim.BaseDeviate(512342)

    # set up grid parameters
    grid_size = 50. # degrees
    ngrid = 500 # grid points
    klim = klim_test
    # now get derived grid parameters
    kmin = 2.*np.pi/grid_size/3600. # arcsec^-1

    # Make a flat power spectrum for E, B modes with P=1 arcsec^2, truncated above some limiting
    # value of k.
    # Given our grid size of 50 degrees [which is silly to do for a flat-sky approximation, but
    # we're just doing it anyway to beat down the noise], the minimum k we can probe is 2pi/50
    # deg^{-1} = 3.49e-5 arcsec^-1.  With 500 grid points, the maximum k in one dimension is 250
    # times as large, 0.00873 arcsec^-1.  The function pk_flat_lim is 0 for k>klim_test=0.00175 which
    # is a factor of 5 below our maximum k, a factor of ~50 above our minimum k.  For k<=0.00175,
    # pk_flat_lim returns 1.
    test_ps = galsim.PowerSpectrum(e_power_function=pk_flat_lim, b_power_function=pk_flat_lim)
    # get shears on 500x500 grid with spacing 0.1 degree
    rng2 = rng.duplicate()
    assert_raises(RuntimeError, test_ps.nRandCallsForBuildGrid)
    g1, g2 = test_ps.buildGrid(grid_spacing=grid_size/ngrid, ngrid=ngrid, rng=rng,
                               units=galsim.degrees)
    assert g1.shape == (ngrid, ngrid)
    assert g2.shape == (ngrid, ngrid)

    # Test nRandCallsForBuildGrid:
    rng2.discard(test_ps.nRandCallsForBuildGrid())
    assert rng == rng2

    # Now we should compare the variance with the predictions.  We use
    # ../devel/modules/lensing_engine.pdf section 5.3 to get
    # Var(g1) + Var(g2) = (1/pi^2) [(pi klim^2 / 4) - kmin^2]
    # Here the 1 on top of the pi^2 is actually P0 which has units of arcsec^2.
    # A final point for this test is that the result should be twice as large than that prediction
    # since we have both E and B power.  And we know from before that due to various effects, the
    # results should actually be ~1.5% too low.
    predicted_variance = (1./np.pi**2)*(0.25*np.pi*(klim**2) - kmin**2)
    predicted_variance *= 2
    var1 = np.var(g1)
    var2 = np.var(g2)
    print('predicted variance = ',predicted_variance)
    print('actual variance = ',var1+var2)
    print('fractional diff = ',((var1+var2)/predicted_variance-1))
    assert np.abs((var1+var2) - predicted_variance) < tolerance_var * predicted_variance, \
            "Incorrect shear variance from flat power spectrum!"

    # check: are g1, g2 uncorrelated with each other?
    top= np.sum((g1-np.mean(g1))*(g2-np.mean(g2)))
    bottom1 = np.sum((g1-np.mean(g1))**2)
    bottom2 = np.sum((g2-np.mean(g2))**2)
    corr = top / np.sqrt(bottom1*bottom2)
    np.testing.assert_almost_equal(
        corr, 0., decimal=1,
        err_msg="Shear components should be uncorrelated with each other! (flat power spectrum)")

    # Now do the same test as previously, but with E-mode power only.
    test_ps = galsim.PowerSpectrum(e_power_function=pk_flat_lim)
    g1, g2 = test_ps.buildGrid(grid_spacing=grid_size/ngrid, ngrid=ngrid, rng=rng,
                               units='degrees')
    assert g1.shape == (ngrid, ngrid)
    assert g2.shape == (ngrid, ngrid)
    predicted_variance = (1./np.pi**2)*(0.25*np.pi*(klim**2) - kmin**2)
    var1 = np.var(g1)
    var2 = np.var(g2)
    print('predicted variance = ',predicted_variance)
    print('actual variance = ',var1+var2)
    print('fractional diff = ',((var1+var2)/predicted_variance-1))
    assert np.abs((var1+var2) - predicted_variance) < tolerance_var * predicted_variance, \
            "Incorrect shear variance from flat E-mode power spectrum!"

    # check: are g1, g2 uncorrelated with each other?
    top= np.sum((g1-np.mean(g1))*(g2-np.mean(g2)))
    bottom1 = np.sum((g1-np.mean(g1))**2)
    bottom2 = np.sum((g2-np.mean(g2))**2)
    corr = top / np.sqrt(bottom1*bottom2)
    np.testing.assert_almost_equal(
        corr, 0., decimal=1,
        err_msg="Shear components should be uncorrelated with each other! (flat E-mode power spec.)")

    # check for proper scaling with grid spacing, for fixed number of grid points
    grid_size = 25. # degrees
    ngrid = 500 # grid points
    klim = klim_test
    kmin = 2.*np.pi/grid_size/3600. # arcsec^-1
    test_ps = galsim.PowerSpectrum(e_power_function=pk_flat_lim, b_power_function=pk_flat_lim)
    g1, g2 = test_ps.buildGrid(grid_spacing=grid_size/ngrid, ngrid=ngrid, rng=rng,
                               units=galsim.degrees)
    assert g1.shape == (ngrid, ngrid)
    assert g2.shape == (ngrid, ngrid)
    predicted_variance = (1./np.pi**2)*(0.25*np.pi*(klim**2) - kmin**2)
    predicted_variance *= 2
    var1 = np.var(g1)
    var2 = np.var(g2)
    print('predicted variance = ',predicted_variance)
    print('actual variance = ',var1+var2)
    print('fractional diff = ',((var1+var2)/predicted_variance-1))
    assert np.abs((var1+var2) - predicted_variance) < tolerance_var * predicted_variance, \
            "Incorrect shear variance from flat power spectrum with smaller grid_size"

    # check for proper scaling with number of grid points, for fixed grid spacing
    grid_size = 25. # degrees
    ngrid = 250 # grid points
    klim = klim_test
    kmin = 2.*np.pi/grid_size/3600. # arcsec^-1
    test_ps = galsim.PowerSpectrum(e_power_function=pk_flat_lim, b_power_function=pk_flat_lim)
    g1, g2 = test_ps.buildGrid(grid_spacing=grid_size/ngrid, ngrid=ngrid, rng=rng,
                               units=galsim.degrees)
    assert g1.shape == (ngrid, ngrid)
    assert g2.shape == (ngrid, ngrid)
    predicted_variance = (1./np.pi**2)*(0.25*np.pi*(klim**2) - kmin**2)
    predicted_variance *= 2
    var1 = np.var(g1)
    var2 = np.var(g2)
    print('predicted variance = ',predicted_variance)
    print('actual variance = ',var1+var2)
    print('fractional diff = ',((var1+var2)/predicted_variance-1))
    assert np.abs((var1+var2) - predicted_variance) < tolerance_var * predicted_variance, \
            "Incorrect shear variance from flat power spectrum with smaller ngrid"

    # Test one other theoretical PS: the Gaussian P(k).
    # We define it as P(k) = exp(-s^2 k^2 / 2).
    # First set up the grid.
    grid_size = 50. # degrees
    ngrid = 500 # grid points
    kmin = 2.*np.pi/grid_size/3600.
    kmax = np.pi/(grid_size/ngrid)/3600.
    # Now choose s such that s*kmax=2.5, i.e., very little power at kmax.
    s = 2.5/kmax
    test_ps = galsim.PowerSpectrum(lambda k : np.exp(-0.5*((s*k)**2)))
    g1, g2 = test_ps.buildGrid(grid_spacing = grid_size/ngrid, ngrid=ngrid, rng=rng,
                               units=galsim.degrees)
    assert g1.shape == (ngrid, ngrid)
    assert g2.shape == (ngrid, ngrid)
    # For this case, the prediction for the variance is:
    # Var(g1) + Var(g2) = [1/(2 pi s^2)] * ( (Erf(s*kmax/sqrt(2)))^2 - (Erf(s*kmin/sqrt(2)))^2 )
    try:
        erfmax = math.erf(s*kmax/math.sqrt(2.))
        erfmin = math.erf(s*kmin/math.sqrt(2.))
    except: # For python2.6, which doesn't have math.erf.
        erfmax = 0.9875806693484477
        erfmin = 0.007978712629263206
    var1 = np.var(g1)
    var2 = np.var(g2)
    predicted_variance = (erfmax**2 - erfmin**2) / (2.*np.pi*(s**2))
    print('predicted variance = ',predicted_variance)
    print('actual variance = ',var1+var2)
    print('fractional diff = ',((var1+var2)/predicted_variance-1))
    assert np.abs((var1+var2) - predicted_variance) < tolerance_var * predicted_variance, \
            "Incorrect shear variance from Gaussian power spectrum"

    # check for proper scaling with grid spacing, for fixed number of grid points
    grid_size = 25. # degrees
    ngrid = 500 # grid points
    kmin = 2.*np.pi/grid_size/3600.
    kmax = np.pi/(grid_size/ngrid)/3600.
    s = 2.5/kmax
    # Note that because of how s, kmin, and kmax change, the Erf[...] quantities do not change.  So
    # we don't have to reset the values here.
    test_ps = galsim.PowerSpectrum(lambda k : np.exp(-0.5*((s*k)**2)))
    g1, g2 = test_ps.buildGrid(grid_spacing = grid_size/ngrid, ngrid=ngrid,
                               rng=rng, units=galsim.degrees)
    assert g1.shape == (ngrid, ngrid)
    assert g2.shape == (ngrid, ngrid)
    var1 = np.var(g1)
    var2 = np.var(g2)
    predicted_variance = (erfmax**2 - erfmin**2) / (2.*np.pi*(s**2))
    print('predicted variance = ',predicted_variance)
    print('actual variance = ',var1+var2)
    print('fractional diff = ',((var1+var2)/predicted_variance-1))
    assert np.abs((var1+var2) - predicted_variance) < tolerance_var * predicted_variance, \
            "Incorrect shear variance from Gaussian power spectrum with smaller grid_size"

    # check for proper scaling with number of grid points, for fixed grid spacing
    grid_size = 25. # degrees
    ngrid = 250 # grid points
    kmin = 2.*np.pi/grid_size/3600.
    kmax = np.pi/(grid_size/ngrid)/3600.
    # Here one of the Erf[...] values does change.
    try:
        erfmin = math.erf(s*kmin/math.sqrt(2.))
    except:
        erfmin = 0.01595662743380396
    s = 2.5/kmax
    test_ps = galsim.PowerSpectrum(lambda k : np.exp(-0.5*((s*k)**2)))
    g1, g2 = test_ps.buildGrid(grid_spacing = grid_size/ngrid, ngrid=ngrid,
                               rng=rng, units=galsim.degrees)
    assert g1.shape == (ngrid, ngrid)
    assert g2.shape == (ngrid, ngrid)
    var1 = np.var(g1)
    var2 = np.var(g2)
    predicted_variance = (erfmax**2 - erfmin**2) / (2.*np.pi*(s**2))
    print('predicted variance = ',predicted_variance)
    print('actual variance = ',var1+var2)
    print('fractional diff = ',((var1+var2)/predicted_variance-1))
    assert np.abs((var1+var2) - predicted_variance) < tolerance_var * predicted_variance, \
            "Incorrect shear variance from Gaussian power spectrum with smaller ngrid"

    # change grid spacing implicitly via kmax_factor
    # This and the next test can be made at higher precision (0.5% rather than 1.5%), since the
    # grids actually used to make the shears have more points, so they are more accurate.
    grid_size = 50. # degrees
    ngrid = 500 # grid points
    kmax_factor = 2
    kmin = 2.*np.pi/grid_size/3600.
    kmax = np.pi/(grid_size/ngrid)/3600.*kmax_factor
    try:
        erfmin = math.erf(s*kmin/math.sqrt(2.))
    except:
        erfmin = 0.007978712629263206
    s = 2.5/kmax
    test_ps = galsim.PowerSpectrum(lambda k : np.exp(-0.5*((s*k)**2)))
    rng2 = rng.duplicate()
    g1, g2 = test_ps.buildGrid(grid_spacing = grid_size/ngrid, ngrid=ngrid,
                               rng=rng, units=galsim.degrees, kmax_factor=kmax_factor)
    assert g1.shape == (ngrid, ngrid)
    assert g2.shape == (ngrid, ngrid)
    var1 = np.var(g1)
    var2 = np.var(g2)
    predicted_variance = (erfmax**2 - erfmin**2) / (2.*np.pi*(s**2))
    print('predicted variance = ',predicted_variance)
    print('actual variance = ',var1+var2)
    print('fractional diff = ',((var1+var2)/predicted_variance-1))
    assert np.abs((var1+var2) - predicted_variance) < tolerance_var * predicted_variance, \
            "Incorrect shear variance from Gaussian power spectrum with kmax_factor=2"
    rng2.discard(test_ps.nRandCallsForBuildGrid())
    assert rng == rng2

    # change ngrid implicitly with kmin_factor
    grid_size = 50. # degrees
    ngrid = 500 # grid points
    kmin_factor = 2
    kmin = 2.*np.pi/grid_size/3600./kmin_factor
    kmax = np.pi/(grid_size/ngrid)/3600.
    s = 2.5/kmax
    # This time, erfmin is smaller.
    try:
        erfmin = math.erf(s*kmin/math.sqrt(2.))
    except:
        erfmin = 0.003989406181481644
    # Also, for this test, it should be equivalent to use the b-mode instead.
    test_ps = galsim.PowerSpectrum(b_power_function=lambda k : np.exp(-0.5*((s*k)**2)))
    g1, g2 = test_ps.buildGrid(grid_spacing = grid_size/ngrid, ngrid=ngrid,
                               rng=rng, units=galsim.degrees, kmin_factor=kmin_factor)
    assert g1.shape == (ngrid, ngrid)
    assert g2.shape == (ngrid, ngrid)
    var1 = np.var(g1)
    var2 = np.var(g2)
    predicted_variance = (erfmax**2 - erfmin**2) / (2.*np.pi*(s**2))
    print('predicted variance = ',predicted_variance)
    print('actual variance = ',var1+var2)
    print('fractional diff = ',((var1+var2)/predicted_variance-1))
    assert np.abs((var1+var2) - predicted_variance) < tolerance_var * predicted_variance, \
            "Incorrect shear variance from Gaussian power spectrum with kmin_factor=2"
    rng2.discard(test_ps.nRandCallsForBuildGrid())
    assert rng == rng2

    # Now check the variances post-interpolation to random (off-grid) points.  Ideally, our default
    # interpolant should not alter the power spectrum very much from kmin to kmax, so the shear
    # variance should also not be significantly altered.  To test this, we take the g1, g2 from the
    # previous buildGrid() call, interpolate to some random positions that are not too near the
    # edges (since near the edges there are known artifacts), and check the variances.
    grid_spacing = grid_size/ngrid
    min = (-ngrid/2 + 0.5) * grid_spacing
    max = (ngrid/2 + 0.5) * grid_spacing
    # Now chop the outer ~25% off just to be conservative.  Since min and max are negative and
    # positive, respectively, we'll just multiply them by 0.75 to make the grid smaller.
    min *= 0.75
    max *= 0.75
    # Generate a bunch of random points:
    n_rand = 10000
    x = np.zeros(n_rand)
    y = np.zeros(n_rand)
    ud = galsim.UniformDeviate(12345)
    for i in range(n_rand):
        x[i] = min + (max-min)*ud()
        y[i] = min + (max-min)*ud()
    # Get the shears at those points
    g1, g2 = test_ps.getShear(pos=(x,y), units=galsim.degrees, reduced=False)
    var1 = np.var(g1)
    var2 = np.var(g2)
    # Use the predicted variance from before
    print('predicted variance = ',predicted_variance)
    print('actual variance = ',var1+var2)
    print('fractional diff = ',((var1+var2)/predicted_variance-1))
    assert np.abs((var1+var2) - predicted_variance) < tolerance_var * predicted_variance, \
            "Incorrect shear variance post-interpolation"

    # Warn for accessing values outside of valid bounds (and not periodic)
    assert_warns(UserWarning, test_ps.getShear, pos=(max*2, 0), units='deg')
    assert_warns(UserWarning, test_ps.getShear, pos=(max*2, 0), reduced=False, units='deg')
    assert_warns(UserWarning, test_ps.getConvergence, pos=(max*2, 0), units='deg')
    assert_warns(UserWarning, test_ps.getMagnification, pos=(max*2, 0), units='deg')
    assert_warns(UserWarning, test_ps.getLensing, pos=(max*2, 0), units='deg')


@timer
def test_shear_seeds():
    """Test that shears from lensing engine behave appropriate when given same/different seeds"""
    # make a power spectrum for some E, B power function
    test_ps = galsim.PowerSpectrum(e_power_function=pk2, b_power_function=pk2)

    # get shears on a grid w/o specifying seed
    g1, g2 = test_ps.buildGrid(grid_spacing=1.0, ngrid = 10)
    # do it again, w/o specifying seed: should differ
    g1new, g2new = test_ps.buildGrid(grid_spacing=1.0, ngrid = 10)
    assert not ((g1[0,0]==g1new[0,0]) or (g2[0,0]==g2new[0,0]))

    # get shears on a grid w/ specified seed
    g1, g2 = test_ps.buildGrid(grid_spacing=1.0, ngrid = 10, rng=galsim.BaseDeviate(13796))
    # get shears on a grid w/ same specified seed: should be same
    g1new, g2new = test_ps.buildGrid(grid_spacing=1.0, ngrid = 10, rng=galsim.BaseDeviate(13796))
    np.testing.assert_array_equal(g1, g1new,
                                  err_msg="New shear field differs from previous (same seed)!")
    np.testing.assert_array_equal(g2, g2new,
                                  err_msg="New shear field differs from previous (same seed)!")
    # get shears on a grid w/ diff't specified seed: should differ
    g1new, g2new = test_ps.buildGrid(grid_spacing=1.0, ngrid = 10, rng=galsim.BaseDeviate(1379))
    assert not ((g1[0,0]==g1new[0,0]) or (g2[0,0]==g2new[0,0]))


@timer
def test_shear_reference():
    """Test shears from lensing engine compared to stored reference values"""
    # read input data
    ref = np.loadtxt(refdir + '/shearfield_reference.dat')
    g1_in = ref[:,0]
    g2_in = ref[:,1]
    kappa_in = ref[:,2]

    # set up params
    rng = galsim.BaseDeviate(14136)
    n = 10
    dx = 1.

    # define power spectrum
    ps = galsim.PowerSpectrum(e_power_function=lambda k : k**0.5, b_power_function=lambda k : k)
    # get shears
    g1, g2, kappa = ps.buildGrid(grid_spacing = dx, ngrid = n, rng=rng, get_convergence=True,
                                 bandlimit = None) # Switch off this default, since original set of
                                 # shears were computed before the bandlimit option existed.

    # put in same format as data that got read in
    g1vec = g1.reshape(n*n)
    g2vec = g2.reshape(n*n)
    kappavec = kappa.reshape(n*n)
    # compare input vs. calculated values
    np.testing.assert_almost_equal(g1_in, g1vec, 9,
                                   err_msg = "Shear field differs from reference shear field!")
    np.testing.assert_almost_equal(g2_in, g2vec, 9,
                                   err_msg = "Shear field differs from reference shear field!")
    np.testing.assert_almost_equal(kappa_in, kappavec, 9,
                                   err_msg = "Convergence differences from references!")


@timer
def test_delta2():
    """Test that using delta2 gives appropriate equivalent power spectrum. """

    rng = galsim.BaseDeviate(512342)
    grid_size = 10. # degrees
    ngrid = 100 # grid points
    grid_spacing = grid_size / ngrid

    for bandlimit in [None, 'soft', 'hard']:
        for func in [pk2, pk1, pk_flat_lim]:
            dfunc = lambda k: k**2 * func(k) / (2.*np.pi)

            # E only
            ps_ref = galsim.PowerSpectrum(e_power_function=func, units='deg')
            g1_ref, g2_ref = ps_ref.buildGrid(grid_spacing=grid_spacing, ngrid=ngrid,
                                              rng=rng.duplicate(), units='deg')
            ps_delta = galsim.PowerSpectrum(e_power_function=dfunc, units='deg', delta2=True)
            g1_delta, g2_delta = ps_delta.buildGrid(grid_spacing=grid_spacing, ngrid=ngrid,
                                                    rng=rng.duplicate(), units='deg')
            np.testing.assert_allclose(g1_delta, g1_ref, rtol=1.e-8)
            np.testing.assert_allclose(g2_delta, g2_ref, rtol=1.e-8)

            # B only
            ps_ref = galsim.PowerSpectrum(b_power_function=func, units='deg')
            g1_ref, g2_ref = ps_ref.buildGrid(grid_spacing=grid_spacing, ngrid=ngrid,
                                              rng=rng.duplicate(), units='deg')
            ps_delta = galsim.PowerSpectrum(b_power_function=dfunc, units='deg', delta2=True)
            g1_delta, g2_delta = ps_delta.buildGrid(grid_spacing=grid_spacing, ngrid=ngrid,
                                                    rng=rng.duplicate(), units='deg')
            np.testing.assert_allclose(g1_delta, g1_ref, rtol=1.e-8)
            np.testing.assert_allclose(g2_delta, g2_ref, rtol=1.e-8)

            # E and B
            ps_ref = galsim.PowerSpectrum(e_power_function=func, b_power_function=func,
                                          units='deg')
            g1_ref, g2_ref = ps_ref.buildGrid(grid_spacing=grid_spacing, ngrid=ngrid,
                                              rng=rng.duplicate(), units='deg')
            ps_delta = galsim.PowerSpectrum(e_power_function=dfunc, b_power_function=dfunc,
                                            units='deg', delta2=True)
            g1_delta, g2_delta = ps_delta.buildGrid(grid_spacing=grid_spacing, ngrid=ngrid,
                                                    rng=rng.duplicate(), units='deg')
            np.testing.assert_allclose(g1_delta, g1_ref, rtol=1.e-8)
            np.testing.assert_allclose(g2_delta, g2_ref, rtol=1.e-8)

    # The above ps isn't picklable, since we use a lambda function for dfunc.
    # So give it a string to test the pickling and repr with delta2=True
    ps_delta = galsim.PowerSpectrum(e_power_function='k**3 / 2*np.pi', units='deg', delta2=True)
    do_pickle(ps_delta)


@timer
def test_shear_get():
    """Check that using gridded outputs and the various getFoo methods gives consistent results"""
    # choose a power spectrum and grid setup
    my_ps = galsim.PowerSpectrum(lambda k : k**0.5)
    # build the grid
    grid_spacing = 17.
    ngrid = 100
    g1, g2, kappa = my_ps.buildGrid(grid_spacing = grid_spacing, ngrid = ngrid,
                                    get_convergence = True)
    min = (-ngrid/2 + 0.5) * grid_spacing
    max = (ngrid/2 - 0.5) * grid_spacing
    x, y = np.meshgrid(np.arange(min,max+grid_spacing,grid_spacing),
                       np.arange(min,max+grid_spacing,grid_spacing))

    # convert theoretical to observed quantities for grid
    g1_r, g2_r, mu = galsim.lensing_ps.theoryToObserved(g1, g2, kappa)

    # use getShear, getConvergence, getMagnification, getLensing do appropriate consistency checks
    test_g1_r, test_g2_r = my_ps.getShear((x.flatten(), y.flatten()))
    test_g1, test_g2 = my_ps.getShear((x.flatten(), y.flatten()), reduced = False)
    test_kappa = my_ps.getConvergence((x.flatten(), y.flatten()))
    test_mu = my_ps.getMagnification((x.flatten(), y.flatten()))
    test_g1_r_2, test_g2_r_2, test_mu_2 = my_ps.getLensing((x.flatten(), y.flatten()))
    np.testing.assert_almost_equal(g1.flatten(), test_g1, 9,
                                   err_msg="Shears from grid and getShear disagree!")
    np.testing.assert_almost_equal(g2.flatten(), test_g2, 9,
                                   err_msg="Shears from grid and getShear disagree!")
    np.testing.assert_almost_equal(g1_r.flatten(), test_g1_r, 9,
                                   err_msg="Reduced shears from grid and getShear disagree!")
    np.testing.assert_almost_equal(g2_r.flatten(), test_g2_r, 9,
                                   err_msg="Reduced shears from grid and getShear disagree!")
    np.testing.assert_almost_equal(g1_r.flatten(), test_g1_r_2, 9,
                                   err_msg="Reduced shears from grid and getLensing disagree!")
    np.testing.assert_almost_equal(g2_r.flatten(), test_g2_r_2, 9,
                                   err_msg="Reduced shears from grid and getLensing disagree!")
    np.testing.assert_almost_equal(kappa.flatten(), test_kappa, 9,
                                   err_msg="Convergences from grid and getConvergence disagree!")
    np.testing.assert_almost_equal(mu.flatten(), test_mu, 9,
                                   err_msg="Magnifications from grid and getMagnification disagree!")
    np.testing.assert_almost_equal(mu.flatten(), test_mu_2, 9,
                                   err_msg="Magnifications from grid and getLensing disagree!")

    # Test single position versions
    np.testing.assert_almost_equal(my_ps.getShear((x[0,0], y[0,0])), (g1_r[0,0], g2_r[0,0]))
    np.testing.assert_almost_equal(my_ps.getShear((x[0,0], y[0,0]), reduced=False),
                                   (g1[0,0], g2[0,0]))
    np.testing.assert_almost_equal(my_ps.getConvergence((x[0,0], y[0,0])), kappa[0,0])
    np.testing.assert_almost_equal(my_ps.getMagnification((x[0,0], y[0,0])), mu[0,0])
    np.testing.assert_almost_equal(my_ps.getLensing((x[0,0], y[0,0])),
                                   (g1_r[0,0], g2_r[0,0], mu[0,0]))

    # Test outside of bounds
    with warnings.catch_warnings():
        warnings.filterwarnings("ignore")
        np.testing.assert_almost_equal(my_ps.getShear((5000,5000)), (0,0))
        np.testing.assert_almost_equal(my_ps.getShear((5000,5000), reduced=False), (0,0))
        np.testing.assert_almost_equal(my_ps.getConvergence((5000,5000)), 0)
        np.testing.assert_almost_equal(my_ps.getMagnification((5000,5000)), 1)
        np.testing.assert_almost_equal(my_ps.getLensing((5000,5000)), (0,0,1))



@timer
def test_shear_units():
    """Test that the shears we get out do not depend on the input PS and grid units."""
    rand_seed = 123456

    grid_size = 10. # degrees
    ngrid = 100
    grid_spacing = 3600. * grid_size / ngrid

    # Define a PS with some normalization value P(k=1/arcsec)=1 arcsec^2.
    # For this case we are getting the shears using units of arcsec for everything.
    ps = galsim.PowerSpectrum(lambda k : k)
    g1, g2 = ps.buildGrid(grid_spacing=grid_spacing, ngrid=ngrid,
                          rng = galsim.BaseDeviate(rand_seed))
    # The above was done with all inputs given in arcsec.  Now, redo it, inputting the PS
    # information in degrees and the grid info in arcsec.
    # We know that if k=1/arcsec, then when expressed as 1/degrees, it is
    # k=3600/degree.  So define the PS as P(k=3600/degree)=(1/3600.)^2 degree^2.
    ps = galsim.PowerSpectrum(lambda k : (1./3600.**2)*(k/3600.), units=galsim.degrees)
    g1_2, g2_2 = ps.buildGrid(grid_spacing=grid_spacing, ngrid=ngrid,
                              rng=galsim.BaseDeviate(rand_seed))
    # Finally redo it, inputting the PS and grid info in degrees.
    ps = galsim.PowerSpectrum(lambda k : (1./3600.**2)*(k/3600.), units='degrees')
    g1_3, g2_3 = ps.buildGrid(grid_spacing=grid_spacing/3600., ngrid=ngrid,
                              units='degrees', rng=galsim.BaseDeviate(rand_seed))

    # Since same random seed was used, require complete equality of shears, which would show that
    # all unit conversions were properly handled.
    np.testing.assert_array_almost_equal(g1, g1_2, decimal=9,
                                         err_msg='Incorrect unit handling in lensing engine')
    np.testing.assert_array_almost_equal(g1, g1_3, decimal=9,
                                         err_msg='Incorrect unit handling in lensing engine')
    np.testing.assert_array_almost_equal(g2, g2_2, decimal=9,
                                         err_msg='Incorrect unit handling in lensing engine')
    np.testing.assert_array_almost_equal(g2, g2_3, decimal=9,
                                         err_msg='Incorrect unit handling in lensing engine')

    # Can also change the units in the getShear function
    origin = galsim.PositionD(-grid_size/2. * 3600. + grid_spacing/2.,
                              -grid_size/2. * 3600. + grid_spacing/2.)
    g1_4, g2_4 = ps.getShear(origin, reduced=False)
    np.testing.assert_almost_equal(g1_4, g1[0,0], decimal=12)
    np.testing.assert_almost_equal(g2_4, g2[0,0], decimal=12)

    origin /= 3600.
    g1_5, g2_5 = ps.getShear(origin, reduced=False, units=galsim.degrees)
    np.testing.assert_almost_equal(g1_5, g1[0,0], decimal=12)
    np.testing.assert_almost_equal(g2_5, g2[0,0], decimal=12)

    origin *= 60.
    g1_6, g2_6 = ps.getShear(origin, reduced=False, units='arcmin')
    np.testing.assert_almost_equal(g1_6, g1[0,0], decimal=12)
    np.testing.assert_almost_equal(g2_6, g2[0,0], decimal=12)

    # Check ne
    ps = galsim.PowerSpectrum('k', 'k**2', False, 'arcsec')
    assert ps == galsim.PowerSpectrum(e_power_function='k', b_power_function='k**2')
    assert ps == galsim.PowerSpectrum(e_power_function='k', b_power_function='k**2',
                                      delta2=False, units=galsim.arcsec)
    diff_ps_list = [ps,
                    galsim.PowerSpectrum('k**2', 'k**2', False, 'arcsec'),
                    galsim.PowerSpectrum('k', 'k', False, 'arcsec'),
                    galsim.PowerSpectrum('k', 'k**2', True, 'arcsec'),
                    galsim.PowerSpectrum('k', 'k**2', False, 'arcmin')]
    all_obj_diff(diff_ps_list)

@timer
def test_tabulated():
    """Test using a LookupTable to interpolate a P(k) that is known at certain k"""
    # make PowerSpectrum with some obvious analytic form, P(k)=k^2
    ps_analytic = galsim.PowerSpectrum(pk2)

    # now tabulate that analytic form at a range of k
    k_arr = 0.01*np.arange(10000.)+0.01
    p_arr = k_arr**(2.)

    # make a LookupTable to initialize another PowerSpectrum
    tab = galsim.LookupTable(k_arr, p_arr)
    ps_tab = galsim.PowerSpectrum(tab)
    do_pickle(ps_tab)  # This is the first one that doesn't use a function, so it is picklable.

    # draw shears on a grid from both PowerSpectrum objects, with same random seed
    seed = 12345
    g1_analytic, g2_analytic = ps_analytic.buildGrid(grid_spacing = 1.7, ngrid = 10,
                                                     rng = galsim.BaseDeviate(seed))
    g1_tab, g2_tab = ps_tab.buildGrid(grid_spacing = 1.7, ngrid = 10,
                                      rng = galsim.BaseDeviate(seed))

    # make sure that shears that are drawn are essentially identical
    np.testing.assert_almost_equal(g1_analytic, g1_tab, 6,
        err_msg = "g1 of shear field from tabulated P(k) differs from expectation!")
    np.testing.assert_almost_equal(g2_analytic, g2_tab, 6,
        err_msg = "g2 of shear field from tabulated P(k) differs from expectation!")
    # now check that we get the same answer if we use file readin: write k and P(k) to a file then
    # initialize LookupTable from that file
    data_all = (k_arr, p_arr)
    data = np.column_stack(data_all)
    filename = 'lensing_reference_data/tmp.txt'
    np.savetxt(filename, data)
    ps_tab2 = galsim.PowerSpectrum(filename)
    do_pickle(ps_tab2)
    g1_tab2, g2_tab2 = ps_tab2.buildGrid(grid_spacing = 1.7, ngrid = 10,
                                         rng = galsim.BaseDeviate(seed))
    np.testing.assert_almost_equal(g1_analytic, g1_tab2, 6,
        err_msg = "g1 from file-based tabulated P(k) differs from expectation!")
    np.testing.assert_almost_equal(g2_analytic, g2_tab2, 6,
        err_msg = "g2 from file-based tabulated P(k) differs from expectation!")
    # check that we get the same answer whether we use interpolation in log for k, P, or both
    tab = galsim.LookupTable(k_arr, p_arr, x_log = True)
    ps_tab = galsim.PowerSpectrum(tab)
    do_pickle(ps_tab2)
    g1_tab, g2_tab = ps_tab.buildGrid(grid_spacing = 1.7, ngrid = 10,
                                      rng = galsim.BaseDeviate(seed))
    np.testing.assert_almost_equal(g1_analytic, g1_tab, 6,
        err_msg = "g1 of shear field from tabulated P(k) with x_log differs from expectation!")
    np.testing.assert_almost_equal(g2_analytic, g2_tab, 6,
        err_msg = "g2 of shear field from tabulated P(k) with x_log differs from expectation!")
    tab = galsim.LookupTable(k_arr, p_arr, f_log = True)
    ps_tab = galsim.PowerSpectrum(tab)
    do_pickle(ps_tab)
    g1_tab, g2_tab = ps_tab.buildGrid(grid_spacing = 1.7, ngrid = 10,
                                      rng = galsim.BaseDeviate(seed))
    np.testing.assert_almost_equal(g1_analytic, g1_tab, 6,
        err_msg = "g1 of shear field from tabulated P(k) with f_log differs from expectation!")
    np.testing.assert_almost_equal(g2_analytic, g2_tab, 6,
        err_msg = "g2 of shear field from tabulated P(k) with f_log differs from expectation!")
    tab = galsim.LookupTable(k_arr, p_arr, x_log = True, f_log = True)
    ps_tab = galsim.PowerSpectrum(tab)
    do_pickle(ps_tab)
    g1_tab, g2_tab = ps_tab.buildGrid(grid_spacing = 1.7, ngrid = 10,
                                      rng = galsim.BaseDeviate(seed))
    np.testing.assert_almost_equal(g1_analytic, g1_tab, 6,
        err_msg="g1 of shear field from tabulated P(k) with x_log, f_log differs from expectation!")
    np.testing.assert_almost_equal(g2_analytic, g2_tab, 6,
        err_msg="g2 of shear field from tabulated P(k) with x_log, f_log differs from expectation!")

    # check for appropriate response to inputs when making/using LookupTable
    ## mistaken interpolant choice
    assert_raises(ValueError, galsim.LookupTable, k_arr, p_arr, interpolant='splin')
    ## k, P arrays not the same size
    assert_raises(ValueError, galsim.LookupTable, 0.01*np.arange(100.), p_arr)
    ## arrays too small
    assert_raises(ValueError, galsim.LookupTable, (1.,2.), (1., 2.))
    ## try to make shears, but grid includes k values that were not part of the originally
    ## tabulated P(k) (for this test we make a stupidly limited k grid just to ensure that an
    ## exception should be raised)
    t = galsim.LookupTable((0.99,1.,1.01),(0.99,1.,1.01))
    limited_ps = galsim.PowerSpectrum(t)
    do_pickle(limited_ps)
    assert_raises(ValueError, limited_ps.buildGrid, grid_spacing=1.7, ngrid=100)

    ## try to interpolate in log, but with zero values included
    assert_raises(ValueError, galsim.LookupTable, (0.,1.,2.), (0.,1.,2.), x_log=True)
    assert_raises(ValueError, galsim.LookupTable, (0.,1.,2.), (0.,1.,2.), f_log=True)
    assert_raises(ValueError, galsim.LookupTable, (0.,1.,2.), (0.,1.,2.), x_log=True, f_log=True)

    # Check some invalid PowerSpectrum parameters
    assert_raises(AttributeError, galsim.PowerSpectrum)
    assert_raises(AttributeError, galsim.PowerSpectrum, delta2=True)
    assert_raises(AttributeError, galsim.PowerSpectrum, delta2=True, units='radians')
    assert_raises(ValueError, galsim.PowerSpectrum, e_power_function=tab, units='inches')
    assert_raises(ValueError, galsim.PowerSpectrum, e_power_function=tab, units=True)
    assert_raises(ValueError, galsim.PowerSpectrum, e_power_function='not_a_file')
    assert_raises(ValueError, galsim.PowerSpectrum, b_power_function='not_a_file')
    assert_raises(ValueError, ps_tab.buildGrid)
    assert_raises(ValueError, ps_tab.buildGrid, grid_spacing=1.7)
    assert_raises(ValueError, ps_tab.buildGrid, ngrid=10)
    assert_raises(ValueError, ps_tab.buildGrid, grid_spacing=1.7, ngrid=10.5)
    assert_raises(ValueError, ps_tab.buildGrid, grid_spacing=1.7, ngrid=10, kmin_factor=2.5)
    assert_raises(ValueError, ps_tab.buildGrid, grid_spacing=1.7, ngrid=10, kmax_factor=1.5)
    assert_raises(ValueError, ps_tab.buildGrid, grid_spacing=1.7, ngrid=10, center=(5,5))
    assert_raises(ValueError, ps_tab.buildGrid, grid_spacing=1.7, ngrid=10, units='inches')
    assert_raises(ValueError, ps_tab.buildGrid, grid_spacing=1.7, ngrid=10, units=True)
    assert_raises(ValueError, ps_tab.buildGrid, grid_spacing=1.7, ngrid=10, bandlimit='none')

    # check that when calling LookupTable, you can provide a scalar, list, tuple or array
    tab = galsim.LookupTable(k_arr, p_arr)
    k = 0.5
    assert type(tab(k)) == float
    k = (0.5, 1.5)
    result = tab(k)
<<<<<<< HEAD
    assert type(result) == np.ndarray and len(result) == len(k)
    k = list(k)
    result = tab(k)
    assert type(result) == np.ndarray and len(result) == len(k)
=======
    assert len(result) == len(k)
    k = list(k)
    result = tab(k)
    assert len(result) == len(k)
>>>>>>> 97522851
    k = np.array(k)
    result = tab(k)
    assert len(result) == len(k)
    k = 0.01+np.zeros((2,2))
    result = tab(k)
    assert result.shape == k.shape

    # check for expected behavior with log interpolation
    k = (1., 2., 3.)
    p = (1., 4., 9.)
    t = galsim.LookupTable(k, p, interpolant = 'linear')
    ## a linear interpolant should fail here because P(k) is a power-law, so make sure we get the
    ## expected result with linear interpolation
    np.testing.assert_almost_equal(t(2.5), 13./2., decimal = 6,
        err_msg = 'Unexpected result for linear interpolation of power-law')
    ## but a linear interpolant works if you work in log space, so check against real result
    t = galsim.LookupTable(k, p, interpolant = 'linear', x_log = True, f_log = True)
    np.testing.assert_almost_equal(t(2.5), 2.5**2, decimal = 6,
        err_msg = 'Unexpected result for linear interpolation of power-law in log space')


@timer
def test_kappa_gauss():
    """Test that our Kaiser-Squires inversion routine correctly recovers the convergence map
    for a field containing known Gaussian-profile halos.
    """
    # Setup coordinates for gridded kappa/gamma
    # Note: if the grid extent is made larger (i.e. the image is zero padded) then accuracy on
    # the output kappa map is increased, and decimal can be increased too.  We confirmed this
    # behavior, but do not use the higher resolution for unit tests due to the inefficiency of
    # calculations on larger grids.
    grid_spacing_arcsec = 1
    grid_extent_arcsec = 100.
    ngrid = int(grid_extent_arcsec / grid_spacing_arcsec)
    grid_side = (np.arange(ngrid, dtype=float) + .5) * grid_spacing_arcsec - .5 * grid_extent_arcsec
    x, y = np.meshgrid(grid_side, grid_side)
    # Get the kappas by putting two Gaussian halos in the field
    k_big = kappa_gaussian(x, y, sigma=5., pos=galsim.PositionD(-6., -6.), amp=.5)
    k_sml = kappa_gaussian(x, y, sigma=4., pos=galsim.PositionD(6., 6.), amp=.2)
    # Get the shears for the same halos
    g1_big, g2_big = shear_gaussian(x, y, sigma=5., pos=galsim.PositionD(-6., -6.), amp=.5)
    g1_sml, g2_sml = shear_gaussian(x, y, sigma=4., pos=galsim.PositionD(6., 6.), amp=.2)
    # Combine the big and small halos into the field
    g1 = g1_big + g1_sml
    g2 = g2_big + g2_sml
    # Get the reference kappa
    k_ref = k_big + k_sml
    # Invert to get the test kappa
    k_testE, k_testB = galsim.lensing_ps.kappaKaiserSquires(g1, g2)
    # Then run tests based on the central region to avoid edge effects (known issue with KS
    # inversion)
    icent = np.arange(ngrid // 2) + ngrid // 4
    # Test that E-mode kappa matches
    np.testing.assert_array_almost_equal(
        k_testE[np.ix_(icent, icent)], k_ref[np.ix_(icent, icent)], decimal=2,
        err_msg="Reconstructed kappa does not match input to 2 decimal places.")
    # Test B-mode kappa is consistent with zero
    np.testing.assert_array_almost_equal(
        k_testB[np.ix_(icent, icent)], np.zeros((ngrid // 2, ngrid // 2)), decimal=3,
        err_msg="Reconstructed B-mode kappa is non-zero at greater than 3 decimal places.")
    # Generate shears using the 45 degree rotation option
    g1r_big, g2r_big = shear_gaussian(
        x, y, sigma=5., pos=galsim.PositionD(-6., -6.), amp=.5, rotate45=True)
    g1r_sml, g2r_sml = shear_gaussian(
        x, y, sigma=4., pos=galsim.PositionD(6., 6.), amp=.2, rotate45=True)
    g1r = g1r_big + g1r_sml
    g2r = g2r_big + g2r_sml
    kr_testE, kr_testB = galsim.lensing_ps.kappaKaiserSquires(g1r, g2r)
    # Test that B-mode kappa for rotated shear field matches E mode
    np.testing.assert_array_almost_equal(
        kr_testB[np.ix_(icent, icent)], k_ref[np.ix_(icent, icent)], decimal=2,
        err_msg="Reconstructed kappaB in rotated shear field does not match original kappaE to 2 "+
        "decimal places.")
    # Test E-mode kappa is consistent with zero for rotated shear field
    np.testing.assert_array_almost_equal(
        kr_testE[np.ix_(icent, icent)], np.zeros((ngrid // 2, ngrid // 2)), decimal=3,
        err_msg="Reconstructed kappaE is non-zero at greater than 3 decimal places for rotated "+
        "shear field.")


@timer
def test_power_spectrum_with_kappa():
    """Test that the convergence map generated by the PowerSpectrum class is consistent with the
    Kaiser Squires inversion of the corresponding shear field.
    """
    # Note that in order for this test to pass, we have to control aliasing by smoothing the power
    # spectrum to go to zero above some maximum k.  This is the only way to get agreement at high
    # precision between the gamma's and kappa's from the lensing engine vs. that from a Kaiser and
    # Squires inversion.
    rseed=177774
    ngrid=100
    dx_grid_arcmin = 6
    # First lookup a cosmologically relevant power spectrum (bandlimited version to remove aliasing
    # and allow high-precision comparison).
    tab_ps = galsim.LookupTable.from_file('../examples/data/cosmo-fid.zmed1.00_smoothed.out')

    # Begin with E-mode input power
    psE = galsim.PowerSpectrum(tab_ps, None, units=galsim.radians)
    do_pickle(psE)
    g1E, g2E, k_test = psE.buildGrid(
        grid_spacing=dx_grid_arcmin, ngrid=ngrid, units='arcmin',
        rng=galsim.BaseDeviate(rseed), get_convergence=True)
    kE_ks, kB_ks = galsim.lensing_ps.kappaKaiserSquires(g1E, g2E)
    # Test that E-mode kappa matches to some sensible accuracy
    exact_dp = 15
    np.testing.assert_array_almost_equal(
        k_test, kE_ks, decimal=exact_dp,
        err_msg="E-mode only PowerSpectrum output kappaE does not match KS inversion to 16 d.p.")
    # Test that B-mode kappa matches zero to some sensible accuracy
    np.testing.assert_array_almost_equal(
        kB_ks, np.zeros_like(kE_ks), decimal=exact_dp,
        err_msg="E-mode only PowerSpectrum output kappaB from KS does not match zero to 16 d.p.")

    # Then do B-mode only input power
    psB = galsim.PowerSpectrum(None, tab_ps, units=galsim.radians)
    do_pickle(psB)
    g1B, g2B, k_test = psB.buildGrid(
        grid_spacing=dx_grid_arcmin, ngrid=ngrid, units=galsim.arcmin,
        rng=galsim.BaseDeviate(rseed), get_convergence=True)
    kE_ks, kB_ks = galsim.lensing_ps.kappaKaiserSquires(g1B, g2B)
    # Test that kappa output by PS code matches zero to some sensible accuracy
    np.testing.assert_array_almost_equal(
        k_test, np.zeros_like(k_test), decimal=exact_dp,
        err_msg="B-mode only PowerSpectrum output kappa does not match zero to 16 d.p.")
    # Test that E-mode kappa inferred via KS also matches zero to some sensible accuracy
    np.testing.assert_array_almost_equal(
        kE_ks, np.zeros_like(kB_ks), decimal=exact_dp,
        err_msg="B-mode only PowerSpectrum output kappaE from KS does not match zero to 16 d.p.")

    # Then for luck take B-mode only shears but rotate by 45 degrees before KS, and check
    # consistency
    kE_ks_rotated, kB_ks_rotated = galsim.lensing_ps.kappaKaiserSquires(g2B, -g1B)
    np.testing.assert_array_almost_equal(
        kE_ks_rotated, kB_ks, decimal=exact_dp,
        err_msg="KS inverted kappaE from B-mode only PowerSpectrum fails rotation test.")
    np.testing.assert_array_almost_equal(
        kB_ks_rotated, np.zeros_like(kB_ks), decimal=exact_dp,
        err_msg="KS inverted kappaB from B-mode only PowerSpectrum fails rotation test.")

    # Finally, do E- and B-mode power
    psB = galsim.PowerSpectrum(tab_ps, tab_ps, units=galsim.radians)
    do_pickle(psB)
    g1EB, g2EB, k_test = psB.buildGrid(
        grid_spacing=dx_grid_arcmin, ngrid=ngrid, units=galsim.arcmin,
        rng=galsim.BaseDeviate(rseed), get_convergence=True)
    kE_ks, kB_ks = galsim.lensing_ps.kappaKaiserSquires(g1EB, g2EB)
    # Test that E-mode kappa matches to some sensible accuracy
    np.testing.assert_array_almost_equal(
        k_test, kE_ks, decimal=exact_dp,
        err_msg="E/B PowerSpectrum output kappa does not match KS inversion to 16 d.p.")
    # Test rotating the shears by 45 degrees
    kE_ks_rotated, kB_ks_rotated = galsim.lensing_ps.kappaKaiserSquires(g2EB, -g1EB)
    np.testing.assert_array_almost_equal(
        kE_ks_rotated, kB_ks, decimal=exact_dp,
        err_msg="KS inverted kappaE from E/B PowerSpectrum fails rotation test.")
    np.testing.assert_array_almost_equal(
        kB_ks_rotated, -kE_ks, decimal=exact_dp,
        err_msg="KS inverted kappaB from E/B PowerSpectrum fails rotation test.")


@timer
def test_corr_func():
    """Test that the correlation function calculation in calculateXi() works properly.
    """
    # We want to compare the integration that is done by galsim.PowerSpectrum.calculateXi() is
    # accurate.  Ideally this would be done by comparison with some power spectrum for which the
    # conversion to a correlation function is analytic.  Given that the conversion to correlation
    # function involves integration by a Bessel function, there are not many options for
    # power spectra for which there is a closed-form expression for the integral.  For this test I
    # will use the following relations:
    #   \int x^n J_{n-1}(x) dx = x^n J_n(x) + C
    #   \int x^(-n) J_{n+1}(x) dx = -x^{-n} J_n(x) + C
    # The first one is helpful for the case of n=1, i.e.,
    #   \int x J_0(x) dx = x J_1(x) + C
    # which provides a test of xi_+.
    # The second expression is helpful if we use n=3, i.e.,
    #   \int x^(-3) J_4(x) dx = -x^{-3} J_3(x) + C
    # which provides a test of xi_-.
    #
    # Testing with these functions means that our shear power spectra are not cosmological-looking,
    # but I couldn't find an analytic expression that involved something that looked like a real
    # shear power spectrum, so I think we're stuck with these.  At least they are non-trivially
    # interesting/challenging tests.

    # First we will test xi+ calculations.  So, to put the equations above into the proper form,
    # we should keep in mind that what gets returned from the lensing engine is
    #   xi+(r) = (1/2pi) \int_{kmin}^{kmax} P(k) J_0(kr) k dk
    # Let's substitute x = kr to get the integral into a format that can be compared with the
    # expression above.
    #   xi+(r) = (1/2pi) (1/r)^2 \int_{r*kmin}^{r*kmax} P(x) J_0(x) x dx
    # We want the integrand to be x J_0(x), which leads me to conclude that we should set
    # P(k)=1.  In that case we should find
    #   xi+(r) = (1/2pi) (1/r)^2 \int_{r*kmin}^{r*kmax} x J_0(x) dx
    #          = (1/2pi) (1/r)^2 [r kmax J_1(r*kmax) - r kmin J_1(r*kmin)]
    #          = (1/2pi) (1/r) [kmax J_1(r*kmax) - kmin J_1(r*kmin)]
    # Let's only check this at 10 values of theta so the test isn't painfully slow.
    n_theta = 10
    # Also, we're going to just work in arcsec, which is the natural set of units for the
    # lensing engine.  Other unit tests already ensure that the units are working out properly
    # so we will not test that here.
    ps = galsim.PowerSpectrum(lambda k : 1.)
    # Set up a grid, with the expectation that we'll use kmin_factor=kmax_factor=1 in our test:
    ngrid = 100
    grid_spacing = 360. # arcsec, i.e., 0.1 degrees
    # Get test values for xi+; ignore xi- since we don't have an analytic expression for it:
    t, test_xip, _ = ps.calculateXi(grid_spacing=grid_spacing, ngrid=ngrid, n_theta=n_theta,
                                    bandlimit='hard')
    # Now we have to calculate the theoretical values.  First, we need kmin and kmax in
    # 1/arcsec:
    kmin = 2.*np.pi/(ngrid*grid_spacing)
    kmax = np.pi/grid_spacing
    theory_xip = np.zeros_like(t)
    for ind in range(len(theory_xip)):
        theory_xip[ind] = kmax*galsim.bessel.j1(t[ind]*kmax) - kmin*galsim.bessel.j1(t[ind]*kmin)
    theory_xip /= (2.*np.pi*t)
    # Finally, make sure they are equal to 10^{-5}
    np.testing.assert_allclose(test_xip, theory_xip, rtol=1.e-5,
                               err_msg='Integrated xi+ differs from reference values')

    # Repeat with different units
    t, test_xip2, _ = ps.calculateXi(grid_spacing=grid_spacing/3600, ngrid=ngrid, n_theta=n_theta,
                                     bandlimit='hard', units='deg')
    np.testing.assert_array_almost_equal(test_xip2, test_xip, decimal=12)

    # Now, do the test for xi-.  We again have to rearrange equations, starting with the lensing
    # engine output:
    #    xi-(r) = (1/2pi) \int_{kmin}^{kmax} P(k) J_4(kr) k dk
    # Substituting x = kr,
    #    xi-(r) = (1/2pi) (1/r)^2 \int_{r*kmin}^{r*kmax} P(x) J_4(x) x dx
    # We want the integrand to be x^{-3} J_4(x), which suggests P(x) = x^{-4}.
    # But we have to tell the lensing engine P(k), not P(kr).  So we'll tell it that P(k)=k^{-4}
    # and we'll put the r^{-4} part into the result ourselves.
    # In other words, our theory calculation will be:
    #    xi-(r) = (1/2pi) (1/r)^2 [-(r*kmax)^{-3} J_3(r*kmax) + (r*kmin)^{-3} J_3(r*kmin)]
    #           = [kmin^{-3} J_3(r*kmin) - kmax^{-3} J_3(r*kmax)] / (2pi * r^5)
    # and we will compare it with
    #    (lensing engine output for xi-)/r^4
    #
    # Alternatively and more cleanly, we can compare the lensing engine output for xi- with
    # the theory prediction for r^4 xi-(r), which is
    #    [kmin^{-3} J_3(r*kmin) - kmax^{-3} J_3(r*kmax)] / (2pi * r)
    # We begin by slightly fudging the power function to avoid a RuntimeWarning for division by
    # zero: (k+1e-12)^{-4} instead of k^{-4}
    ps = galsim.PowerSpectrum(lambda k : (k+1.e-12)**(-4))
    t, _, test_xim = ps.calculateXi(grid_spacing=grid_spacing, ngrid=ngrid, n_theta=n_theta,
                                           bandlimit='hard')
    # Now we have to calculate the theoretical values.
    theory_xim = np.zeros_like(t)
    for ind in range(len(theory_xim)):
        theory_xim[ind] = (galsim.bessel.jn(3,t[ind]*kmin)/kmin**3 -
                           galsim.bessel.jn(3,t[ind]*kmax)/kmax**3)
    theory_xim /= (2.*np.pi*t)
    # Finally, make sure they are equal to 10^{-5}
    np.testing.assert_allclose(test_xim, theory_xim, rtol=1.e-5,
                               err_msg='Integrated xi- differs from reference values')

    # Test for invalid inputs
    assert_raises(ValueError, ps.calculateXi, grid_spacing='foo', ngrid=10)
    assert_raises(ValueError, ps.calculateXi, grid_spacing, ngrid='bar')
    assert_raises(ValueError, ps.calculateXi, grid_spacing, ngrid, units='gradians')
    assert_raises(ValueError, ps.calculateXi, grid_spacing, ngrid, kmin_factor='1.5')
    assert_raises(ValueError, ps.calculateXi, grid_spacing, ngrid, kmax_factor='1.5')
    assert_raises(ValueError, ps.calculateXi, grid_spacing, ngrid, n_theta='1.5')
    assert_raises(ValueError, ps.calculateXi, grid_spacing, ngrid, bandlimit='none')

    # Test B-mode version
    ps_b = galsim.PowerSpectrum(b_power_function=lambda k : 1.)
    t, b_xip, _ = ps_b.calculateXi(grid_spacing, ngrid, n_theta=n_theta)
    np.testing.assert_allclose(b_xip, theory_xip, rtol=1.e-5,
                               err_msg='B-mode xi+ differs from reference values')
    ps_b = galsim.PowerSpectrum(b_power_function=lambda k : (k+1.e-12)**(-4))
    t, _, b_xim = ps_b.calculateXi(grid_spacing=grid_spacing, ngrid=ngrid, n_theta=n_theta,
                                   bandlimit='hard')
    np.testing.assert_allclose(b_xim, -theory_xim, rtol=1.e-5,
                               err_msg='B-mode xi- differs from reference values')

    # Test E and B
    ps_eb = galsim.PowerSpectrum(e_power_function=lambda k: 1., b_power_function=lambda k : 1.)
    t, eb_xip, _ = ps_eb.calculateXi(grid_spacing, ngrid, n_theta=n_theta)
    np.testing.assert_allclose(eb_xip, 2*theory_xip, rtol=1.e-5,
                               err_msg='E+B xi+ differs from reference values')
    ps_eb = galsim.PowerSpectrum(e_power_function=lambda k : (k+1.e-12)**(-4),
                                b_power_function=lambda k : (k+1.e-12)**(-4))
    t, _, eb_xim = ps_eb.calculateXi(grid_spacing=grid_spacing, ngrid=ngrid, n_theta=n_theta,
                                     bandlimit='hard')
    np.testing.assert_allclose(eb_xim/theory_xim, 0., atol=1.e-5,
                               err_msg='E+B xi- differs from reference values')

    # Repeat with different units
    t, _, test_xim2 = ps.calculateXi(grid_spacing=grid_spacing/3600, ngrid=ngrid, n_theta=n_theta,
                                     bandlimit='hard', units='deg')
    np.testing.assert_array_almost_equal(test_xim2, test_xim, decimal=12)



@timer
def test_periodic():
    """Test that the periodic interpolation option is working properly.
    """
    # Periodic interpolation is an option in the lensing power spectrum module primarily because,
    # with our shear grids being implicitly periodic, it will give the right shear power spectrum
    # within kmin<k<kmax if we do interpolation in some periodic way.
    #
    # We will test this functionality by generating shear on a grid, then using periodic
    # interpolation with the nearest-neighbor interpolant for some grid that has the same ngrid and
    # spacing but some large offset from the original grid coordinates.  The lensing engine should
    # tile the sky with periodic grids, and if we use NN interpolation then we should just get a
    # (wrapped/shifted) copy of the original grid.  Thus the shear power spectrum should be
    # precisely preserved by this operation.

    # Set up a cosmological shear power spectrum.
    tab_ps = galsim.LookupTable.from_file('../examples/data/cosmo-fid.zmed1.00_smoothed.out')
    ps = galsim.PowerSpectrum(tab_ps, units=galsim.radians)
    do_pickle(ps)

    # Set up a grid.  Make it GREAT10/GREAT3-like.
    ngrid = 100
    grid_spacing = 0.1 # degrees

    # Make shears on the grid.
    # Also use non-int (but still integral) values of kmin_factor, kmax_factor to test conversion.
    g1, g2, kappa = ps.buildGrid(ngrid=100, grid_spacing=0.1, units=galsim.degrees,
                                 rng=galsim.UniformDeviate(314159), interpolant='nearest',
                                 kmin_factor=3., kmax_factor=1., get_convergence=True)
    g1_r, g2_r, mu = galsim.lensing_ps.theoryToObserved(g1, g2, kappa)

    # Set up a new set of x, y.  Make a grid and then shift it coherently:
    min = (-ngrid/2 + 0.5) * grid_spacing
    max = (ngrid/2 - 0.5) * grid_spacing
    x, y = np.meshgrid(np.arange(min,max+grid_spacing,grid_spacing),
                       np.arange(min,max+grid_spacing,grid_spacing))
    x += 17.40 # degrees
    y -= 0.617 # degrees

    # Get shears at those positions using periodic interpolation.
    g1_shift, g2_shift = ps.getShear(pos=(x.flatten(),y.flatten()), units=galsim.degrees,
                                     reduced=False, periodic=True)
    g1_shift = g1_shift.reshape((ngrid,ngrid))
    g2_shift = g2_shift.reshape((ngrid,ngrid))
    # Compute shear power spectra for the original grid and the new grid.  We can use all the
    # default settings for the power spectrum estimator.
    pse = galsim.pse.PowerSpectrumEstimator()
    do_pickle(pse)
    k, pe, pb, peb = pse.estimate(g1, g2)
    _, pe_r, pb_r, peb_r = pse.estimate(g1_r, g2_r)
    _, pe_shift, pb_shift, peb_shift = pse.estimate(g1_shift, g2_shift)

    # Check that they are identical.
    np.testing.assert_allclose(
        pe_shift, pe, rtol=1e-10,
        err_msg="E power altered by NN periodic interpolation.")
    np.testing.assert_allclose(
        pb_shift, pb, rtol=1e-10,
        err_msg="B power altered by NN periodic interpolation.")
    np.testing.assert_allclose(
        peb_shift, peb, rtol=1e-10,
        err_msg="EB power altered by NN periodic interpolation.")

    ### Check reduced shear ###
    g1_r_shift, g2_r_shift = ps.getShear(pos=(x.flatten(),y.flatten()), units=galsim.degrees,
                                         periodic=True)
    g1_r_shift = g1_r_shift.reshape((ngrid,ngrid))
    g2_r_shift = g2_r_shift.reshape((ngrid,ngrid))
    _, pe_r_shift, pb_r_shift, peb_r_shift = pse.estimate(g1_r_shift, g2_r_shift)
    np.testing.assert_allclose(
        pe_r_shift, pe_r, rtol=1e-10,
        err_msg="E power altered by NN periodic interpolation.")
    np.testing.assert_allclose(
        pb_r_shift, pb_r, rtol=1e-10,
        err_msg="B power altered by NN periodic interpolation.")
    np.testing.assert_allclose(
        peb_r_shift, peb_r, rtol=1e-10,
        err_msg="EB power altered by NN periodic interpolation.")

    ### Check getConvergence ###
    kappa_shift = ps.getConvergence(pos=(x.flatten(),y.flatten()),
                                    units=galsim.degrees, periodic=True)
    # We don't have a power spectrum measure, so let's just check the mean and variance.
    np.testing.assert_almost_equal(np.mean(kappa_shift), np.mean(kappa), decimal=8,
                                   err_msg='Mean convergence altered by periodic interpolation')
    np.testing.assert_almost_equal(np.var(kappa_shift), np.var(kappa), decimal=8,
                                   err_msg='Convergence variance altered by periodic interpolation')

    ### Check getMagnification ###
    mu_shift = ps.getMagnification(pos=(x.flatten(),y.flatten()),
                                   units=galsim.degrees, periodic=True)
    # We don't have a power spectrum measure, so let's just check the mean and variance.
    np.testing.assert_almost_equal(np.mean(mu_shift), np.mean(mu), decimal=8,
                                   err_msg='Mean magnification altered by periodic interpolation')
    np.testing.assert_almost_equal(np.var(mu_shift), np.var(mu), decimal=8,
                                   err_msg='Magnification variance altered by periodic interpolation')

    ### Now, check getLensing ###
    g1_r_shift, g2_r_shift, mu_shift = ps.getLensing(pos=(x.flatten(),y.flatten()),
                                                     units=galsim.degrees,
                                                     periodic=True)
    g1_r_shift = g1_r_shift.reshape((ngrid,ngrid))
    g2_r_shift = g2_r_shift.reshape((ngrid,ngrid))
    _, pe_r_shift, pb_r_shift, peb_r_shift = pse.estimate(g1_r_shift, g2_r_shift)
    np.testing.assert_allclose(
        pe_r_shift, pe_r, rtol=1e-10,
        err_msg="E power altered by NN periodic interpolation.")
    np.testing.assert_allclose(
        pb_r_shift, pb_r, rtol=1e-10,
        err_msg="B power altered by NN periodic interpolation.")
    np.testing.assert_allclose(
        peb_r_shift, peb_r, rtol=1e-10,
        err_msg="EB power altered by NN periodic interpolation.")
    # Should also check convergences/magnifications.  We don't have a power spectrum measure, so
    # let's just check the mean and variance.
    np.testing.assert_almost_equal(np.mean(mu_shift), np.mean(mu), decimal=8,
                                   err_msg='Mean magnification altered by periodic interpolation')
    np.testing.assert_almost_equal(np.var(mu_shift), np.var(mu), decimal=8,
                                   err_msg='Magnification variance altered by periodic interpolation')


@timer
def test_bandlimit():
    """Test that the band-limiting of the power spectrum is working properly.
    """
    # If we do not impose a band limit on the power spectrum, then it's going to lead to aliasing in
    # both the E and B modes, which gives spurious power within kmin<k<kmax.   In practice this is
    # typically a 5-10% effect.  We are just going to test that the shear variance is suitably
    # elevated rather than testing the entire power spectrum.

    # Start with a cosmological power spectrum that is not band-limited.
    ps_tab = galsim.LookupTable.from_file('../examples/data/cosmo-fid.zmed1.00.out')
    ps = galsim.PowerSpectrum(ps_tab, units=galsim.radians)
    do_pickle(ps)

    # Generate shears without and with band-limiting
    g1, g2 = ps.buildGrid(ngrid=100, grid_spacing=0.1, units='degrees',
                          rng=galsim.UniformDeviate(123), bandlimit=None)
    g1b, g2b = ps.buildGrid(ngrid=100, grid_spacing=0.1, units=galsim.degrees,
                            rng=galsim.UniformDeviate(123), bandlimit='hard')

    # Check the shear variances for a >5% excess when there's no band limit.
    var = np.var(g1)+np.var(g2)
    varb = np.var(g1b)+np.var(g2b)
    assert var>1.05*varb,"Comparison of shear variances without/with band-limiting is not as expected"


@timer
def test_psr():
    """Test PowerSpectrumRealizer"""
    # Most of the tests of this class are implicit in its use by PowerSpectrum.
    # But since it is technically documented, we should make sure things like the repr and ==
    # work correctly.

    pe = galsim.LookupTable.from_file('../examples/data/cosmo-fid.zmed1.00.out')
    pb = galsim.LookupTable.from_file('../examples/data/cosmo-fid.zmed1.00_smoothed.out')
    psr = galsim.lensing_ps.PowerSpectrumRealizer(100, 0.005, pe, pb)
    do_pickle(psr)

    # Check ne
    assert psr == galsim.lensing_ps.PowerSpectrumRealizer(ngrid=100, pixel_size=0.005,
                                                          p_E=pe, p_B=pb)
    diff_psr_list = [psr,
                     galsim.lensing_ps.PowerSpectrumRealizer(50, 0.005, pe, pb),
                     galsim.lensing_ps.PowerSpectrumRealizer(100, 0.003, pe, pb),
                     galsim.lensing_ps.PowerSpectrumRealizer(100, 0.005, pe, None),
                     galsim.lensing_ps.PowerSpectrumRealizer(100, 0.005, None, pb),
                     galsim.lensing_ps.PowerSpectrumRealizer(100, 0.005, pb, pe)]
    all_obj_diff(diff_psr_list)


@timer
def test_normalization():
    """Test the normalization of the input power spectrum"""

    # Repeat some of this from test_shear_variance above.
    # We define it as P(k) = exp(-s^2 k^2 / 2).
    grid_size = 50. # degrees
    ngrid = 500
    kmin = 2.*np.pi/grid_size/3600.
    kmax = np.pi/(grid_size/ngrid)/3600.
    # Now choose s such that s*kmax=2.5, i.e., very little power at kmax.
    s = 2.5/kmax
    ps = galsim.PowerSpectrum(lambda k : np.exp(-0.5*((s*k)**2)))
    rng = galsim.BaseDeviate(12345)
    g1, g2, k = ps.buildGrid(grid_spacing=grid_size/ngrid, ngrid=ngrid, rng=rng,
                             units=galsim.degrees, get_convergence=True)
    # The prediction for the variance is:
    # Var(g1) + Var(g2) = [1/(2 pi s^2)] * ( (Erf(s*kmax/sqrt(2)))^2 - (Erf(s*kmin/sqrt(2)))^2 )
    try:
        erfmax = math.erf(s*kmax/math.sqrt(2.))
        erfmin = math.erf(s*kmin/math.sqrt(2.))
        print('erfmax = ',erfmax)
        print('erfmin = ',erfmin)
    except: # For python2.6, which doesn't have math.erf.
        erfmax = 0.9875806693484477
        erfmin = 0.007978712629263206
    var1 = np.var(g1)
    var2 = np.var(g2)
    vark = np.var(k)
    print('varg = ',var1+var2)
    print('vark = ',vark)
    pred_var = (erfmax**2 - erfmin**2) / (2.*np.pi*(s**2))
    print('predicted variance = ',pred_var)
    print('actual variance = ',var1+var2)
    print('fractional diff = ',((var1+var2)/pred_var-1))
    np.testing.assert_allclose(var1+var2, pred_var, rtol=0.03,
                               err_msg="Incorrect shear variance from Gaussian power spectrum")
    np.testing.assert_allclose(vark, pred_var, rtol=0.03,
                               err_msg="Incorrect kappa variance from Gaussian power spectrum")

    # Renormalize to a given desired variance
    target_var = 0.04
    g1, g2, k = ps.buildGrid(grid_spacing=grid_size/ngrid, ngrid=ngrid, rng=rng,
                             units=galsim.degrees, get_convergence=True, variance=target_var)
    var1 = np.var(g1)
    var2 = np.var(g2)
    vark = np.var(k)
    print('varg1 = ',var1)
    print('varg2 = ',var2)
    print('vark = ',vark)
    np.testing.assert_allclose(var1+var2, target_var, rtol=1.e-3,
                               err_msg="Incorrect shear variance using renormalized variance")
    np.testing.assert_allclose(vark, target_var, rtol=1.e-3,
                               err_msg="Incorrect kappa variance using renormalized variance")

    # Now do one that (AFAIK) doesn't have an analytic integral for the variance.
    # This is the kind of power spectrum that one expects for PSF shapes due to the atmosphere.
    L0 = 2.9 # arcmin.  Heymans et al, 2012 found L0 ~ 2.6 - 3.2 arcmin
    Pk = lambda k : 1.e-5 * (k**2 + 1/L0**2)**(-11/6)
    ps = galsim.PowerSpectrum(Pk, Pk, units=galsim.arcmin)

    grid_spacing = 30 # arcsec
    ngrid = 1000
    g1, g2, k = ps.buildGrid(ngrid=ngrid, grid_spacing=grid_spacing, units=galsim.arcsec,
                             rng=rng, get_convergence=True)

    var1 = np.var(g1)
    var2 = np.var(g2)
    vark = np.var(k)
    print('varg1 = ',var1)
    print('varg2 = ',var2)
    print('vark = ',vark)

    # Predicted variance is the integral of P(k) from kmin to kmax
    # As discussed in ../devel/modules/lensing_engine.pdf, this is not super accurate for
    # gridded power spectra, but in our case, with small grid spacing, it's not too bad.
    kmin = 2.*np.pi/(grid_spacing*ngrid*3600.)  # arcsec^-1
    kmax = np.pi/(grid_spacing/3600.)
    print('Pk(kmin) = ',Pk(kmin))
    print('Pk(kmax) = ',Pk(kmax))

    pred_var = galsim.integ.int1d(lambda k: 2*math.pi*k*Pk(k), min=kmin, max=kmax) / (2.*math.pi)**2
    print('pred_var = ',pred_var)
    print('ratio = ',pred_var / vark)
    np.testing.assert_allclose(var1+var2, 2*pred_var, rtol=0.01,
                               err_msg="Incorrect shear variance from atmospheric power spectrum")
    np.testing.assert_allclose(vark, pred_var, rtol=0.01,
                               err_msg="Incorrect kappa variance from atmospheric power spectrum")

    # Renormalize to a given desired variance
    target_var = 0.04
    g1, g2, k = ps.buildGrid(grid_spacing=grid_size/ngrid, ngrid=ngrid, rng=rng,
                             units=galsim.degrees, get_convergence=True, variance=target_var)
    var1 = np.var(g1)
    var2 = np.var(g2)
    vark = np.var(k)
    print('varg1 = ',var1)
    print('varg2 = ',var2)
    print('vark = ',vark)
    np.testing.assert_allclose(var1+var2, target_var, rtol=1.e-3,
                               err_msg="Incorrect shear variance using renormalized variance")
    np.testing.assert_allclose(vark, target_var/2., rtol=1.e-3,
                               err_msg="Incorrect kappa variance using renormalized variance")

@timer
def test_constant():
    """Test P(k) = constant"""
    # We used to require that P(k) return an array, but that's not required anymore.
    ps_a = galsim.PowerSpectrum(lambda k: 4, units=galsim.arcsec)
    ps_b = galsim.PowerSpectrum(lambda k: 4.*np.ones_like(k), units=galsim.arcsec)
    rng_a = galsim.BaseDeviate(1234)
    rng_b = galsim.BaseDeviate(1234)
    g1_a, g2_a, k_a = ps_a.buildGrid(ngrid=100, grid_spacing=0.1, units=galsim.degrees,
                                     rng=rng_a, get_convergence=True)
    g1_b, g2_b, k_b = ps_b.buildGrid(ngrid=100, grid_spacing=0.1, units=galsim.degrees,
                                     rng=rng_b, get_convergence=True)
    np.testing.assert_allclose(g1_a, g1_b, rtol=1.e-10)
    np.testing.assert_allclose(g2_a, g2_b, rtol=1.e-10)
    np.testing.assert_allclose(k_a, k_b, rtol=1.e-10)

    # Repeat with bandlimit = None, since that's the only one that could actually be a problem.
    g1_a, g2_a, k_a = ps_a.buildGrid(ngrid=100, grid_spacing=0.1, units=galsim.degrees,
                                     rng=rng_a, get_convergence=True, bandlimit=None)
    g1_b, g2_b, k_b = ps_b.buildGrid(ngrid=100, grid_spacing=0.1, units=galsim.degrees,
                                     rng=rng_b, get_convergence=True, bandlimit=None)
    np.testing.assert_allclose(g1_a, g1_b, rtol=1.e-10)
    np.testing.assert_allclose(g2_a, g2_b, rtol=1.e-10)
    np.testing.assert_allclose(k_a, k_b, rtol=1.e-10)

    # And might as well hit soft as well for good measure
    g1_a, g2_a, k_a = ps_a.buildGrid(ngrid=100, grid_spacing=0.1, units=galsim.degrees,
                                     rng=rng_a, get_convergence=True, bandlimit='soft')
    g1_b, g2_b, k_b = ps_b.buildGrid(ngrid=100, grid_spacing=0.1, units=galsim.degrees,
                                     rng=rng_b, get_convergence=True, bandlimit='soft')
    np.testing.assert_allclose(g1_a, g1_b, rtol=1.e-10)
    np.testing.assert_allclose(g2_a, g2_b, rtol=1.e-10)
    np.testing.assert_allclose(k_a, k_b, rtol=1.e-10)


if __name__ == "__main__":
    test_nfwhalo()
    test_halo_pos()
    test_cosmology()
    test_shear_variance()
    test_shear_seeds()
    test_shear_reference()
    test_shear_units()
    test_delta2()
    test_shear_get()
    test_tabulated()
    test_kappa_gauss()
    test_power_spectrum_with_kappa()
    test_corr_func()
    test_periodic()
    test_bandlimit()
    test_psr()
    test_normalization()
    test_constant()<|MERGE_RESOLUTION|>--- conflicted
+++ resolved
@@ -872,17 +872,10 @@
     assert type(tab(k)) == float
     k = (0.5, 1.5)
     result = tab(k)
-<<<<<<< HEAD
-    assert type(result) == np.ndarray and len(result) == len(k)
-    k = list(k)
-    result = tab(k)
-    assert type(result) == np.ndarray and len(result) == len(k)
-=======
     assert len(result) == len(k)
     k = list(k)
     result = tab(k)
     assert len(result) == len(k)
->>>>>>> 97522851
     k = np.array(k)
     result = tab(k)
     assert len(result) == len(k)
