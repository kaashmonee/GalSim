# Copyright (c) 2012-2017 by the GalSim developers team on GitHub
# https://github.com/GalSim-developers
#
# This file is part of GalSim: The modular galaxy image simulation toolkit.
# https://github.com/GalSim-developers/GalSim
#
# GalSim is free software: redistribution and use in source and binary forms,
# with or without modification, are permitted provided that the following
# conditions are met:
#
# 1. Redistributions of source code must retain the above copyright notice, this
#    list of conditions, and the disclaimer given in the accompanying LICENSE
#    file.
# 2. Redistributions in binary form must reproduce the above copyright notice,
#    this list of conditions, and the disclaimer given in the documentation
#    and/or other materials provided with the distribution.
#

from __future__ import print_function
import numpy as np
import os
import sys

from galsim_test_helpers import *

imgdir = os.path.join(".", "Optics_comparison_images") # Directory containing the reference images.

try:
    import galsim
except ImportError:
    path, filename = os.path.split(__file__)
    sys.path.append(os.path.abspath(os.path.join(path, "..")))
    import galsim


testshape = (512, 512)  # shape of image arrays for all tests

decimal = 6     # Last decimal place used for checking equality of float arrays, see
                # np.testing.assert_array_almost_equal(), low since many are ImageF

decimal_dft = 3  # Last decimal place used for checking near equality of DFT product matrices to
                 # continuous-result derived check values... note this is not as stringent as
                 # decimal, because this is tough, because the DFT representation of a function is
                 # not precisely equivalent to its continuous counterpart.
           # See http://en.wikipedia.org/wiki/File:From_Continuous_To_Discrete_Fourier_Transform.gif

# The lines below control the behavior of the tests that involve making PSFs from pupil plane
# images.  The best tests involve very high resolution images, but these are slow.  So, when running
# test_optics.py directly, you will get the slow tests (~25 minutes for all of them).  When running
# `scons tests`, you will get faster, less stringent tests.

do_slow_tests = False
#do_slow_tests = True   # uncomment out for more rigorous testing
                        # Warning: some of them require a LOT of memory.
#if __name__ == "__main__":
    #do_slow_tests = True

if do_slow_tests:
    pp_decimal = 5
    pp_file = 'sample_pupil_rolled_oversample.fits.gz'
    pp_oversampling = 4.
    pp_pad_factor = 4.
    # In this case, we test the entire images.
    pp_test_type = 'image'
else:
    pp_decimal = 4
    pp_file = 'sample_pupil_rolled.fits'
    pp_oversampling = 1.5
    pp_pad_factor = 1.5
    # In the less stringent tests, we may opt to test only the 2nd moments rather than the images
    # themselves.  This is because when the original tests were set up, I found low-level artifacts
    # that made it hard to get image-based tests to pass, yet the adaptive moments agreed quite
    # well.  Given that there were no such problems in the image-based tests with high-res inputs, I
    # believe these artifacts in the low-res tests should be ignored (by doing moments-based tests
    # only).
    pp_test_type = 'moments'


@timer
def test_OpticalPSF_flux():
    """Compare an unaberrated OpticalPSF flux to unity.
    """
    lods = (1.e-8, 4., 9.e5) # lambda/D values: don't choose unity in case symmetry hides something
    nlook = 512         # Need a bit bigger image than below to get enough flux
    image = galsim.ImageF(nlook,nlook)
    for lod in lods:
        optics_test = galsim.OpticalPSF(lam_over_diam=lod)
        optics_array = optics_test.drawImage(scale=.25*lod, image=image, method='no_pixel').array
        np.testing.assert_almost_equal(optics_array.sum(), 1., 2,
                err_msg="Unaberrated Optical flux not quite unity.")
    do_pickle(optics_test, lambda x: x.drawImage(nx=20, ny=20, scale=1.7, method='no_pixel'))
    do_pickle(optics_test)
    do_pickle(optics_test._psf)
    do_pickle(optics_test._psf, lambda x: x.drawImage(nx=20, ny=20, scale=1.7, method='no_pixel'))
<<<<<<< HEAD
    check_basic(optics_test, "OpticalPSF")
=======
    assert optics_test._screens.r0_500_effective is None
>>>>>>> 97522851


@timer
def test_OpticalPSF_vs_Airy():
    """Compare the array view on an unaberrated OpticalPSF to that of an Airy.
    """
    lods = (4.e-7, 9., 16.4) # lambda/D values: don't choose unity in case symmetry hides something
    nlook = 100
    image = galsim.ImageF(nlook,nlook)
    for lod in lods:
        airy_test = galsim.Airy(lam_over_diam=lod, obscuration=0., flux=1.)
        #pad same as an Airy, natch!
        optics_test = galsim.OpticalPSF(lam_over_diam=lod, pad_factor=1, suppress_warning=True)
        airy_array = airy_test.drawImage(scale=.25*lod, image=image, method='no_pixel').array
        optics_array = optics_test.drawImage(scale=.25*lod, image=image, method='no_pixel').array
        np.testing.assert_array_almost_equal(optics_array, airy_array, decimal_dft,
                err_msg="Unaberrated Optical not quite equal to Airy")


@timer
def test_OpticalPSF_vs_Airy_with_obs():
    """Compare the array view on an unaberrated OpticalPSF with obscuration to that of an Airy.
    """
    lod = 7.5    # lambda/D value: don't choose unity in case symmetry hides something
    obses = (0.1, 0.3, 0.5) # central obscuration radius ratios
    nlook = 100          # size of array region at the centre of each image to compare
    image = galsim.ImageF(nlook,nlook)
    for obs in obses:
        airy_test = galsim.Airy(lam_over_diam=lod, obscuration=obs, flux=2.)
        optics_test = galsim.OpticalPSF(lam_over_diam=lod, pad_factor=1, obscuration=obs,
                                        suppress_warning=True, flux=2.)
        airy_array = airy_test.drawImage(scale=1.,image=image, method='no_pixel').array
        optics_array = optics_test.drawImage(scale=1.,image=image, method='no_pixel').array
        np.testing.assert_array_almost_equal(optics_array, airy_array, decimal_dft,
                err_msg="Unaberrated Optical with obscuration not quite equal to Airy")
    do_pickle(optics_test, lambda x: x.drawImage(nx=20, ny=20, scale=1.7, method='no_pixel'))
    do_pickle(optics_test)


@timer
def test_OpticalPSF_aberrations_struts():
    """Test the generation of optical aberrations and struts against a known result.
    """
    lod = 0.04
    obscuration = 0.3
    imsize = 128 # Size of saved images as generated by generate_optics_comparison_images.py
    myImg = galsim.ImageD(imsize, imsize)

    # We don't bother running all of these for the regular unit tests, since it adds
    # ~5s to the test run time on a fast-ish laptop.  So only run these when individually
    # running python test_optics.py.
    if do_slow_tests:
        # test defocus
        savedImg = galsim.fits.read(os.path.join(imgdir, "optics_defocus.fits"))
        optics = galsim.OpticalPSF(lod, defocus=.5, obscuration=obscuration, oversampling=1)
        myImg = optics.drawImage(myImg, scale=0.2*lod, use_true_center=True, method='no_pixel')

        np.testing.assert_array_almost_equal(
            myImg.array, savedImg.array, 6,
            err_msg="Optical aberration (defocus) disagrees with expected result")

        # test astig1
        savedImg = galsim.fits.read(os.path.join(imgdir, "optics_astig1.fits"))
        optics = galsim.OpticalPSF(lod, defocus=.5, astig1=.5, obscuration=obscuration,
                                   oversampling=1)
        myImg = optics.drawImage(myImg, scale=0.2*lod, use_true_center=True, method='no_pixel')
        np.testing.assert_array_almost_equal(
            myImg.array, savedImg.array, 6,
            err_msg="Optical aberration (astig1) disagrees with expected result")

        # test astig2
        savedImg = galsim.fits.read(os.path.join(imgdir, "optics_astig2.fits"))
        optics = galsim.OpticalPSF(lod, defocus=.5, astig2=.5, obscuration=obscuration,
                                   oversampling=1)
        myImg = optics.drawImage(myImg, scale=0.2*lod, use_true_center=True, method='no_pixel')
        np.testing.assert_array_almost_equal(
            myImg.array, savedImg.array, 6,
            err_msg="Optical aberration (astig2) disagrees with expected result")

        # test coma1
        savedImg = galsim.fits.read(os.path.join(imgdir, "optics_coma1.fits"))
        optics = galsim.OpticalPSF(lod, coma1=.5, obscuration=obscuration, oversampling=1)
        myImg = optics.drawImage(myImg, scale=0.2*lod, use_true_center=True, method='no_pixel')
        np.testing.assert_array_almost_equal(
            myImg.array, savedImg.array, 6,
            err_msg="Optical aberration (coma1) disagrees with expected result")

        # test coma2
        savedImg = galsim.fits.read(os.path.join(imgdir, "optics_coma2.fits"))
        optics = galsim.OpticalPSF(lod, coma2=.5, obscuration=obscuration, oversampling=1)
        myImg = optics.drawImage(myImg, scale=0.2*lod, use_true_center=True, method='no_pixel')
        np.testing.assert_array_almost_equal(
            myImg.array, savedImg.array, 6,
            err_msg="Optical aberration (coma2) disagrees with expected result")

        # test trefoil1
        savedImg = galsim.fits.read(os.path.join(imgdir, "optics_trefoil1.fits"))
        optics = galsim.OpticalPSF(lod, trefoil1=.5, obscuration=obscuration, oversampling=1)
        myImg = optics.drawImage(myImg, scale=0.2*lod, use_true_center=True, method='no_pixel')
        np.testing.assert_array_almost_equal(
            myImg.array, savedImg.array, 6,
            err_msg="Optical aberration (trefoil1) disagrees with expected result")

        # test trefoil2
        savedImg = galsim.fits.read(os.path.join(imgdir, "optics_trefoil2.fits"))
        optics = galsim.OpticalPSF(lod, trefoil2=.5, obscuration=obscuration, oversampling=1)
        myImg = optics.drawImage(myImg, scale=0.2*lod, use_true_center=True, method='no_pixel')
        np.testing.assert_array_almost_equal(
            myImg.array, savedImg.array, 6,
            err_msg="Optical aberration (trefoil2) disagrees with expected result")

        # test spherical
        savedImg = galsim.fits.read(os.path.join(imgdir, "optics_spher.fits"))
        optics = galsim.OpticalPSF(lod, spher=.5, obscuration=obscuration, oversampling=1)
        myImg = optics.drawImage(myImg, scale=0.2*lod, use_true_center=True, method='no_pixel')
        np.testing.assert_array_almost_equal(
            myImg.array, savedImg.array, 6,
            err_msg="Optical aberration (spher) disagrees with expected result")

    # test all aberrations
    savedImg = galsim.fits.read(os.path.join(imgdir, "optics_all.fits"))
    optics = galsim.OpticalPSF(lod, defocus=.5, astig1=0.5, astig2=0.3, coma1=0.4, coma2=-0.3,
                               trefoil1=-0.2, trefoil2=0.1, spher=-0.8, obscuration=obscuration,
                               oversampling=1)
    myImg = optics.drawImage(myImg, scale=0.2*lod, use_true_center=True, method='no_pixel')
    np.testing.assert_array_almost_equal(
        myImg.array, savedImg.array, 6,
        err_msg="Optical aberration (all aberrations) disagrees with expected result")
    do_pickle(optics, lambda x: x.drawImage(nx=20, ny=20, scale=1.7, method='no_pixel'))
    do_pickle(optics)

    # test struts
    savedImg = galsim.fits.read(os.path.join(imgdir, "optics_struts.fits"))
    optics = galsim.OpticalPSF(
        lod, obscuration=obscuration, nstruts=5, strut_thick=0.04, strut_angle=8.*galsim.degrees,
        astig2=0.04, coma1=-0.07, defocus=0.09, oversampling=1)
    with assert_raises(TypeError):
        galsim.OpticalPSF(lod, nstruts=5, strut_thick=0.01, strut_angle=8.) # wrong units
    do_pickle(optics, lambda x: x.drawImage(nx=20, ny=20, scale=1.7, method='no_pixel'))
    do_pickle(optics)

    # Make sure it doesn't have some weird error if strut_angle=0 (should be the easiest case, but
    # check anyway...)
    optics_2 = galsim.OpticalPSF(
        lod, obscuration=obscuration, nstruts=4, strut_thick=0.05, strut_angle=0.*galsim.degrees,
        astig2=0.04, coma1=-0.07, defocus=0.09, oversampling=1)
    myImg = optics.drawImage(myImg, scale=0.2*lod, use_true_center=True, method='no_pixel')
    np.testing.assert_array_almost_equal(
        myImg.array, savedImg.array, 6,
        err_msg="Optical PSF (with struts) disagrees with expected result")
    # These are also the defaults for strut_thick and strut_angle
    optics_3 = galsim.OpticalPSF(
        lod, obscuration=obscuration, nstruts=4,
        astig2=0.04, coma1=-0.07, defocus=0.09, oversampling=1)
    assert optics_3 == optics_2
    do_pickle(optics_3)

    # make sure it doesn't completely explode when asked to return a PSF with non-circular pupil and
    # non-zero obscuration
    optics = galsim.OpticalPSF(
        lod, obscuration=obscuration, nstruts=5, strut_thick=0.04, strut_angle=8.*galsim.degrees,
        astig2=0.04, coma1=-0.07, defocus=0.09, circular_pupil=False, oversampling=1)
    do_pickle(optics, lambda x: x.drawImage(nx=20, ny=20, scale=1.7, method='no_pixel'))
    do_pickle(optics)


@timer
def test_OpticalPSF_aberrations_kwargs():
    """Test that OpticalPSF aberrations kwarg works just like specifying aberrations.
    """
    # Make an OpticalPSF with direct specification of aberrations.
    lod = 0.04
    obscuration = 0.3
    opt1 = galsim.OpticalPSF(lod, obscuration=obscuration, defocus=0.1, coma1=-0.1, coma2=0.3)

    # Now make it with an aberrations list.  (Note: should work with len < 12)
    aberrations = np.zeros(9)
    aberrations[4] = 0.1
    aberrations[7] = -0.1
    aberrations[8] = 0.3

    opt2 = galsim.OpticalPSF(lod, obscuration=obscuration, aberrations=aberrations)

    # Make sure they agree.
    np.testing.assert_array_equal(
        opt1.drawImage(scale=0.2*lod, method='no_pixel').array,
        opt2.drawImage(scale=0.2*lod, method='no_pixel').array,
        err_msg="Optical PSF depends on how aberrations are specified (4,8,11)")

    # Repeat with all aberrations up to index 11, using a regular list, not a numpy array
    opt1 = galsim.OpticalPSF(lod, defocus=.5, astig1=0.5, astig2=0.3, coma1=0.4, coma2=-0.3,
                             trefoil1=-0.2, trefoil2=0.1, spher=-0.8, obscuration=obscuration)
    aberrations = [ 0.0 ] * 4 + [ 0.5, 0.5, 0.3, 0.4, -0.3, -0.2, 0.1, -0.8 ]
    opt2 = galsim.OpticalPSF(lod, obscuration=obscuration, aberrations=aberrations)
    np.testing.assert_array_equal(
        opt1.drawImage(scale=0.2*lod, method='no_pixel').array,
        opt2.drawImage(scale=0.2*lod, method='no_pixel').array,
        err_msg="Optical PSF depends on how aberrations are specified (full list)")
    do_pickle(opt2, lambda x: x.drawImage(nx=20, ny=20, scale=0.01, method='no_pixel'))
    do_pickle(opt2)

    # Also, check for proper response to weird inputs.
    # aberrations must be a list or an array
    with assert_raises(TypeError):
        galsim.OpticalPSF(lod, aberrations=0.3)
    # It must have at least 3 elements
    with assert_raises(ValueError):
        galsim.OpticalPSF(lod, aberrations=[0.0]*2)
    # The first element must be 0. (Just a warning!)
    with assert_warns(UserWarning):
        galsim.OpticalPSF(lod, aberrations=[0.3]*8)
    # Cannot provide both aberrations and specific ones by name.
    with assert_raises(TypeError):
        galsim.OpticalPSF(lod, aberrations=np.zeros(8), defocus=-0.12)


@timer
def test_OpticalPSF_flux_scaling():
    """Test flux scaling for OpticalPSF.
    """
    # OpticalPSF test params (only a selection)
    test_flux = 1.8
    test_loD = 1.9
    test_obscuration = 0.32
    test_defocus = -0.7
    test_astig1 = 0.03
    test_astig2 = -0.04
    test_oversampling = 1.3
    test_pad_factor = 1.7

    # decimal point to go to for parameter value comparisons
    param_decimal = 12

    # init
    obj = galsim.OpticalPSF(
        lam_over_diam=test_loD, oversampling=test_oversampling,pad_factor=test_pad_factor,
        defocus=test_defocus, astig1=test_astig1, astig2=test_astig2, flux=test_flux)
    obj *= 2.
    np.testing.assert_almost_equal(
        obj.flux, test_flux * 2., decimal=param_decimal,
        err_msg="Flux param inconsistent after __imul__.")
    obj = galsim.OpticalPSF(
        lam_over_diam=test_loD, oversampling=test_oversampling, pad_factor=test_pad_factor,
        defocus=test_defocus, astig1=test_astig1, astig2=test_astig2, flux=test_flux)
    obj /= 2.
    np.testing.assert_almost_equal(
        obj.flux, test_flux / 2., decimal=param_decimal,
        err_msg="Flux param inconsistent after __idiv__.")
    obj = galsim.OpticalPSF(
        lam_over_diam=test_loD, oversampling=test_oversampling, pad_factor=test_pad_factor,
        defocus=test_defocus, astig1=test_astig1, astig2=test_astig2, flux=test_flux)
    obj2 = obj * 2.
    # First test that original obj is unharmed...
    np.testing.assert_almost_equal(
        obj.flux, test_flux, decimal=param_decimal,
        err_msg="Flux param inconsistent after __rmul__ (original).")
    # Then test new obj2 flux
    np.testing.assert_almost_equal(
        obj2.flux, test_flux * 2., decimal=param_decimal,
        err_msg="Flux param inconsistent after __rmul__ (result).")
    obj = galsim.OpticalPSF(
        lam_over_diam=test_loD, oversampling=test_oversampling, pad_factor=test_pad_factor,
        defocus=test_defocus, astig1=test_astig1, astig2=test_astig2, flux=test_flux)
    obj2 = 2. * obj
    # First test that original obj is unharmed...
    np.testing.assert_almost_equal(
        obj.flux, test_flux, decimal=param_decimal,
        err_msg="Flux param inconsistent after __mul__ (original).")
    # Then test new obj2 flux
    np.testing.assert_almost_equal(
        obj2.flux, test_flux * 2., decimal=param_decimal,
        err_msg="Flux param inconsistent after __mul__ (result).")
    obj = galsim.OpticalPSF(
        lam_over_diam=test_loD, oversampling=test_oversampling, pad_factor=test_pad_factor,
        defocus=test_defocus, astig1=test_astig1, astig2=test_astig2, flux=test_flux)
    obj2 = obj / 2.
    # First test that original obj is unharmed...
    np.testing.assert_almost_equal(
        obj.flux, test_flux, decimal=param_decimal,
        err_msg="Flux param inconsistent after __div__ (original).")
    # Then test new obj2 flux
    np.testing.assert_almost_equal(
        obj2.flux, test_flux / 2., decimal=param_decimal,
        err_msg="Flux param inconsistent after __div__ (result).")


@timer
def test_OpticalPSF_pupil_plane():
    """Test the ability to generate a PSF using an image of the pupil plane.
    """
    # Test case: lam/diam=0.12, obscuration=0.18, 4 struts of the default width and with rotation
    # from the vertical of -15 degrees.  There are two versions of these tests at different
    # oversampling levels.
    #
    # To (re-)generate the pupil plane images for this test, simply delete
    # tests/Optics_comparison_images/sample_pupil_rolled.fits and
    # tests/Optics_comparison_images/sample_pupil_rolled_oversample.fits.gz,
    # and then rerun this function.  Note that these images are also used in test_ne(), so there
    # may be some racing if this script is tested in parallel before the fits files are regenerated.

    # First test: should get excellent agreement between that particular OpticalPSF with specified
    # options and one from loading the pupil plane image.  Note that this won't work if you change
    # the optical PSF parameters, unless you also regenerate the test image.
    lam_over_diam = 0.12
    obscuration = 0.18
    nstruts = 4
    strut_angle = -15.*galsim.degrees
    scale = 0.055
    ref_psf = galsim.OpticalPSF(lam_over_diam, obscuration=obscuration, nstruts=nstruts,
                                oversampling=pp_oversampling, strut_angle=strut_angle,
                                pad_factor=pp_pad_factor)
    if os.path.isfile(os.path.join(imgdir, pp_file)):
        im = galsim.fits.read(os.path.join(imgdir, pp_file))
    else:
        import warnings
        warnings.warn("Could not find file {0}, so generating it from scratch.  This should only "
                      "happen if you intentionally deleted the file in order to regenerate it!"
                      .format(pp_file))
        im = galsim.Image(ref_psf._psf.aper.illuminated.astype(float))
        im.scale = ref_psf._psf.aper.pupil_plane_scale
        print('pupil_plane image has scale = ',pp_scale)
        im.write(os.path.join(imgdir, pp_file))
    pp_scale = im.scale
    print('pupil_plane image has scale = ',pp_scale)

    # For most of the tests, we remove this scale, since for achromatic tests, you don't really
    # need it, and it is invalid to give lam_over_diam (rather than lam, diam separately) when
    # there is a specific scale for the pupil plane image.  But see the last test below where
    # we do use lam, diam separately with the input image.
    im.scale = None
    # This implies that the lam_over_diam value
    test_psf = galsim.OpticalPSF(lam_over_diam, obscuration=obscuration,
                                 oversampling=pp_oversampling, pupil_plane_im=im,
                                 pad_factor=pp_pad_factor)
    im_ref_psf = ref_psf.drawImage(scale=scale)
    im_test_psf = galsim.ImageD(im_ref_psf.array.shape[0], im_ref_psf.array.shape[1])
    im_test_psf = test_psf.drawImage(image=im_test_psf, scale=scale)

    if pp_test_type == 'image':
        np.testing.assert_array_almost_equal(
            im_test_psf.array, im_ref_psf.array, decimal=pp_decimal,
            err_msg="Inconsistent OpticalPSF image for basic model after loading pupil plane.")
    else:
        test_moments = im_test_psf.FindAdaptiveMom()
        ref_moments = im_ref_psf.FindAdaptiveMom()
        np.testing.assert_almost_equal(
            test_moments.moments_sigma, ref_moments.moments_sigma, decimal=pp_decimal,
            err_msg="Inconsistent OpticalPSF image for basic model after loading pupil plane.")

    if do_slow_tests:
        do_pickle(test_psf, lambda x: x.drawImage(nx=20, ny=20, scale=0.07, method='no_pixel'))
        do_pickle(test_psf)

    # It is supposed to be able to figure this out even if we *don't* tell it the pad factor. So
    # make sure that it still works even if we don't tell it that value.
    test_psf = galsim.OpticalPSF(lam_over_diam, obscuration=obscuration, pupil_plane_im=im,
                                 oversampling=pp_oversampling)
    im_test_psf = galsim.ImageD(im_ref_psf.array.shape[0], im_ref_psf.array.shape[1])
    im_test_psf = test_psf.drawImage(image=im_test_psf, scale=scale)

    if pp_test_type == 'image':
        np.testing.assert_array_almost_equal(
            im_test_psf.array, im_ref_psf.array, decimal=pp_decimal,
            err_msg="Inconsistent OpticalPSF image for basic model after loading pupil plane without "
            "specifying parameters.")
    else:
        test_moments = im_test_psf.FindAdaptiveMom()
        ref_moments = im_ref_psf.FindAdaptiveMom()
        np.testing.assert_almost_equal(
            test_moments.moments_sigma, ref_moments.moments_sigma, decimal=pp_decimal,
            err_msg="Inconsistent OpticalPSF image for basic model after loading pupil plane without "
            "specifying parameters.")

    # Next test (less trivial): Rotate the struts by +27 degrees, and check that agreement is
    # good. This is making sure that the linear interpolation that is done when rotating does not
    # result in significant loss of accuracy.
    rot_angle = 27.*galsim.degrees
    ref_psf = galsim.OpticalPSF(lam_over_diam, obscuration=obscuration, nstruts=nstruts,
                                strut_angle=strut_angle+rot_angle, oversampling=pp_oversampling,
                                pad_factor=pp_pad_factor)
    test_psf = galsim.OpticalPSF(lam_over_diam, obscuration=obscuration, pupil_plane_im=im,
                                 pupil_angle=rot_angle, oversampling=pp_oversampling,
                                 pad_factor=pp_pad_factor)
    im_ref_psf = ref_psf.drawImage(scale=scale)
    im_test_psf = galsim.ImageD(im_ref_psf.array.shape[0], im_ref_psf.array.shape[1])
    im_test_psf = test_psf.drawImage(image=im_test_psf, scale=scale)
    # We are slightly less stringent here since it should not be exact.
    if pp_test_type == 'image':
        np.testing.assert_array_almost_equal(
            im_test_psf.array, im_ref_psf.array, decimal=pp_decimal-1,
            err_msg="Inconsistent OpticalPSF image for rotated model after loading pupil plane.")
    else:
        test_moments = im_test_psf.FindAdaptiveMom()
        ref_moments = im_ref_psf.FindAdaptiveMom()
        np.testing.assert_almost_equal(
            test_moments.moments_sigma, ref_moments.moments_sigma, decimal=pp_decimal-1,
            err_msg="Inconsistent OpticalPSF image for rotated model after loading pupil plane.")

    # Now include aberrations.  Here we are testing the ability to figure out the pupil plane extent
    # and sampling appropriately.  Those get fed into the routine for making the aberrations.
    defocus = -0.03
    coma1 = 0.03
    spher = -0.02
    ref_psf = galsim.OpticalPSF(lam_over_diam, obscuration=obscuration, nstruts=nstruts,
                                strut_angle=strut_angle, defocus=defocus, coma1=coma1, spher=spher,
                                oversampling=pp_oversampling, pad_factor=pp_pad_factor)
    test_psf = galsim.OpticalPSF(lam_over_diam, obscuration=obscuration, pupil_plane_im=im,
                                 defocus=defocus, coma1=coma1, spher=spher,
                                 oversampling=pp_oversampling, pad_factor=pp_pad_factor)
    im_ref_psf = ref_psf.drawImage(scale=scale)
    im_test_psf = galsim.ImageD(im_ref_psf.array.shape[0], im_ref_psf.array.shape[1])
    im_test_psf = test_psf.drawImage(image=im_test_psf, scale=scale)
    if pp_test_type == 'image':
        np.testing.assert_array_almost_equal(
            im_test_psf.array, im_ref_psf.array, decimal=pp_decimal,
            err_msg="Inconsistent OpticalPSF image for aberrated model after loading pupil plane.")
    else:
        test_moments = im_test_psf.FindAdaptiveMom()
        ref_moments = im_ref_psf.FindAdaptiveMom()
        np.testing.assert_almost_equal(
            test_moments.moments_sigma, ref_moments.moments_sigma, decimal=pp_decimal,
            err_msg="Inconsistent OpticalPSF image for aberrated model after loading pupil plane.")

    # Test for preservation of symmetries: the result should be the same if the pupil plane is
    # rotated by integer multiples of 2pi/(nstruts).
    ref_psf = galsim.OpticalPSF(lam_over_diam, obscuration=obscuration, nstruts=nstruts,
                                strut_angle=strut_angle, oversampling=pp_oversampling,
                                pad_factor=pp_pad_factor)
    im_ref_psf = ref_psf.drawImage(scale=scale)
    for ind in range(1,nstruts):
        rot_angle = ind*2.*np.pi/nstruts
        test_psf = galsim.OpticalPSF(lam_over_diam, obscuration=obscuration, pupil_plane_im=im,
                                     pupil_angle=rot_angle*galsim.radians,
                                     oversampling=pp_oversampling, pad_factor=pp_pad_factor)
        im_test_psf = galsim.ImageD(im_ref_psf.array.shape[0], im_ref_psf.array.shape[1])
        im_test_psf = test_psf.drawImage(image=im_test_psf, scale=scale)
        if pp_test_type == 'image':
            np.testing.assert_array_almost_equal(
                im_test_psf.array, im_ref_psf.array, decimal=pp_decimal,
                err_msg="Inconsistent OpticalPSF image after rotating pupil plane by invariant "
                "angle.")
        else:
            test_moments = im_test_psf.FindAdaptiveMom()
            ref_moments = im_test_psf.FindAdaptiveMom()
            np.testing.assert_almost_equal(
                test_moments.moments_sigma, ref_moments.moments_sigma, decimal=pp_decimal,
                err_msg="Inconsistent OpticalPSF image after rotating pupil plane by invariant "
                "angle.")

    # Test that if we rotate pupil plane with no aberrations, that's equivalent to rotating the PSF
    # itself.  Use rotation angle of 90 degrees so numerical issues due to the interpolation should
    # be minimal.
    rot_angle = 90.*galsim.degrees
    psf_1 = galsim.OpticalPSF(lam_over_diam, obscuration=obscuration, pupil_plane_im=im,
                              oversampling=pp_oversampling, pad_factor=pp_pad_factor)
    rot_psf_1 = psf_1.rotate(rot_angle)
    psf_2 = galsim.OpticalPSF(lam_over_diam, obscuration=obscuration, pupil_plane_im=im,
                              pupil_angle=rot_angle, oversampling=pp_oversampling,
                              pad_factor=pp_pad_factor)
    im_1 = psf_1.drawImage(scale=scale)
    im_2 = galsim.ImageD(im_1.array.shape[0], im_1.array.shape[1])
    im_2 = psf_2.drawImage(image=im_2, scale=scale)
    if pp_test_type == 'image':
        np.testing.assert_array_almost_equal(
            im_1.array, im_2.array, decimal=pp_decimal,
            err_msg="Inconsistent OpticalPSF image after rotating pupil plane vs. rotating PSF.")
    else:
        test_moments = im_1.FindAdaptiveMom()
        ref_moments = im_2.FindAdaptiveMom()
        np.testing.assert_almost_equal(
            test_moments.moments_sigma, ref_moments.moments_sigma, decimal=pp_decimal,
            err_msg="Inconsistent OpticalPSF image after rotating pupil plane vs. rotating PSF.")

    # Supply the pupil plane at higher resolution, and make sure that the routine figures out the
    # sampling and gets the right image scale etc.
    gsp = galsim.GSParams(maximum_fft_size=8192)
    rescale_fac = 0.77
    ref_psf = galsim.OpticalPSF(lam_over_diam, obscuration=obscuration, nstruts=nstruts,
                                strut_angle=strut_angle, oversampling=pp_oversampling,
                                pad_factor=pp_pad_factor/rescale_fac,
                                gsparams=gsp)
    # Make higher resolution pupil plane image via interpolation
    int_im = galsim.InterpolatedImage(galsim.Image(im, scale=1.0, dtype=np.float32),
                                      calculate_maxk=False, calculate_stepk=False,
                                      x_interpolant='linear')
    new_im = int_im.drawImage(scale=rescale_fac, method='no_pixel')
    new_im.scale = None  # Let OpticalPSF figure out the scale automatically.
    test_psf = galsim.OpticalPSF(lam_over_diam, obscuration=obscuration,
                                 pupil_plane_im=new_im, oversampling=pp_oversampling,
                                 gsparams=gsp)
    im_ref_psf = ref_psf.drawImage(scale=scale)
    im_test_psf = galsim.ImageD(im_ref_psf.array.shape[0], im_ref_psf.array.shape[1])
    im_test_psf = test_psf.drawImage(image=im_test_psf, scale=scale)
    test_moments = im_test_psf.FindAdaptiveMom()
    ref_moments = im_ref_psf.FindAdaptiveMom()
    if pp_test_type == 'image':
        np.testing.assert_almost_equal(
            test_moments.moments_sigma/ref_moments.moments_sigma-1., 0, decimal=2,
            err_msg="Inconsistent OpticalPSF image for basic model after loading high-res pupil plane.")
    else:
        np.testing.assert_almost_equal(
            test_moments.moments_sigma/ref_moments.moments_sigma-1., 0, decimal=1,
            err_msg="Inconsistent OpticalPSF image for basic model after loading high-res pupil plane.")

    # Now supply the pupil plane at the original resolution, but remove some of the padding.  We
    # want it to properly recognize that it needs more padding, and include it.
    remove_pad = -23
    sub_im = im[im.bounds.withBorder(remove_pad)]
    test_psf = galsim.OpticalPSF(lam_over_diam, obscuration=obscuration,
                                 pupil_plane_im=sub_im, oversampling=pp_oversampling,
                                 pad_factor=pp_pad_factor)
    im_test_psf = galsim.ImageD(im_ref_psf.array.shape[0], im_ref_psf.array.shape[1])
    im_test_psf = test_psf.drawImage(image=im_test_psf, scale=scale)
    test_moments = im_test_psf.FindAdaptiveMom()
    ref_moments = im_ref_psf.FindAdaptiveMom()
    np.testing.assert_almost_equal(
        test_moments.moments_sigma/ref_moments.moments_sigma-1., 0, decimal=pp_decimal-3,
        err_msg="Inconsistent OpticalPSF image for basic model after loading less padded pupil plane.")

    # Now supply the pupil plane at the original resolution, with extra padding.
    new_pad = 76
    big_im = galsim.Image(im.bounds.withBorder(new_pad))
    big_im[im.bounds] = im
    test_psf = galsim.OpticalPSF(lam_over_diam, obscuration=obscuration,
                                 pupil_plane_im=big_im, oversampling=pp_oversampling,
                                 pad_factor=pp_pad_factor, gsparams=gsp)
    im_test_psf = galsim.ImageD(im_ref_psf.array.shape[0], im_ref_psf.array.shape[1])
    im_test_psf = test_psf.drawImage(image=im_test_psf, scale=scale)
    test_moments = im_test_psf.FindAdaptiveMom()
    ref_moments = im_ref_psf.FindAdaptiveMom()
    np.testing.assert_almost_equal(
        test_moments.moments_sigma, ref_moments.moments_sigma, decimal=pp_decimal-2,
        err_msg="Inconsistent OpticalPSF image size for basic model "
        "after loading more padded pupil plane.")

    # Check for same answer if we use image, array, or filename for reading in array.
    test_psf = galsim.OpticalPSF(lam_over_diam, obscuration=obscuration, pupil_plane_im=im,
                                 oversampling=pp_oversampling, pad_factor=pp_pad_factor)
    im_test_psf = test_psf.drawImage(scale=scale)
    test_psf_2 = galsim.OpticalPSF(lam_over_diam, obscuration=obscuration, pupil_plane_im=im.array,
                                   oversampling=pp_oversampling, pad_factor=pp_pad_factor)
    im_test_psf_2 = test_psf_2.drawImage(scale=scale)
    np.testing.assert_almost_equal(
        im_test_psf.array, im_test_psf_2.array, decimal=pp_decimal,
        err_msg="Inconsistent OpticalPSF image from Image vs. array.")

    # The following had used lam_over_diam, but that is now invalid because the fits file
    # has a specific pixel scale.  So we need to provide lam and diam separately so that the
    # units are consistent.
    diam = 500.e-9 / lam_over_diam * galsim.radians / galsim.arcsec
    test_psf_3 = galsim.OpticalPSF(
        lam=500, diam=diam, obscuration=obscuration, oversampling=pp_oversampling,
        pupil_plane_im=os.path.join(imgdir, pp_file),
        pad_factor=pp_pad_factor)
    im_test_psf_3 = test_psf_3.drawImage(scale=scale)
    np.testing.assert_almost_equal(
        im_test_psf.array, im_test_psf_3.array, decimal=pp_decimal,
        err_msg="Inconsistent OpticalPSF image from Image vs. file read-in.")


@timer
def test_OpticalPSF_lamdiam():
    """Test the ability to generate an OpticalPSF using different lam/diam specifications.
    """
    # Choose some lam, diam, scale.
    lam = 457.3 # nm
    diam = 3.7 # m
    scale = 0.02*galsim.arcsec
    obscuration = 0.15

    # Make optical PSF using lam/diam and scale in some arbitrary units.  Let's use arcmin.
    lam_over_diam = 1.e-9*lam/diam*galsim.radians
    lam_over_diam_arcmin = lam_over_diam / galsim.arcmin
    opt_psf_1 = galsim.OpticalPSF(lam_over_diam = lam_over_diam_arcmin, obscuration=obscuration,
                                  scale_unit=galsim.arcmin)
    im_1 = opt_psf_1.drawImage(scale=scale/galsim.arcmin)

    # Make optical PSF using lam, diam separately and scale in arcsec.
    opt_psf_2 = galsim.OpticalPSF(lam=lam, diam=diam, obscuration=obscuration)
    im_2 = opt_psf_2.drawImage(scale=scale/galsim.arcsec)

    # These images should agree, since we defined PSF AND image scale using arcmin in one case and
    # using arcsec in the other case.
    np.testing.assert_almost_equal(
        im_2.array, im_1.array, decimal=8,
        err_msg="Inconsistent OpticalPSF when using different initialization arguments.")

    # Now make sure we cannot do some weird mix-and-match of arguments.
    assert_raises(TypeError, galsim.OpticalPSF, lam=1.) # need diam too!
    assert_raises(TypeError, galsim.OpticalPSF, diam=1.) # need lam too!
    assert_raises(TypeError, galsim.OpticalPSF, lam_over_diam=1., diam=1.)
    assert_raises(TypeError, galsim.OpticalPSF, lam_over_diam=1., lam=1.)


@timer
def test_OpticalPSF_pupil_plane_size():
    """Reproduce Chris Davis's test failure in (#752), but using a smaller, faster array."""
    im = galsim.Image(512, 512)
    x = y = np.arange(512) - 256
    y, x = np.meshgrid(y, x)
    im.array[x**2+y**2 < 230**2] = 1.0
    # The following still fails (uses deprecated optics framework):
    # galsim.optics.OpticalPSF(aberrations=[0,0,0,0,0.5], diam=4.0, lam=700.0, pupil_plane_im=im)
    # But using the new framework, should work.
    galsim.OpticalPSF(aberrations=[0,0,0,0,0.5], diam=4.0, lam=700.0, pupil_plane_im=im)


@timer
def test_OpticalPSF_aper():
    # Test setting up an OpticalPSF using an Aperture object instead of relying on the constructor
    # to initialize the aperture.
    lam = 500
    diam = 4.0

    aper = galsim.Aperture(lam=lam, diam=diam)
    psf1 = galsim.OpticalPSF(lam=lam, diam=diam, aper=aper)
    psf2 = galsim.OpticalPSF(lam=lam, diam=diam, oversampling=1.0, pad_factor=1.0)
    assert psf1 == psf2

    im = galsim.Image((psf1._aper.illuminated).astype(int))

    aper = galsim.Aperture(lam=lam, diam=diam, pupil_plane_im=im)
    psf1 = galsim.OpticalPSF(lam=lam, diam=diam, aper=aper)
    psf2 = galsim.OpticalPSF(lam=lam, diam=diam, pupil_plane_im=im,
                             oversampling=1.0, pad_factor=1.0)

    assert psf1 == psf2


@timer
def test_stepk_maxk_iipad():
    """Test options to specify (or not) stepk, maxk, and ii_pad_factor.
    """
    import time
    lam = 500
    diam = 4.0

    t0 = time.time()
    psf = galsim.OpticalPSF(lam=lam, diam=diam)
    print("Time for OpticalPSF with default ii_pad_factor=4 {0:6.4f}".format(time.time()-t0))
    stepk = psf.stepk
    maxk = psf.maxk

    psf2 = galsim.OpticalPSF(lam=lam, diam=diam, _force_stepk=stepk/1.5, _force_maxk=maxk*2.0)
    np.testing.assert_almost_equal(
            psf2.stepk, stepk/1.5, decimal=7,
            err_msg="OpticalPSF did not adopt forced value for stepk")
    np.testing.assert_almost_equal(
            psf2.maxk, maxk*2.0, decimal=7,
            err_msg="OpticalPSF did not adopt forced value for maxk")

    do_pickle(psf2)

    t0 = time.time()
    psf3 = galsim.OpticalPSF(lam=lam, diam=diam, ii_pad_factor=1.)
    print("Time for OpticalPSF with ii_pad_factor=1 {0:6.4f}".format(time.time()-t0))
    do_pickle(psf3)

    # The two images should be close, but not equivalent.
    im = psf.drawImage(nx=16, ny=16, scale=0.2)
    im3 = psf3.drawImage(nx=16, ny=16, scale=0.2)
    assert im != im3, (
            "Images drawn from InterpolatedImages with different pad_factor unexpectedly equal.")

    # Peak is ~0.2, to 1e-5 is pretty good.
    np.testing.assert_allclose(im.array, im3.array, rtol=0, atol=1e-5)


@timer
def test_ne():
    # Use some very forgiving settings to speed up this test.  We're not actually going to draw
    # any images (other than internally the PSF), so should be okay.
    gsp1 = galsim.GSParams(maxk_threshold=5.e-2, folding_threshold=5e-2, kvalue_accuracy=1e-3,
                           xvalue_accuracy=1e-3)
    gsp2 = galsim.GSParams(maxk_threshold=5.1e-2, folding_threshold=5e-2, kvalue_accuracy=1e-3,
                           xvalue_accuracy=1e-3)
    pupil_plane_im = galsim.fits.read(os.path.join(imgdir, pp_file))

    # Params include: lam_over_diam, (lam/diam), aberrations by name, aberrations by list, nstruts,
    # strut_thick, strut_angle, obscuration, oversampling, pad_factor, flux, gsparams,
    # circular_pupil, interpolant, pupil_plane_im, pupil_angle, scale_unit
    objs = [galsim.OpticalPSF(lam_over_diam=1.0, gsparams=gsp1),
            galsim.OpticalPSF(lam_over_diam=1.0, gsparams=gsp2),
            galsim.OpticalPSF(lam=1.0, diam=1.0, gsparams=gsp1),
            galsim.OpticalPSF(lam=1.0, diam=1.0, scale_unit=galsim.arcmin, gsparams=gsp1),
            galsim.OpticalPSF(lam_over_diam=1.0, defocus=0.1, gsparams=gsp1),
            galsim.OpticalPSF(lam_over_diam=1.0, aberrations=[0, 0, 0, 0, 0.2], gsparams=gsp1),
            galsim.OpticalPSF(lam_over_diam=1.0, nstruts=2, gsparams=gsp1),
            galsim.OpticalPSF(lam_over_diam=1.0, nstruts=2, strut_thick=0.3, gsparams=gsp1),
            galsim.OpticalPSF(lam_over_diam=1.0, nstruts=2, strut_angle=10.*galsim.degrees,
                              gsparams=gsp1),
            galsim.OpticalPSF(lam_over_diam=1.0, obscuration=0.5, gsparams=gsp1),
            galsim.OpticalPSF(lam_over_diam=1.0, obscuration=0.5, coma1=1.0, gsparams=gsp1),
            galsim.OpticalPSF(lam_over_diam=1.0, obscuration=0.5, coma1=1.0, annular_zernike=True,
                              gsparams=gsp1),
            galsim.OpticalPSF(lam_over_diam=1.0, oversampling=2.0, gsparams=gsp1),
            galsim.OpticalPSF(lam_over_diam=1.0, pad_factor=2.0, gsparams=gsp1),
            galsim.OpticalPSF(lam_over_diam=1.0, flux=2.0, gsparams=gsp1),
            galsim.OpticalPSF(lam_over_diam=1.0, circular_pupil=False, gsparams=gsp1),
            galsim.OpticalPSF(lam_over_diam=1.0, interpolant='Linear', gsparams=gsp1),
            galsim.OpticalPSF(lam_over_diam=1.0, gsparams=gsp1, ii_pad_factor=2.)]
    stepk = objs[0].stepk
    maxk = objs[0].maxk
    objs += [galsim.OpticalPSF(lam_over_diam=1.0, gsparams=gsp1, _force_stepk=stepk/1.5),
             galsim.OpticalPSF(lam_over_diam=1.0, gsparams=gsp1, _force_maxk=maxk*2)]

    if __name__ == do_slow_tests:
        objs += [galsim.OpticalPSF(lam_over_diam=1.0, pupil_plane_im=pupil_plane_im, gsparams=gsp1,
                                   suppress_warning=True),
                 galsim.OpticalPSF(lam_over_diam=1.0, pupil_plane_im=pupil_plane_im, gsparams=gsp1,
                                   pupil_angle=10*galsim.degrees, suppress_warning=True)]
    all_obj_diff(objs)


@timer
def test_geometric_shoot():
    """Test that geometric photon shooting is reasonably consistent with Fourier optics."""
    jmax = 20
    bd = galsim.BaseDeviate(11111111)
    u = galsim.UniformDeviate(bd)

    lam = 500.0
    diam = 4.0

    for i in range(4):  # Do a few random tests.  Takes about 1 sec.
        aberrations = [0]+[u()*0.1 for i in range(jmax)]
        opt_psf = galsim.OpticalPSF(diam=diam, lam=lam, aberrations=aberrations,
                                    geometric_shooting=True)

        # Use really good seeing, so that the optics contribution actually matters.
        psf = galsim.Convolve(opt_psf, galsim.Kolmogorov(fwhm=0.4))
        im_shoot = psf.drawImage(nx=32, ny=32, scale=0.2, method='phot', n_photons=100000, rng=u)
        im_fft = psf.drawImage(nx=32, ny=32, scale=0.2)

        printval(im_fft, im_shoot)
        shoot_moments = galsim.hsm.FindAdaptiveMom(im_shoot)
        fft_moments = galsim.hsm.FindAdaptiveMom(im_fft)

        # 40th of a pixel centroid tolerance.
        np.testing.assert_allclose(
            shoot_moments.moments_centroid.x, fft_moments.moments_centroid.x, rtol=0, atol=0.025,
            err_msg="")
        np.testing.assert_allclose(
            shoot_moments.moments_centroid.y, fft_moments.moments_centroid.y, rtol=0, atol=0.025,
            err_msg="")
        # 2% size tolerance
        np.testing.assert_allclose(
            shoot_moments.moments_sigma, fft_moments.moments_sigma, rtol=0.02, atol=0,
            err_msg="")
        # Not amazing ellipticity consistency at the moment.  0.01 tolerance.
        print(fft_moments.observed_shape)
        print(shoot_moments.observed_shape)
        np.testing.assert_allclose(
            shoot_moments.observed_shape.g1, fft_moments.observed_shape.g1, rtol=0, atol=0.01,
            err_msg="")
        np.testing.assert_allclose(
            shoot_moments.observed_shape.g2, fft_moments.observed_shape.g2, rtol=0, atol=0.01,
            err_msg="")


if __name__ == "__main__":
    test_OpticalPSF_flux()
    test_OpticalPSF_vs_Airy()
    test_OpticalPSF_vs_Airy_with_obs()
    test_OpticalPSF_aberrations_struts()
    test_OpticalPSF_aberrations_kwargs()
    test_OpticalPSF_flux_scaling()
    test_OpticalPSF_pupil_plane()
    test_OpticalPSF_lamdiam()
    test_OpticalPSF_pupil_plane_size()
    test_OpticalPSF_aper()
    test_stepk_maxk_iipad()
    test_ne()
    test_geometric_shoot()<|MERGE_RESOLUTION|>--- conflicted
+++ resolved
@@ -92,11 +92,8 @@
     do_pickle(optics_test)
     do_pickle(optics_test._psf)
     do_pickle(optics_test._psf, lambda x: x.drawImage(nx=20, ny=20, scale=1.7, method='no_pixel'))
-<<<<<<< HEAD
     check_basic(optics_test, "OpticalPSF")
-=======
     assert optics_test._screens.r0_500_effective is None
->>>>>>> 97522851
 
 
 @timer
