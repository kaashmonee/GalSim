# Copyright (c) 2012-2017 by the GalSim developers team on GitHub
# https://github.com/GalSim-developers
#
# This file is part of GalSim: The modular galaxy image simulation toolkit.
# https://github.com/GalSim-developers/GalSim
#
# GalSim is free software: redistribution and use in source and binary forms,
# with or without modification, are permitted provided that the following
# conditions are met:
#
# 1. Redistributions of source code must retain the above copyright notice, this
#    list of conditions, and the disclaimer given in the accompanying LICENSE
#    file.
# 2. Redistributions in binary form must reproduce the above copyright notice,
#    this list of conditions, and the disclaimer given in the documentation
#    and/or other materials provided with the distribution.
#

"""Unit tests for the InterpolatedImage class.
"""

from __future__ import print_function
import numpy as np
import os
import sys

from galsim_test_helpers import *

path, filename = os.path.split(__file__) # Get the path to this file for use below...
try:
    import galsim
except ImportError:
    sys.path.append(os.path.abspath(os.path.join(path, "..")))
    import galsim

from galsim._pyfits import pyfits

# for flux normalization tests
test_flux = 0.7
# for scale tests - avoid 1.0 because factors of scale^2 won't show up!
test_scale = 2.0

# For reference tests:
TESTDIR=os.path.join(path, "interpolant_comparison_files")

# Some arbitrary kx, ky k space values to test
KXVALS = np.array((1.30, 0.71, -4.30)) * np.pi / 2.
KYVALS = np.array((0.80, -0.02, -0.31,)) * np.pi / 2.

# First make an image that we'll use for interpolation:
g1 = galsim.Gaussian(sigma = 3.1, flux=2.4).shear(g1=0.2,g2=0.1)
g2 = galsim.Gaussian(sigma = 1.9, flux=3.1).shear(g1=-0.4,g2=0.3).shift(-0.3,0.5)
g3 = galsim.Gaussian(sigma = 4.1, flux=1.6).shear(g1=0.1,g2=-0.1).shift(0.7,-0.2)

final = g1 + g2 + g3
ref_image = galsim.ImageD(128,128)
scale = 0.4
# The reference image was drawn with the old convention, which is now use_true_center=False
final.drawImage(image=ref_image, scale=scale, method='sb', use_true_center=False)


@timer
def test_roundtrip():
    """Test round trip from Image to InterpolatedImage back to Image.
    """
    # for each type, try to make an InterpolatedImage, and check that when we draw an image from
    # that InterpolatedImage that it is the same as the original
    ftypes = [np.float32, np.float64]
    ref_array = np.array([
        [0.01, 0.08, 0.07, 0.02],
        [0.13, 0.38, 0.52, 0.06],
        [0.09, 0.41, 0.44, 0.09],
        [0.04, 0.11, 0.10, 0.01] ])

    for array_type in ftypes:
        image_in = galsim.Image(ref_array.astype(array_type))
        np.testing.assert_array_equal(
                ref_array.astype(array_type),image_in.array,
                err_msg="Array from input Image differs from reference array for type %s"%
                        array_type)
        interp = galsim.InterpolatedImage(image_in, scale=test_scale)
        test_array = np.zeros(ref_array.shape, dtype=array_type)
        image_out = galsim.Image(test_array, scale=test_scale)
        interp.drawImage(image_out, method='no_pixel')
        np.testing.assert_array_equal(
                ref_array.astype(array_type),image_out.array,
                err_msg="Array from output Image differs from reference array for type %s"%
                        array_type)

        # Lanczos doesn't quite get the flux right.  Wrong at the 5th decimal place.
        # Gary says that's expected -- Lanczos isn't technically flux conserving.
        # He applied the 1st order correction to the flux, but expect to be wrong at around
        # the 10^-5 level.
        # Anyway, Quintic seems to be accurate enough.
        # And this is now the default, so no need to do anything special here.

        check_basic(interp, "InterpolatedImage", approx_maxsb=True)

        do_shoot(interp,image_out,"InterpolatedImage")

        # Test kvalues
        test_im = galsim.Image(16,16,scale=0.2)
        do_kvalue(interp,test_im,"InterpolatedImage")

        # Check picklability
        do_pickle(interp, lambda x: x.drawImage(method='no_pixel'))
        do_pickle(interp)

    # Test using a non-c-contiguous image  (.T transposes the image, making it Fortran order)
    image_T = galsim.Image(ref_array.astype(array_type).T)
    interp = galsim.InterpolatedImage(image_T, scale=test_scale)
    test_array = np.zeros(ref_array.T.shape, dtype=array_type)
    image_out = galsim.Image(test_array, scale=test_scale)
    interp.drawImage(image_out, method='no_pixel')
    np.testing.assert_array_equal(
            ref_array.T.astype(array_type),image_out.array,
            err_msg="Transposed array failed InterpolatedImage roundtrip.")
    check_basic(interp, "InterpolatedImage (Fortran ordering)", approx_maxsb=True)

    # Also check picklability of the Interpolants
    im = galsim.Gaussian(sigma=4).drawImage()
    test_func = lambda x : (
        galsim.InterpolatedImage(im, x_interpolant=x).drawImage(method='no_pixel'))

    do_pickle(galsim.Delta(), test_func)
    do_pickle(galsim.Delta(tol=0.1), test_func)
    do_pickle(galsim.Delta())
    do_pickle(galsim.Nearest(), test_func)
    do_pickle(galsim.Nearest(tol=0.1), test_func)
    do_pickle(galsim.Nearest())
    do_pickle(galsim.SincInterpolant(tol=0.1), test_func)  # Can't really do this with tol=1.e-4
    do_pickle(galsim.SincInterpolant())
    do_pickle(galsim.Linear(), test_func)
    do_pickle(galsim.Linear(tol=0.1), test_func)
    do_pickle(galsim.Linear())
    do_pickle(galsim.Lanczos(3), test_func)
    do_pickle(galsim.Lanczos(n=7, conserve_dc=False, tol=0.1), test_func)
    do_pickle(galsim.Lanczos(3))
    do_pickle(galsim.Cubic(), test_func)
    do_pickle(galsim.Cubic(tol=0.1), test_func)
    do_pickle(galsim.Cubic())
    do_pickle(galsim.Quintic(), test_func)
    do_pickle(galsim.Quintic(tol=0.1), test_func)
    do_pickle(galsim.Quintic())
<<<<<<< HEAD
    do_pickle(galsim.Interpolant.from_name('nearest'))
    do_pickle(galsim.Interpolant.from_name('delta'))
    do_pickle(galsim.Interpolant.from_name('linear'))
    do_pickle(galsim.Interpolant.from_name('cubic'))
    do_pickle(galsim.Interpolant.from_name('quintic'))
    do_pickle(galsim.Interpolant.from_name('sinc'))
    do_pickle(galsim.Interpolant.from_name('lanczos7'))
    do_pickle(galsim.Interpolant.from_name('lanczos9F'))
    do_pickle(galsim.Interpolant.from_name('lanczos8T'))

    try:
        np.testing.assert_raises(ValueError, galsim.Interpolant.from_name, 'lanczos3A')
        np.testing.assert_raises(ValueError, galsim.Interpolant.from_name, 'lanczosF')
        np.testing.assert_raises(ValueError, galsim.Interpolant.from_name, 'lanzos')
    except ImportError:
        pass
=======
    do_pickle(galsim.Interpolant.from_name('quintic'), test_func)
    do_pickle(galsim.Interpolant.from_name('lanczos7'), test_func)
    do_pickle(galsim.Interpolant.from_name('lanczos9F',1.e-6), test_func)
>>>>>>> 6488d49a


@timer
def test_fluxnorm():
    """Test that InterpolatedImage class responds properly to instructions about flux normalization.
    """
    # define values
    # Note that im_lin_scale should be even, since the auto-sized drawImage() command always
    # produces an even-sized image.  If the even/odd-ness doesn't match then the interpolant will
    # come into play, and the exact checks will fail.
    im_lin_scale = 6 # make an image with this linear scale
    im_fill_value = 3. # fill it with this number
    im_scale = 1.3

    # First, make some Image with some total flux value (sum of pixel values) and scale
    im = galsim.ImageF(im_lin_scale, im_lin_scale, scale=im_scale, init_value=im_fill_value)
    total_flux = im_fill_value*(im_lin_scale**2)
    np.testing.assert_equal(total_flux, im.array.sum(),
                            err_msg='Created array with wrong total flux')

    # Check that if we make an InterpolatedImage with flux normalization, it keeps that flux
    interp = galsim.InterpolatedImage(im) # note, flux normalization is the default
    np.testing.assert_almost_equal(total_flux, interp.flux, decimal=9,
                                   err_msg='Did not keep flux normalization')
    # Check that this is preserved when drawing
    im2 = interp.drawImage(scale = im_scale, method='no_pixel')
    np.testing.assert_almost_equal(total_flux, im2.array.sum(), decimal=9,
                                   err_msg='Drawn image does not have expected flux normalization')
    do_pickle(interp, lambda x: x.drawImage(method='no_pixel'))
    do_pickle(interp)

    # Now make an InterpolatedImage but tell it sb normalization
    interp_sb = galsim.InterpolatedImage(im, normalization = 'sb')
    # Check that when drawing, the sum is equal to what we expect if the original image had been
    # surface brightness
    im3 = interp_sb.drawImage(scale = im_scale, method='no_pixel')
    np.testing.assert_almost_equal(total_flux*(im_scale**2)/im3.array.sum(), 1.0, decimal=6,
                                   err_msg='Did not use surface brightness normalization')
    # Check that when drawing with sb normalization, the sum is the same as the original
    im4 = interp_sb.drawImage(scale = im_scale, method='sb')
    np.testing.assert_almost_equal(total_flux/im4.array.sum(), 1.0, decimal=6,
                                   err_msg='Failed roundtrip for sb normalization')
    np.testing.assert_almost_equal(
            im4.array.max(), interp_sb.max_sb, 5,
            err_msg="InterpolatedImage max_sb did not match maximum pixel value")

    do_pickle(interp_sb, lambda x: x.drawImage(method='no_pixel'))
    do_pickle(interp_sb)

    # Finally make an InterpolatedImage but give it some other flux value
    interp_flux = galsim.InterpolatedImage(im, flux=test_flux)
    # Check that it has that flux
    np.testing.assert_equal(test_flux, interp_flux.flux,
                            err_msg = 'InterpolatedImage did not use flux keyword')
    # Check that this is preserved when drawing
    im5 = interp_flux.drawImage(scale = im_scale, method='no_pixel')
    np.testing.assert_almost_equal(test_flux/im5.array.sum(), 1.0, decimal=6,
                                   err_msg = 'Drawn image does not reflect flux keyword')
    do_pickle(interp_flux, lambda x: x.drawImage(method='no_pixel'))
    do_pickle(interp_flux)


@timer
def test_exceptions():
    """Test failure modes for InterpolatedImage class.
    """
    try:
        # What if it receives as input something that is not an Image? Give it a GSObject to check.
        g = galsim.Gaussian(sigma=1.)
        np.testing.assert_raises((ValueError, AttributeError), galsim.InterpolatedImage, g)
        # What if Image does not have a scale set, but scale keyword is not specified?
        im = galsim.ImageF(5, 5)
        np.testing.assert_raises(ValueError, galsim.InterpolatedImage, im)
        # Image must have bounds defined
        im = galsim.ImageF()
        im.scale = 1.
        np.testing.assert_raises(ValueError, galsim.InterpolatedImage, im)
        # Weird flux normalization
        im = galsim.ImageF(5, 5, scale=1.)
        np.testing.assert_raises(ValueError, galsim.InterpolatedImage, im, normalization = 'foo')
        # scale and WCS
        np.testing.assert_raises(TypeError, galsim.InterpolatedImage, im,
                                 wcs = galsim.PixelScale(1.), scale=1.)
        # weird WCS
        np.testing.assert_raises(TypeError, galsim.InterpolatedImage, im,
                                 wcs = 1.)
        # Weird interpolant - give it something random like a GSObject
        np.testing.assert_raises(Exception, galsim.InterpolatedImage, im, x_interpolant = g)
        # Image has wrong type
        im = galsim.ImageI(5, 5)
        np.testing.assert_raises(ValueError, galsim.InterpolatedImage, im)
    except ImportError:
        print('The assert_raises tests require nose')


@timer
def test_operations_simple():
    """Simple test of operations on InterpolatedImage: shear, magnification, rotation, shifting."""
    # Make some nontrivial image that can be described in terms of sums and convolutions of
    # GSObjects.  We want this to be somewhat hard to describe, but should be at least
    # critically-sampled, so put in an Airy PSF.
    gal_flux = 1000.
    pix_scale = 0.03 # arcsec
    bulge_frac = 0.3
    bulge_hlr = 0.3 # arcsec
    bulge_e = 0.15
    bulge_pos_angle = 30.*galsim.degrees
    disk_hlr = 0.6 # arcsec
    disk_e = 0.5
    disk_pos_angle = 60.*galsim.degrees
    lam = 800              # nm    NB: don't use lambda - that's a reserved word.
    tel_diam = 2.4         # meters
    lam_over_diam = lam * 1.e-9 / tel_diam # radians
    lam_over_diam *= 206265  # arcsec
    im_size = 512

    # define subregion for comparison
    comp_region=30 # compare the central region of this linear size
    comp_bounds = galsim.BoundsI(1,comp_region,1,comp_region)
    comp_bounds = comp_bounds.shift(galsim.PositionI((im_size-comp_region)/2,
                                                     (im_size-comp_region)/2))

    bulge = galsim.Sersic(4, half_light_radius=bulge_hlr)
    bulge = bulge.shear(e=bulge_e, beta=bulge_pos_angle)
    disk = galsim.Exponential(half_light_radius = disk_hlr)
    disk = disk.shear(e=disk_e, beta=disk_pos_angle)
    gal = bulge_frac*bulge + (1.-bulge_frac)*disk
    gal = gal.withFlux(gal_flux)
    psf = galsim.Airy(lam_over_diam)
    obj = galsim.Convolve([gal, psf])
    im = obj.drawImage(scale=pix_scale)

    # Turn it into an InterpolatedImage with default param settings
    int_im = galsim.InterpolatedImage(im)

    # Shear it, and compare with expectations from GSObjects directly
    test_g1=-0.07
    test_g2=0.1
    test_decimal=2 # in % difference, i.e. 2 means 1% agreement
    test_int_im = int_im.shear(g1=test_g1, g2=test_g2)
    ref_obj = obj.shear(g1=test_g1, g2=test_g2)
    # make large images
    im = galsim.ImageD(im_size, im_size)
    ref_im = galsim.ImageD(im_size, im_size)
    test_int_im.drawImage(image=im, scale=pix_scale, method='no_pixel')
    ref_obj.drawImage(image=ref_im, scale=pix_scale)
    # define subregion for comparison
    im_sub = im.subImage(comp_bounds)
    ref_im_sub = ref_im.subImage(comp_bounds)
    diff_im=im_sub-ref_im_sub
    rel = diff_im/im_sub
    zeros_arr = np.zeros((comp_region, comp_region))
    # require relative difference to be smaller than some amount
    np.testing.assert_array_almost_equal(rel.array, zeros_arr,
        test_decimal,
        err_msg='Sheared InterpolatedImage disagrees with reference')

    # The do_pickle tests should all pass below, but the a == eval(repr(a)) check can take a
    # really long time, so we only do that if __name__ == "__main__".
    irreprable = not __name__ == "__main__"
    do_pickle(test_int_im, lambda x: x.drawImage(nx=5, ny=5, scale=0.1, method='no_pixel'),
              irreprable=irreprable)
    do_pickle(test_int_im, irreprable=irreprable)

    # Magnify it, and compare with expectations from GSObjects directly
    test_mag = 1.08
    test_decimal=2 # in % difference, i.e. 2 means 1% agreement
    comp_region=30 # compare the central region of this linear size
    test_int_im = int_im.magnify(test_mag)
    ref_obj = obj.magnify(test_mag)
    # make large images
    im = galsim.ImageD(im_size, im_size)
    ref_im = galsim.ImageD(im_size, im_size)
    test_int_im.drawImage(image=im, scale=pix_scale, method='no_pixel')
    ref_obj.drawImage(image=ref_im, scale=pix_scale)
    # define subregion for comparison
    im_sub = im.subImage(comp_bounds)
    ref_im_sub = ref_im.subImage(comp_bounds)
    diff_im=im_sub-ref_im_sub
    rel = diff_im/im_sub
    zeros_arr = np.zeros((comp_region, comp_region))
    # require relative difference to be smaller than some amount
    np.testing.assert_array_almost_equal(rel.array, zeros_arr,
        test_decimal,
        err_msg='Magnified InterpolatedImage disagrees with reference')
    do_pickle(test_int_im, lambda x: x.drawImage(nx=5, ny=5, scale=0.1, method='no_pixel'),
              irreprable=irreprable)
    do_pickle(test_int_im, irreprable=irreprable)

    # Lens it (shear and magnify), and compare with expectations from GSObjects directly
    test_g1 = -0.03
    test_g2 = -0.04
    test_mag = 0.74
    test_decimal=2 # in % difference, i.e. 2 means 1% agreement
    comp_region=30 # compare the central region of this linear size
    test_int_im = int_im.lens(test_g1, test_g2, test_mag)
    ref_obj = obj.lens(test_g1, test_g2, test_mag)
    # make large images
    im = galsim.ImageD(im_size, im_size)
    ref_im = galsim.ImageD(im_size, im_size)
    test_int_im.drawImage(image=im, scale=pix_scale, method='no_pixel')
    ref_obj.drawImage(image=ref_im, scale=pix_scale)
    # define subregion for comparison
    im_sub = im.subImage(comp_bounds)
    ref_im_sub = ref_im.subImage(comp_bounds)
    diff_im=im_sub-ref_im_sub
    rel = diff_im/im_sub
    zeros_arr = np.zeros((comp_region, comp_region))
    # require relative difference to be smaller than some amount
    np.testing.assert_array_almost_equal(rel.array, zeros_arr,
        test_decimal,
        err_msg='Lensed InterpolatedImage disagrees with reference')
    do_pickle(test_int_im, lambda x: x.drawImage(nx=5, ny=5, scale=0.1, method='no_pixel'),
              irreprable=irreprable)
    do_pickle(test_int_im, irreprable=irreprable)

    # Rotate it, and compare with expectations from GSObjects directly
    test_rot_angle = 32.*galsim.degrees
    test_decimal=2 # in % difference, i.e. 2 means 1% agreement
    comp_region=30 # compare the central region of this linear size
    test_int_im = int_im.rotate(test_rot_angle)
    ref_obj = obj.rotate(test_rot_angle)
    # make large images
    im = galsim.ImageD(im_size, im_size)
    ref_im = galsim.ImageD(im_size, im_size)
    test_int_im.drawImage(image=im, scale=pix_scale, method='no_pixel')
    ref_obj.drawImage(image=ref_im, scale=pix_scale)
    # define subregion for comparison
    im_sub = im.subImage(comp_bounds)
    ref_im_sub = ref_im.subImage(comp_bounds)
    diff_im=im_sub-ref_im_sub
    rel = diff_im/im_sub
    zeros_arr = np.zeros((comp_region, comp_region))
    # require relative difference to be smaller than some amount
    np.testing.assert_array_almost_equal(rel.array, zeros_arr,
        test_decimal,
        err_msg='Rotated InterpolatedImage disagrees with reference')
    do_pickle(test_int_im, lambda x: x.drawImage(nx=5, ny=5, scale=0.1, method='no_pixel'),
              irreprable=irreprable)
    do_pickle(test_int_im, irreprable=irreprable)

    # Shift it, and compare with expectations from GSObjects directly
    x_shift = -0.31
    y_shift = 0.87
    test_decimal=2 # in % difference, i.e. 2 means 1% agreement
    comp_region=30 # compare the central region of this linear size
    test_int_im = int_im.shift(x_shift, y_shift)
    ref_obj = obj.shift(x_shift, y_shift)
    # make large images
    im = galsim.ImageD(im_size, im_size)
    ref_im = galsim.ImageD(im_size, im_size)
    test_int_im.drawImage(image=im, scale=pix_scale, method='no_pixel')
    ref_obj.drawImage(image=ref_im, scale=pix_scale)
    # define subregion for comparison
    im_sub = im.subImage(comp_bounds)
    ref_im_sub = ref_im.subImage(comp_bounds)
    diff_im=im_sub-ref_im_sub
    rel = diff_im/im_sub
    zeros_arr = np.zeros((comp_region, comp_region))
    # require relative difference to be smaller than some amount
    np.testing.assert_array_almost_equal(rel.array, zeros_arr,
        test_decimal,
        err_msg='Shifted InterpolatedImage disagrees with reference')
    do_pickle(test_int_im, lambda x: x.drawImage(nx=5, ny=5, scale=0.1, method='no_pixel'),
              irreprable=irreprable)
    do_pickle(test_int_im, irreprable=irreprable)


@timer
def test_operations():
    """Test of operations on complicated InterpolatedImage: shear, magnification, rotation,
    shifting.
    """
    test_decimal = 3

    # Make some nontrivial image
    im = galsim.fits.read('./real_comparison_images/test_images.fits') # read in first real galaxy
                                                                       # in test catalog
    int_im = galsim.InterpolatedImage(im)
    orig_mom = im.FindAdaptiveMom()

    # Magnify by some amount and make sure change is as expected
    mu = 0.92
    new_int_im = int_im.magnify(mu)
    test_im = galsim.ImageF(im.bounds)
    new_int_im.drawImage(image = test_im, scale = im.scale, method='no_pixel')
    new_mom = test_im.FindAdaptiveMom()
    np.testing.assert_almost_equal(new_mom.moments_sigma/np.sqrt(mu),
        orig_mom.moments_sigma, test_decimal,
        err_msg = 'Size of magnified InterpolatedImage from HST disagrees with expectations')
    np.testing.assert_almost_equal(new_mom.observed_shape.e1, orig_mom.observed_shape.e1,
        test_decimal,
        err_msg = 'e1 of magnified InterpolatedImage from HST disagrees with expectations')
    np.testing.assert_almost_equal(new_mom.observed_shape.e2, orig_mom.observed_shape.e2,
        test_decimal,
        err_msg = 'e2 of magnified InterpolatedImage from HST disagrees with expectations')
    do_pickle(new_int_im, lambda x: x.drawImage(method='no_pixel'))
    do_pickle(new_int_im)

    # Shift, make sure change in moments is as expected
    x_shift = 0.92
    y_shift = -0.16
    new_int_im = int_im.shift(x_shift, y_shift)
    test_im = galsim.ImageF(im.bounds)
    new_int_im.drawImage(image = test_im, scale = im.scale, method='no_pixel')
    new_mom = test_im.FindAdaptiveMom()
    np.testing.assert_almost_equal(new_mom.moments_sigma, orig_mom.moments_sigma,
        test_decimal,
        err_msg = 'Size of shifted InterpolatedImage from HST disagrees with expectations')
    np.testing.assert_almost_equal(new_mom.moments_centroid.x-x_shift, orig_mom.moments_centroid.x,
        test_decimal,
        err_msg = 'x centroid of shifted InterpolatedImage from HST disagrees with expectations')
    np.testing.assert_almost_equal(new_mom.moments_centroid.y-y_shift, orig_mom.moments_centroid.y,
        test_decimal,
        err_msg = 'y centroid of shifted InterpolatedImage from HST disagrees with expectations')
    np.testing.assert_almost_equal(new_mom.observed_shape.e1, orig_mom.observed_shape.e1,
        test_decimal,
        err_msg = 'e1 of shifted InterpolatedImage from HST disagrees with expectations')
    np.testing.assert_almost_equal(new_mom.observed_shape.e2, orig_mom.observed_shape.e2,
        test_decimal,
        err_msg = 'e2 of shifted InterpolatedImage from HST disagrees with expectations')
    do_pickle(new_int_im, lambda x: x.drawImage(method='no_pixel'))
    do_pickle(new_int_im)


@timer
def test_uncorr_padding():
    """Test for uncorrelated noise padding of InterpolatedImage."""
    # Set up some defaults: use weird image sizes / shapes and noise variances.
    decimal_precise=5
    decimal_coarse=2
    orig_nx = 147
    orig_ny = 174
    noise_var = 1.73
    big_nx = 519
    big_ny = 482
    orig_seed = 151241

    # first, make a noise image
    orig_img = galsim.ImageF(orig_nx, orig_ny, scale=1.)
    gd = galsim.GaussianDeviate(orig_seed, mean=0., sigma=np.sqrt(noise_var))
    orig_img.addNoise(galsim.DeviateNoise(gd))

    # make it into an InterpolatedImage with some zero-padding
    # (note that default is zero-padding, by factors of several)
    int_im = galsim.InterpolatedImage(orig_img)
    # draw into a larger image
    big_img = galsim.ImageF(big_nx, big_ny)
    int_im.drawImage(big_img, scale=1., method='no_pixel')
    # check that variance is diluted by expected amount - should be exact, so check precisely!
    # Note that this only works if the big image has the same even/odd-ness in the two sizes.
    # Otherwise the center of the original image will fall between pixels in the big image.
    # Then the variance will be smoothed somewhat by the interpolant.
    big_var_expected = np.var(orig_img.array)*float(orig_nx*orig_ny)/(big_nx*big_ny)
    np.testing.assert_almost_equal(
        np.var(big_img.array), big_var_expected, decimal=decimal_precise,
        err_msg='Variance not diluted by expected amount when zero-padding')
    if __name__ == '__main__':
        do_pickle(int_im, lambda x: x.drawImage(nx=200, ny=200, scale=1, method='no_pixel'))
        do_pickle(int_im)

    # make it into an InterpolatedImage with noise-padding
    int_im = galsim.InterpolatedImage(orig_img, noise_pad=noise_var,
                                      noise_pad_size=max(big_nx,big_ny),
                                      rng = galsim.GaussianDeviate(orig_seed))
    # draw into a larger image
    big_img = galsim.ImageF(big_nx, big_ny)
    int_im.drawImage(big_img, scale=1., method='no_pixel')
    # check that variance is same as original - here, we cannot be too precise because the padded
    # region is not huge and the comparison will be, well, noisy.
    np.testing.assert_almost_equal(
        np.var(big_img.array), noise_var, decimal=decimal_coarse,
        err_msg='Variance not correct after padding image with noise')
    if __name__ == '__main__':
        do_pickle(int_im, lambda x: x.drawImage(nx=200, ny=200, scale=1, method='no_pixel'))
        do_pickle(int_im)

    # check that if we pass in a RNG, it is actually used to pad with the same noise field
    # basically, redo all of the above steps and draw into a new image, make sure it's the same as
    # previous.
    int_im = galsim.InterpolatedImage(orig_img, noise_pad=noise_var,
                                      noise_pad_size=max(big_nx,big_ny),
                                      rng = galsim.GaussianDeviate(orig_seed))
    big_img_2 = galsim.ImageF(big_nx, big_ny)
    int_im.drawImage(big_img_2, scale=1., method='no_pixel')
    np.testing.assert_array_almost_equal(
        big_img_2.array, big_img.array, decimal=decimal_precise,
        err_msg='Cannot reproduce noise-padded image with same choice of seed')
    if __name__ == '__main__':
        do_pickle(int_im, lambda x: x.drawImage(nx=200, ny=200, scale=1, method='no_pixel'))
        do_pickle(int_im)

    # Finally check inputs: what if we give it an input variance that is neg?  A list?
    try:
        np.testing.assert_raises(ValueError,galsim.InterpolatedImage,orig_img,noise_pad=-1.)
    except ImportError:
        print('The assert_raises tests require nose')


@timer
def test_pad_image():
    """Test padding an InterpolatedImage with a pad_image."""
    decimal=2  # all are coarse, since there are slight changes from odd/even centering issues.
    noise_sigma = 1.73
    noise_var = noise_sigma**2
    orig_seed = 12345
    rng = galsim.BaseDeviate(orig_seed)
    noise = galsim.GaussianNoise(rng, sigma=noise_sigma)

    # make the original image
    orig_nx = 64
    orig_ny = 64
    orig_img = galsim.ImageF(orig_nx, orig_ny, scale=1.)
    galsim.Exponential(scale_radius=1.7,flux=1000).drawImage(orig_img, method='no_pixel')
    orig_img.addNoise(noise)
    orig_img.setCenter(0,0)

    # We'll draw into a larger image for the tests
    pad_factor = 4
    big_nx = pad_factor*orig_nx
    big_ny = pad_factor*orig_ny
    big_img = galsim.ImageF(big_nx, big_ny, scale=1.)
    big_img.setCenter(0,0)

    # Use a few different kinds of shapes for that padding.
    for (pad_nx, pad_ny) in [ (160,160), (179,191), (256,256), (305, 307) ]:

        # make the pad_image
        pad_img = galsim.ImageF(pad_nx, pad_ny, scale=1.)
        pad_img.addNoise(noise)
        pad_img.setCenter(0,0)

        # make an interpolated image padded with the pad_image, and outside of that
        int_im = galsim.InterpolatedImage(orig_img, pad_image=pad_img, use_true_center=False)

        # draw into the larger image
        int_im.drawImage(big_img, use_true_center=False, method='no_pixel')

        # check that variance is diluted by expected amount
        # Note -- we don't use np.var, since that computes the variance relative to the
        # actual mean value.  We just want sum(I^2)/Npix relative to the nominal I=0 value.
        var1 = np.sum(orig_img.array**2)
        if pad_nx > big_nx and pad_ny > big_ny:
            var2 = np.sum(pad_img[big_img.bounds].array**2)
        else:
            var2 = np.sum(pad_img.array**2)
        var2 -= np.sum(pad_img[orig_img.bounds].array**2)
        var_expected = (var1 + var2) / (big_nx*big_ny)
        big_img.setCenter(0,0)
        np.testing.assert_almost_equal(
            np.mean(big_img.array**2), var_expected, decimal=decimal,
            err_msg='Variance not correct when padding with image')
        if __name__ == '__main__':
            do_pickle(int_im, lambda x: x.drawImage(nx=200, ny=200, scale=1, method='no_pixel'))
            do_pickle(int_im)

        if pad_nx < big_nx and pad_ny < big_ny:
            # now also pad with noise_pad outside of the pad_image
            int_im = galsim.InterpolatedImage(orig_img, pad_image=pad_img, noise_pad=noise_var/2,
                                              noise_pad_size=max(big_nx,big_ny),
                                              rng=rng, use_true_center=False)
            int_im.drawImage(big_img, use_true_center=False, method='no_pixel')

            var3 = (noise_var/2) * float(big_nx*big_ny - pad_nx*pad_ny)
            var_expected = (var1 + var2 + var3) / (big_nx*big_ny)
            np.testing.assert_almost_equal(
                np.mean(big_img.array**2), var_expected, decimal=decimal,
                err_msg='Variance not correct after padding with image and extra noise')
            if __name__ == '__main__':
                do_pickle(int_im, lambda x: x.drawImage(nx=200, ny=200, scale=1, method='no_pixel'))
                do_pickle(int_im)


@timer
def test_corr_padding():
    """Test for correlated noise padding of InterpolatedImage."""
    # Set up some defaults for tests.
    decimal_precise=4
    decimal_coarse=2
    imgfile = 'fits_files/blankimg.fits'
    orig_nx = 187
    orig_ny = 164
    big_nx = 319
    big_ny = 322
    orig_seed = 151241

    # Read in some small image of a noise field from HST.
    # Rescale it to have a decently large amplitude for the purpose of doing these tests.
    im = 1.e2*galsim.fits.read(imgfile)
    # Make a CorrrlatedNoise out of it.
    cn = galsim.CorrelatedNoise(im, galsim.BaseDeviate(orig_seed))

    # first, make a noise image
    orig_img = galsim.ImageF(orig_nx, orig_ny, scale=1.)
    orig_img.addNoise(cn)

    # make it into an InterpolatedImage with some zero-padding
    # (note that default is zero-padding, by factors of several)
    int_im = galsim.InterpolatedImage(orig_img)
    # draw into a larger image
    big_img = galsim.ImageF(big_nx, big_ny)
    int_im.drawImage(big_img, scale=1., method='no_pixel')
    # check that variance is diluted by expected amount - should be exact, so check precisely!
    big_var_expected = np.var(orig_img.array)*float(orig_nx*orig_ny)/(big_nx*big_ny)
    np.testing.assert_almost_equal(np.var(big_img.array), big_var_expected, decimal=decimal_precise,
        err_msg='Variance not diluted by expected amount when zero-padding')
    if __name__ == '__main__':
        do_pickle(int_im, lambda x: x.drawImage(nx=200, ny=200, scale=1, method='no_pixel'))
        do_pickle(int_im)

    # make it into an InterpolatedImage with noise-padding
    int_im = galsim.InterpolatedImage(orig_img, rng = galsim.GaussianDeviate(orig_seed),
                                      noise_pad = im, noise_pad_size = max(big_nx,big_ny))

    # draw into a larger image
    big_img = galsim.ImageF(big_nx, big_ny)
    int_im.drawImage(big_img, scale=1., method='no_pixel')
    # check that variance is same as original - here, we cannot be too precise because the padded
    # region is not huge and the comparison will be, well, noisy.
    np.testing.assert_almost_equal(np.var(big_img.array), np.var(orig_img.array),
        decimal=decimal_coarse,
        err_msg='Variance not correct after padding image with correlated noise')
    if __name__ == '__main__':
        do_pickle(int_im, lambda x: x.drawImage(nx=200, ny=200, scale=1, method='no_pixel'))
        do_pickle(int_im)

    # check that if we pass in a RNG, it is actually used to pad with the same noise field
    # basically, redo all of the above steps and draw into a new image, make sure it's the same as
    # previous.
    int_im = galsim.InterpolatedImage(
        orig_img, rng=galsim.GaussianDeviate(orig_seed), noise_pad=cn,
        noise_pad_size = max(big_nx,big_ny))
    big_img_2 = galsim.ImageF(big_nx, big_ny)
    int_im.drawImage(big_img_2, scale=1., method='no_pixel')
    np.testing.assert_array_almost_equal(big_img_2.array, big_img.array, decimal=decimal_precise,
        err_msg='Cannot reproduce correlated noise-padded image with same choice of seed')
    if __name__ == '__main__':
        do_pickle(int_im, lambda x: x.drawImage(nx=200, ny=200, scale=1, method='no_pixel'))
        do_pickle(int_im)

    # Finally, check inputs:
    # what if we give it a screwy way of defining the image padding?
    try:
        np.testing.assert_raises(ValueError,galsim.InterpolatedImage,orig_img,noise_pad=-1.)
    except ImportError:
        print('The assert_raises tests require nose')
    # also, check that whether we give it a string, image, or cn, it gives the same noise field
    # (given the same random seed)
    infile = 'fits_files/blankimg.fits'
    inimg = galsim.fits.read(infile)
    incf = galsim.CorrelatedNoise(inimg, galsim.GaussianDeviate()) # input RNG will be ignored below
    int_im2 = galsim.InterpolatedImage(orig_img, rng=galsim.GaussianDeviate(orig_seed),
                                       noise_pad=inimg, noise_pad_size = max(big_nx,big_ny))
    int_im3 = galsim.InterpolatedImage(orig_img, rng=galsim.GaussianDeviate(orig_seed),
                                       noise_pad=incf, noise_pad_size = max(big_nx,big_ny))
    big_img2 = galsim.ImageF(big_nx, big_ny)
    big_img3 = galsim.ImageF(big_nx, big_ny)
    int_im2.drawImage(big_img2, scale=1., method='no_pixel')
    int_im3.drawImage(big_img3, scale=1., method='no_pixel')
    np.testing.assert_equal(big_img2.array, big_img3.array,
                            err_msg='Diff ways of specifying correlated noise give diff answers')
    if __name__ == '__main__':
        do_pickle(int_im2, lambda x: x.drawImage(nx=200, ny=200, scale=1, method='no_pixel'))
        do_pickle(int_im3, lambda x: x.drawImage(nx=200, ny=200, scale=1, method='no_pixel'))
        do_pickle(int_im2)
        do_pickle(int_im3)


@timer
def test_realspace_conv():
    """Test that real-space convolution of an InterpolatedImage matches the FFT result
    """
    # Note: It is not usually a good idea to use real-space convolution with an InterpolatedImage.
    # It will almost always be much slower than the FFT convolution.  So it's probably only
    # a good idea if the image is very small and/or you absolutely need to avoid the ringing
    # that can show up in FFT convolutions.
    # That said, we still need to make sure the code is correct.  Especially since it
    # didn't used to be, as reported in issue #432.  So, here goes.

    # set up image scale and size
    raw_scale = 0.23
    raw_size = 15

    # We draw onto a smaller image so the unit test doesn't take forever!
    target_scale = 0.7
    target_size = 3

    gal = galsim.Exponential(flux=1.7, half_light_radius=1.2)
    gal_im = gal.drawImage(scale=raw_scale, nx=raw_size, ny=raw_size, method='no_pixel')

    psf1 = galsim.Gaussian(flux=1, half_light_radius=0.77)
    psf_im = psf1.drawImage(scale=raw_scale, nx=raw_size, ny=raw_size, method='no_pixel')

    if __name__ == "__main__":
        interp_list = ['linear', 'cubic', 'quintic', 'lanczos3', 'lanczos5', 'lanczos7']
    else:
        interp_list = ['linear', 'cubic', 'quintic']
    for interp in interp_list:
        # Note 1: The Lanczos interpolants pass these tests just fine.  They just take a long
        # time to run, even with the small images we are working with.  So skip them for regular
        # unit testing.  Developers working on this should re-enable those while testing.

        # Note 2: I couldn't get 'nearest' to pass the tests.  Specifically the im3 == im4 test.
        # I don't know whether there is a bug in the Nearest class functions (seems unlikely since
        # they are so simple) or in the real-space convolver or if the nature of the Nearest
        # interpolation (with its very large extent in k-space and hard edges in real space) is
        # such that we don't actually expect the test to pass.  Anyway, it also takes a very long
        # time to run (before failing), so it's probably not a good idea to use it for
        # real-space convolution anyway.

        print('interp = ',interp)

        gal = galsim.InterpolatedImage(gal_im, x_interpolant=interp)

        # First convolve with a Gaussian:
        psf = psf1
        c1 = galsim.Convolve([gal,psf], real_space=True)
        c2 = galsim.Convolve([gal,psf], real_space=False)

        im1 = c1.drawImage(scale=target_scale, nx=target_size, ny=target_size, method='no_pixel')
        im2 = c2.drawImage(scale=target_scale, nx=target_size, ny=target_size, method='no_pixel')
        np.testing.assert_array_almost_equal(im1.array, im2.array, 5)

        # Now make the psf also an InterpolatedImage:
        psf=galsim.InterpolatedImage(psf_im, x_interpolant=interp, flux=1)
        c3 = galsim.Convolve([gal,psf], real_space=True)
        c4 = galsim.Convolve([gal,psf], real_space=False)

        im3 = c3.drawImage(scale=target_scale, nx=target_size, ny=target_size, method='no_pixel')
        im4 = c4.drawImage(scale=target_scale, nx=target_size, ny=target_size, method='no_pixel')
        np.testing.assert_array_almost_equal(im1.array, im3.array, 2)
        # Note: only 2 d.p. since the interpolated image version of the psf is really a different
        # profile from the original.  Especially for the lower order interpolants.  So we don't
        # expect these images to be equal to many decimal places.
        np.testing.assert_array_almost_equal(im3.array, im4.array, 5)

        do_pickle(c1, lambda x: x.xValue(1.123,-0.179))
        do_pickle(c3, lambda x: x.xValue(0.439,4.234))
        do_pickle(c1)
        do_pickle(c3)


@timer
def test_Cubic_ref():
    """Test use of Cubic interpolant against some reference values
    """
    interp = galsim.Cubic(tol=1.e-4)
    testobj = galsim.InterpolatedImage(ref_image, x_interpolant=interp, scale=scale,
                                       normalization='sb')
    testKvals = np.zeros(len(KXVALS))
    # Make test kValues
    for i in range(len(KXVALS)):
        posk = galsim.PositionD(KXVALS[i], KYVALS[i])
        testKvals[i] = np.abs(testobj.kValue(posk))
    # Compare with saved array
    refKvals = np.loadtxt(os.path.join(TESTDIR, "absfKCubic_test.txt"))
    print('ref = ',refKvals)
    print('test = ',testKvals)
    print('kValue(0) = ',testobj.kValue(galsim.PositionD(0.,0.)))
    np.testing.assert_array_almost_equal(
            refKvals/testKvals, 1., 5,
            err_msg="kValues do not match reference values for Cubic interpolant.")

    do_pickle(testobj, lambda x: x.drawImage(method='no_pixel'))
    do_pickle(testobj)


@timer
def test_Quintic_ref():
    """Test use of Quintic interpolant against some reference values
    """
    interp = galsim.Quintic(tol=1.e-4)
    testobj = galsim.InterpolatedImage(ref_image, x_interpolant=interp, scale=scale,
                                       normalization='sb')
    testKvals = np.zeros(len(KXVALS))
    # Make test kValues
    for i in range(len(KXVALS)):
        posk = galsim.PositionD(KXVALS[i], KYVALS[i])
        testKvals[i] = np.abs(testobj.kValue(posk))
    # Compare with saved array
    refKvals = np.loadtxt(os.path.join(TESTDIR, "absfKQuintic_test.txt"))
    print('ref = ',refKvals)
    print('test = ',testKvals)
    np.testing.assert_array_almost_equal(
            refKvals/testKvals, 1., 5,
            err_msg="kValues do not match reference values for Quintic interpolant.")

    do_pickle(testobj, lambda x: x.drawImage(method='no_pixel'))
    do_pickle(testobj)


@timer
def test_Lanczos5_ref():
    """Test use of Lanczos5 interpolant against some reference values
    """
    interp = galsim.Lanczos(5, conserve_dc=False, tol=1.e-4)
    testobj = galsim.InterpolatedImage(ref_image, x_interpolant=interp, scale=scale,
                                       normalization='sb')
    testKvals = np.zeros(len(KXVALS))
    # Make test kValues
    for i in range(len(KXVALS)):
        posk = galsim.PositionD(KXVALS[i], KYVALS[i])
        testKvals[i] = np.abs(testobj.kValue(posk))
    # Compare with saved array
    refKvals = np.loadtxt(os.path.join(TESTDIR, "absfKLanczos5_test.txt"))
    print('ref = ',refKvals)
    print('test = ',testKvals)
    np.testing.assert_array_almost_equal(
            refKvals/testKvals, 1., 5,
            err_msg="kValues do not match reference values for Lanczos-5 interpolant.")

    do_pickle(testobj, lambda x: x.drawImage(method='no_pixel'))
    do_pickle(testobj)


@timer
def test_Lanczos7_ref():
    """Test use of Lanczos7 interpolant against some reference values
    """
    interp = galsim.Lanczos(7, conserve_dc=False, tol=1.e-4)
    testobj = galsim.InterpolatedImage(ref_image, x_interpolant=interp, scale=scale,
                                       normalization='sb')
    testKvals = np.zeros(len(KXVALS))
    # Make test kValues
    for i in range(len(KXVALS)):
        posk = galsim.PositionD(KXVALS[i], KYVALS[i])
        testKvals[i] = np.abs(testobj.kValue(posk))
    # Compare with saved array
    refKvals = np.loadtxt(os.path.join(TESTDIR, "absfKLanczos7_test.txt"))
    print('ref = ',refKvals)
    print('test = ',testKvals)
    np.testing.assert_array_almost_equal(
            refKvals/testKvals, 1., 5,
            err_msg="kValues do not match reference values for Lanczos-7 interpolant.")

    do_pickle(testobj, lambda x: x.drawImage(method='no_pixel'))
    do_pickle(testobj)


@timer
def test_conserve_dc():
    """Test that the conserve_dc option for Lanczos does so.
    Note: the idea of conserving flux is a bit of a misnomer.  No interpolant does so
    precisely in general.  What we are really testing is that a flat background input
    image has a relatively flat output image.
    """
    import numpy

    im1_size = 40
    scale1 = 0.23
    init_val = 1.

    im2_size = 100
    scale2 = 0.011

    im1 = galsim.ImageF(im1_size, im1_size, scale=scale1, init_value=init_val)

    # im2 has a much smaller scale, but the same size, so interpolating an "infinite"
    # constant field.
    im2 = galsim.ImageF(im2_size, im2_size, scale=scale2)

    for interp in ['linear', 'cubic', 'quintic']:
        print('Testing interpolant ',interp)
        obj = galsim.InterpolatedImage(im1, x_interpolant=interp, normalization='sb')
        obj.drawImage(im2, method='sb')
        print('The maximum error is ',numpy.max(abs(im2.array-init_val)))
        numpy.testing.assert_array_almost_equal(
                im2.array,init_val,5,
                '%s did not preserve a flat input flux using xvals.'%interp)

        # Convolve with a delta function to force FFT drawing.
        delta = galsim.Gaussian(sigma=1.e-8)
        obj2 = galsim.Convolve([obj,delta])
        obj2.drawImage(im2, method='sb')
        print('The maximum error is ',numpy.max(abs(im2.array-init_val)))
        numpy.testing.assert_array_almost_equal(
                im2.array,init_val,5,
                '%s did not preserve a flat input flux using uvals.'%interp)

        do_pickle(obj, lambda x: x.drawImage(method='no_pixel'))
        do_pickle(obj2, lambda x: x.drawImage(method='no_pixel'))
        do_pickle(obj)
        do_pickle(obj2)


    for n in [3,4,5,6,7,8]:  # n=8 tests the generic formulae, since not specialized.
        print('Testing Lanczos interpolant with n = ',n)
        lan = galsim.Lanczos(n, conserve_dc=True)
        obj = galsim.InterpolatedImage(im1, x_interpolant=lan, normalization='sb')
        obj.drawImage(im2, method='sb')
        print('The maximum error is ',numpy.max(abs(im2.array-init_val)))
        numpy.testing.assert_array_almost_equal(
                im2.array,init_val,5,
                'Lanczos %d did not preserve a flat input flux using xvals.'%n)

        # Convolve with a delta function to force FFT drawing.
        delta = galsim.Gaussian(sigma=1.e-8)
        obj2 = galsim.Convolve([obj,delta])
        obj2.drawImage(im2, method='sb')
        print('The maximum error is ',numpy.max(abs(im2.array-init_val)))
        numpy.testing.assert_array_almost_equal(
                im2.array,init_val,5,
                'Lanczos %d did not preserve a flat input flux using uvals.'%n)

        do_pickle(obj, lambda x: x.drawImage(method='no_pixel'))
        do_pickle(obj2, lambda x: x.drawImage(method='no_pixel'))
        do_pickle(obj)
        do_pickle(obj2)


@timer
def test_stepk_maxk():
    """Test options to specify (or not) stepk and maxk.
    """
    import numpy

    scale = 0.18
    n = 101 # use an odd number so profile doesn't get recentered at all, modifying stepk

    obj = galsim.Exponential(half_light_radius=2.*scale)
    im = galsim.Image(n, n)
    im = obj.drawImage(image=im, scale=scale)
    int_im = galsim.InterpolatedImage(im)

    step_k_val = int_im.stepk
    max_k_val = int_im.maxk

    mult_val = 0.9
    new_int_im = galsim.InterpolatedImage(im, _force_stepk=mult_val*step_k_val,
                                          _force_maxk=mult_val*max_k_val)
    numpy.testing.assert_almost_equal(
        new_int_im.stepk, mult_val*step_k_val, decimal=7,
        err_msg='InterpolatedImage did not adopt forced value for stepk')
    numpy.testing.assert_almost_equal(
        new_int_im.maxk, mult_val*max_k_val, decimal=7,
        err_msg='InterpolatedImage did not adopt forced value for maxk')

    do_pickle(int_im, lambda x: x.drawImage(method='no_pixel'))
    do_pickle(new_int_im, lambda x: x.drawImage(method='no_pixel'))
    do_pickle(int_im)
    do_pickle(new_int_im)


@timer
def test_kroundtrip():
    """ Test that GSObjects `a` and `b` are the same when b = InterpolatedKImage(a.drawKImage)
    """
    import warnings

    a = final
    kim_a = a.drawKImage()
    b = galsim.InterpolatedKImage(kim_a)

    # Check picklability
    do_pickle(b)
    do_pickle(b, lambda x: x.drawImage())

    for kx, ky in zip(KXVALS, KYVALS):
        np.testing.assert_almost_equal(a.kValue(kx, ky), b.kValue(kx, ky), 3,
            err_msg=("InterpolatedKImage evaluated incorrectly at ({0:},{1:})"
                     .format(kx, ky)))

    np.testing.assert_almost_equal(a.flux, b.flux, 6) #Fails at 7th decimal

    kim_b = b.drawKImage(kim_a.copy())
    # Fails at 4th decimal
    np.testing.assert_array_almost_equal(kim_a.array, kim_b.array, 3,
                                         "InterpolatedKImage kimage drawn incorrectly.")

    img_a = a.drawImage()
    img_b = b.drawImage(img_a.copy())
    # This is the one that matters though; fails at 6th decimal
    np.testing.assert_array_almost_equal(img_a.array, img_b.array, 5,
                                         "InterpolatedKImage image drawn incorrectly.")

    # Check that we can construct an interpolatedKImage without a wcs.
    kim_c = a.drawKImage(scale=1)
    c = galsim.InterpolatedKImage(kim_c)
    d = galsim.InterpolatedKImage(galsim.ImageCD(kim_c.array))
    assert c == d, "Failed to construct InterpolatedKImage without wcs."

    # Try some (slightly larger maxk) non-even kimages:
    for dx, dy in zip((2,3,3), (3,2,3)):
        shape = kim_a.array.shape
        kim_a = a.drawKImage(nx=shape[1]+dx, ny=shape[0]+dy, scale=kim_a.scale)
        b = galsim.InterpolatedKImage(kim_a)

        np.testing.assert_almost_equal(a.flux, b.flux, 6) #Fails at 7th decimal
        img_b = b.drawImage(img_a.copy())
        # One of these fails at 6th decimal
        np.testing.assert_array_almost_equal(img_a.array, img_b.array, 5)

    # Try some additional transformations:
    a = a.shear(g1=0.2, g2=-0.2).shift(1.1, -0.2).dilate(0.7)
    b = b.shear(g1=0.2, g2=-0.2).shift(1.1, -0.2).dilate(0.7)
    img_a = a.drawImage()
    img_b = b.drawImage(img_a.copy())
    # Fails at 6th decimal
    np.testing.assert_array_almost_equal(img_a.array, img_b.array, 5,
                                         "Transformed InterpolatedKImage image drawn incorrectly.")

    # Does the stepk parameter do anything?
    a = final
    kim_a = a.drawKImage()
    b = galsim.InterpolatedKImage(kim_a)
    c = galsim.InterpolatedKImage(kim_a, stepk=2*b.stepk)
    np.testing.assert_almost_equal(b.stepk, kim_a.scale)
    np.testing.assert_almost_equal(2*b.stepk, c.stepk)
    np.testing.assert_almost_equal(b.maxk, c.maxk)

    # Smaller stepk is overridden.
    try:
        d = np.testing.assert_warns(UserWarning,
                                    galsim.InterpolatedKImage, kim_a, stepk=0.5*b.stepk)
    except ImportError:
        with warnings.catch_warnings(UserWarning):
            d = galsim.InterpolatedKImage(kim_a, stepk=0.5*b.stepk)
    np.testing.assert_almost_equal(b.stepk, d.stepk)
    np.testing.assert_almost_equal(b.maxk, d.maxk)

    # Test centroid
    for dx, dy in zip(KXVALS, KYVALS):
        a = final.shift(dx, dy)
        b = galsim.InterpolatedKImage(a.drawKImage())
        np.testing.assert_almost_equal(a.centroid.x, b.centroid.x, 4) #Fails at 5th decimal
        np.testing.assert_almost_equal(a.centroid.y, b.centroid.y, 4)

    # Test convolution with another object.
    a = final
    b = galsim.InterpolatedKImage(a.drawKImage())
    c = galsim.Kolmogorov(fwhm=0.8).shear(e1=0.01, e2=0.02).shift(0.01, 0.02)
    a_conv_c = galsim.Convolve(a, c)
    b_conv_c = galsim.Convolve(b, c)
    a_conv_c_img = a_conv_c.drawImage()
    b_conv_c_img = b_conv_c.drawImage(image=a_conv_c_img.copy())
    # Fails at 6th decimal.
    np.testing.assert_array_almost_equal(a_conv_c_img.array, b_conv_c_img.array, 5,
                                         "Convolution of InterpolatedKImage drawn incorrectly.")

@timer
def test_multihdu_readin():
    """Test the ability to read in from a file with multiple FITS extensions.
    """
    # Check that when we read in from the different HDUs using the keyword, we get the expected set
    # of shear values after drawing.  The file was created using
    # fits_files/make_interpim_hdu_test.py, so if that script gets changed, the test has to change
    # too.
    g2_vals = [0., 0.1, 0.7, 0.3]
    scale = 0.2
    infile = os.path.join(path, "fits_files", 'interpim_hdu_test.fits')
    for ind,g2 in enumerate(g2_vals):
        obj = galsim.InterpolatedImage(image=infile, hdu=ind)
        im = obj.drawImage(scale=scale, method='no_pixel')
        test_g2 = im.FindAdaptiveMom().observed_shape.g2
        np.testing.assert_almost_equal(
            test_g2, g2, decimal=3,
            err_msg='Did not get right shape image after reading from HDU')

    # Repeat for InterpolatedKImage, drawing in k space for the check.
    kfile = os.path.join(path, "fits_files", 'interpkim_hdu_test.fits')
    for ind,g2 in enumerate(g2_vals):
        obj2 = galsim.InterpolatedKImage(real_kimage=kfile, real_hdu=2*ind,
                                         imag_kimage=kfile, imag_hdu=2*ind+1)
        im = obj2.drawKImage(scale=scale)
        test_g2 = im.real.FindAdaptiveMom().observed_shape.g2
        np.testing.assert_almost_equal(
            test_g2, -g2, decimal=3,
            err_msg='Did not get right shape image after reading real_kimage from HDU')

    # Check for exception with invalid HDU.
    try:
        np.testing.assert_raises((OSError, IOError), galsim.InterpolatedImage, infile, hdu=37)
        np.testing.assert_raises((OSError, IOError), galsim.InterpolatedKImage,
                                 real_kimage=infile, imag_kimage=infile, real_hdu=37, imag_hdu=1)
        np.testing.assert_raises((OSError, IOError), galsim.InterpolatedKImage,
                                 real_kimage=infile, imag_kimage=infile, real_hdu=1, imag_hdu=37)
    except ImportError:
        print('The assert_raises tests require nose')


@timer
def test_ne():
    """ Check that inequality works as expected for corner cases where the reprs of two
    unequal InterpolatedImages or InterpolatedKImages may be the same due to truncation.
    """
    obj1 = galsim.InterpolatedImage(ref_image, calculate_maxk=False, calculate_stepk=False)

    # Copy ref_image and perturb it slightly in the middle, away from where the InterpolatedImage
    # repr string will report.
    perturb_image = ref_image.copy()
    perturb_image.array[64, 64] *= 1000
    obj2 = galsim.InterpolatedImage(perturb_image, calculate_maxk=False, calculate_stepk=False)

    # These tests won't always work if astropy < 1.0.6 has been imported, so look for that.
    import sys
    if 'astropy' in sys.modules:
        import astropy  # Just b/c someone imported it, doesn't mean we can see it yet.
        from distutils.version import LooseVersion
        if LooseVersion(astropy.__version__) < LooseVersion('1.0.6'):
            return

    with galsim.utilities.printoptions(threshold=128*128):
        assert repr(obj1) != repr(obj2), "Reprs unexpectedly agree: %r"%obj1

    with galsim.utilities.printoptions(threshold=1000):
        assert repr(obj1) == repr(obj2), "Reprs disagree: repr(obj1)=%r\nrepr(obj2)=%r"%(
                obj1, obj2)

    assert obj1 != obj2

    # Now repeat for InterpolatedKImage
    kim = obj1.drawKImage(nx=128, ny=128, scale=1)
    obj3 = galsim.InterpolatedKImage(kim)
    perturb = kim.copy()
    x = np.arange(128)
    x, y = np.meshgrid(x, x)
    w = ((perturb.real.array**2 - perturb.imag.array**2 > 1e-10) &
         (50 < x) & (x < (128-50)) &
         (50 < y) & (y < (128-50)))
    perturb.array[w] *= 2

    obj4 = galsim.InterpolatedKImage(perturb)

    with galsim.utilities.printoptions(threshold=128*128):
        assert repr(obj3) != repr(obj4)

    with galsim.utilities.printoptions(threshold=1000):
        assert repr(obj3) == repr(obj4)

    assert obj3 != obj4

    # And now do the same types of tests as in test_base.py and test_chromatic.py to make sure that
    # slightly different objects compare and hash appropriately.
    gsp = galsim.GSParams(maxk_threshold=1.1e-3, folding_threshold=5.1e-3)
    gals = [galsim.InterpolatedImage(ref_image),
            galsim.InterpolatedImage(ref_image, calculate_maxk=False),
            galsim.InterpolatedImage(ref_image, calculate_stepk=False),
            galsim.InterpolatedImage(ref_image, flux=1.1),
            galsim.InterpolatedImage(ref_image, offset=(0.0, 1.1)),
            galsim.InterpolatedImage(ref_image, x_interpolant='Linear'),
            galsim.InterpolatedImage(ref_image, k_interpolant='Linear'),
            galsim.InterpolatedImage(ref_image, pad_factor=1.),
            galsim.InterpolatedImage(ref_image, normalization='sb'),
            galsim.InterpolatedImage(ref_image, noise_pad_size=100, noise_pad=0.1),
            galsim.InterpolatedImage(ref_image, noise_pad_size=100, noise_pad=0.2),
            galsim.InterpolatedImage(ref_image, noise_pad_size=100, noise_pad=0.2),
            galsim.InterpolatedImage(ref_image, _force_stepk=1.0),
            galsim.InterpolatedImage(ref_image, _force_maxk=1.0),
            galsim.InterpolatedImage(ref_image, scale=0.2),
            galsim.InterpolatedImage(ref_image, use_true_center=False),
            galsim.InterpolatedImage(ref_image, gsparams=gsp)]
    all_obj_diff(gals)

    # And repeat for InterpolatedKImage
    gals = [galsim.InterpolatedKImage(kim),
            galsim.InterpolatedKImage(kim, k_interpolant='Linear'),
            galsim.InterpolatedKImage(kim, stepk=1.1),
            galsim.InterpolatedKImage(kim, gsparams=gsp)]
    all_obj_diff(gals)


if __name__ == "__main__":
    test_roundtrip()
    test_fluxnorm()
    test_exceptions()
    test_operations_simple()
    test_operations()
    test_uncorr_padding()
    test_pad_image()
    test_corr_padding()
    test_realspace_conv()
    test_Cubic_ref()
    test_Quintic_ref()
    test_Lanczos5_ref()
    test_Lanczos7_ref()
    test_conserve_dc()
    test_stepk_maxk()
    test_kroundtrip()
    test_multihdu_readin()
    test_ne()<|MERGE_RESOLUTION|>--- conflicted
+++ resolved
@@ -142,7 +142,6 @@
     do_pickle(galsim.Quintic(), test_func)
     do_pickle(galsim.Quintic(tol=0.1), test_func)
     do_pickle(galsim.Quintic())
-<<<<<<< HEAD
     do_pickle(galsim.Interpolant.from_name('nearest'))
     do_pickle(galsim.Interpolant.from_name('delta'))
     do_pickle(galsim.Interpolant.from_name('linear'))
@@ -159,11 +158,6 @@
         np.testing.assert_raises(ValueError, galsim.Interpolant.from_name, 'lanzos')
     except ImportError:
         pass
-=======
-    do_pickle(galsim.Interpolant.from_name('quintic'), test_func)
-    do_pickle(galsim.Interpolant.from_name('lanczos7'), test_func)
-    do_pickle(galsim.Interpolant.from_name('lanczos9F',1.e-6), test_func)
->>>>>>> 6488d49a
 
 
 @timer
