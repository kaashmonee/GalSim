--- conflicted
+++ resolved
@@ -903,17 +903,10 @@
                                           _force_maxk=mult_val*max_k_val)
     numpy.testing.assert_almost_equal(
         new_int_im.stepK(), mult_val*step_k_val, decimal=7,
-<<<<<<< HEAD
-        err_msg='InterpolatedImage did not adopt forced minimum value for stepK')
-    numpy.testing.assert_almost_equal(
-        new_int_im.maxK(), mult_val*max_k_val, decimal=7,
-        err_msg='InterpolatedImage did not adopt forced minimum value for maxK')
-=======
         err_msg='InterpolatedImage did not adopt forced value for stepK')
     numpy.testing.assert_almost_equal(
         new_int_im.maxK(), mult_val*max_k_val, decimal=7,
         err_msg='InterpolatedImage did not adopt forced value for maxK')
->>>>>>> 70bd7278
 
     t2 = time.time()
     print 'time for %s = %.2f'%(funcname(),t2-t1)
