--- conflicted
+++ resolved
@@ -141,14 +141,10 @@
 def test_SED_atRedshift():
     """Check that SEDs redshift correctly.
     """
-<<<<<<< HEAD
-    import time
-    t1 = time.time()
-
-    a = galsim.SED(os.path.join(datapath, 'CWW_E_ext.sed'))
-=======
+    import time
+    t1 = time.time()
+
     a = galsim.SED(os.path.join(datapath, 'CWW_E_ext.sed'), wave_type='ang')
->>>>>>> cab1fa98
     bolo_flux = a.calculateFlux(bandpass=None)
     for z1, z2 in zip([0.5, 1.0, 1.4], [1.0, 1.0, 1.0]):
         b = a.atRedshift(z1)
