--- conflicted
+++ resolved
@@ -103,15 +103,11 @@
     np.testing.assert_allclose(
             image.added_flux, prof.flux, rtol=0.1,  # Not expected to be all that close, since sb.
             err_msg="%s profile flux not close to sum of pixel values"%name)
-<<<<<<< HEAD
     np.testing.assert_almost_equal(
-            prof.getPositiveFlux() - prof.getNegativeFlux(), prof.flux,
+            prof.positive_flux - prof.negative_flux, prof.flux,
             err_msg="%s profile flux not equal to posflux + negflux"%name)
 
-    print('  maxsb: ',prof.maxSB(), image.array.max())
-=======
     print('  maxsb: ',prof.max_sb, image.array.max())
->>>>>>> 6488d49a
     #print('  image = ',image[galsim.BoundsI(-2,2,-2,2)].array)
     if approx_maxsb:
         np.testing.assert_array_less(
@@ -312,11 +308,7 @@
     assert prof.is_axisymmetric
     # In this tight loop, it is worth optimizing away the parse_pos_args step.
     # It makes a rather significant difference in the running time of this function.
-<<<<<<< HEAD
     # (I.e., use prof._xValue() instead of prof.xValue() )
-=======
-    # (I.e., use prof.SBProfile.xValue() instead of prof.xValue() )
->>>>>>> 6488d49a
     f = lambda r: 2 * np.pi * r * prof._xValue(galsim.PositionD(r,0))
     return galsim.integ.int1d(f, minr, maxr)
 
