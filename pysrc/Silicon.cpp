/* -*- c++ -*-
 * Copyright (c) 2012-2018 by the GalSim developers team on GitHub
 * https://github.com/GalSim-developers
 *
 * This file is part of GalSim: The modular galaxy image simulation toolkit.
 * https://github.com/GalSim-developers/GalSim
 *
 * GalSim is free software: redistribution and use in source and binary forms,
 * with or without modification, are permitted provided that the following
 * conditions are met:
 *
 * 1. Redistributions of source code must retain the above copyright notice, this
 *    list of conditions, and the disclaimer given in the accompanying LICENSE
 *    file.
 * 2. Redistributions in binary form must reproduce the above copyright notice,
 *    this list of conditions, and the disclaimer given in the documentation
 *    and/or other materials provided with the distribution.
 */

#include "PyBind11Helper.h"
#include "Silicon.h"
#include "Random.h"

namespace galsim {
<<<<<<< HEAD
=======
namespace {

    struct PySilicon {

        template <typename U, typename W>
        static void wrapTemplates(W & wrapper)
        {
            typedef double (Silicon::*accumulate_fn)(const PhotonArray&, UniformDeviate,
                                                     ImageView<U>, Position<int>, bool);
            typedef void (Silicon::*area_fn)(ImageView<U>, Position<int>);

            wrapper
                .def("accumulate",
                     (accumulate_fn)&Silicon::accumulate,
                     (bp::args("photons", "rng", "image", "orig_center", "resume")),
                     "Accumulate photons in image")
                .def("fill_with_pixel_areas",
                     (area_fn)&Silicon::fillWithPixelAreas,
                     (bp::args("image", "orig_center")),
                     "Fill image with pixel areas")
                ;
        }


        static Silicon* MakeSilicon(int NumVertices, double NumElect, int Nx, int Ny, int QDist,
                                    double Nrecalc, double DiffStep, double PixelSize,
                                    double SensorThickness, const bp::object& array,
                                    const Table<double, double>& treeRingTable,
                                    const Position<double>& treeRingCenter,
                                    const Table<double, double>& abs_length_table,
                                    bool transpose)
        {
            double* data = 0;
            boost::shared_ptr<double> owner;
            int step = 0;
            int stride = 0;
            CheckNumpyArray(array, 2, false, data, owner, step, stride);
            if (step != 1)
                throw std::runtime_error("Silicon vertex_data requires step == 1");
            if (stride != 5)
                throw std::runtime_error("Silicon vertex_data requires stride == 5");
            if (GetNumpyArrayDim(array.ptr(), 1) != 5)
                throw std::runtime_error("Silicon vertex_data requires ncol == 5");
            int NumPolys = Nx * Ny + 2;
            int Nv = 4 * NumVertices + 4;
            if (GetNumpyArrayDim(array.ptr(), 0) != Nv*(NumPolys-2))
                throw std::runtime_error("Silicon vertex_data has the wrong number of rows");
            return new Silicon(NumVertices, NumElect, Nx, Ny, QDist,
                               Nrecalc, DiffStep, PixelSize, SensorThickness, data,
                               treeRingTable, treeRingCenter, abs_length_table, transpose);
        }

        static void wrap()
        {
            bp::class_<Silicon> pySilicon("Silicon", bp::no_init);
            pySilicon
                .def("__init__", bp::make_constructor(
                        &MakeSilicon, bp::default_call_policies(),
                        (bp::args("NumVertices", "NumElect", "Nx", "Ny", "QDist",
                                  "Nrecalc", "DiffStep", "PixelSize",
                                  "SensorThickness", "vertex_data",
                                  "treeRingTable", "treeRingCenter",
                                  "abs_length_table", "transpose"))))
                .enable_pickling()
                ;
            wrapTemplates<double>(pySilicon);
            wrapTemplates<float>(pySilicon);
        }

    }; // struct PySilicon

} // anonymous
>>>>>>> d766c7c6

    template <typename T, typename W>
    static void WrapTemplates(W& wrapper) {
        typedef double (Silicon::*accumulate_fn)(const PhotonArray&, UniformDeviate,
                                                 ImageView<T>, Position<int>);
        wrapper.def("accumulate", (accumulate_fn)&Silicon::accumulate);
    }

    static Silicon* MakeSilicon(
        int NumVertices, double NumElect, int Nx, int Ny, int QDist,
        double Nrecalc, double DiffStep, double PixelSize,
        double SensorThickness, size_t idata,
        const Table& treeRingTable,
        const Position<double>& treeRingCenter,
        const Table& abs_length_table)
    {
        double* data = reinterpret_cast<double*>(idata);
        return new Silicon(NumVertices, NumElect, Nx, Ny, QDist,
                           Nrecalc, DiffStep, PixelSize, SensorThickness, data,
                           treeRingTable, treeRingCenter, abs_length_table);
    }

    void pyExportSilicon(PY_MODULE& _galsim)
    {
        py::class_<Silicon> pySilicon(GALSIM_COMMA "Silicon" BP_NOINIT);
        pySilicon.def(PY_INIT(&MakeSilicon));

        WrapTemplates<double>(pySilicon);
        WrapTemplates<float>(pySilicon);
    }

} // namespace galsim
<|MERGE_RESOLUTION|>--- conflicted
+++ resolved
@@ -22,101 +22,28 @@
 #include "Random.h"
 
 namespace galsim {
-<<<<<<< HEAD
-=======
-namespace {
-
-    struct PySilicon {
-
-        template <typename U, typename W>
-        static void wrapTemplates(W & wrapper)
-        {
-            typedef double (Silicon::*accumulate_fn)(const PhotonArray&, UniformDeviate,
-                                                     ImageView<U>, Position<int>, bool);
-            typedef void (Silicon::*area_fn)(ImageView<U>, Position<int>);
-
-            wrapper
-                .def("accumulate",
-                     (accumulate_fn)&Silicon::accumulate,
-                     (bp::args("photons", "rng", "image", "orig_center", "resume")),
-                     "Accumulate photons in image")
-                .def("fill_with_pixel_areas",
-                     (area_fn)&Silicon::fillWithPixelAreas,
-                     (bp::args("image", "orig_center")),
-                     "Fill image with pixel areas")
-                ;
-        }
-
-
-        static Silicon* MakeSilicon(int NumVertices, double NumElect, int Nx, int Ny, int QDist,
-                                    double Nrecalc, double DiffStep, double PixelSize,
-                                    double SensorThickness, const bp::object& array,
-                                    const Table<double, double>& treeRingTable,
-                                    const Position<double>& treeRingCenter,
-                                    const Table<double, double>& abs_length_table,
-                                    bool transpose)
-        {
-            double* data = 0;
-            boost::shared_ptr<double> owner;
-            int step = 0;
-            int stride = 0;
-            CheckNumpyArray(array, 2, false, data, owner, step, stride);
-            if (step != 1)
-                throw std::runtime_error("Silicon vertex_data requires step == 1");
-            if (stride != 5)
-                throw std::runtime_error("Silicon vertex_data requires stride == 5");
-            if (GetNumpyArrayDim(array.ptr(), 1) != 5)
-                throw std::runtime_error("Silicon vertex_data requires ncol == 5");
-            int NumPolys = Nx * Ny + 2;
-            int Nv = 4 * NumVertices + 4;
-            if (GetNumpyArrayDim(array.ptr(), 0) != Nv*(NumPolys-2))
-                throw std::runtime_error("Silicon vertex_data has the wrong number of rows");
-            return new Silicon(NumVertices, NumElect, Nx, Ny, QDist,
-                               Nrecalc, DiffStep, PixelSize, SensorThickness, data,
-                               treeRingTable, treeRingCenter, abs_length_table, transpose);
-        }
-
-        static void wrap()
-        {
-            bp::class_<Silicon> pySilicon("Silicon", bp::no_init);
-            pySilicon
-                .def("__init__", bp::make_constructor(
-                        &MakeSilicon, bp::default_call_policies(),
-                        (bp::args("NumVertices", "NumElect", "Nx", "Ny", "QDist",
-                                  "Nrecalc", "DiffStep", "PixelSize",
-                                  "SensorThickness", "vertex_data",
-                                  "treeRingTable", "treeRingCenter",
-                                  "abs_length_table", "transpose"))))
-                .enable_pickling()
-                ;
-            wrapTemplates<double>(pySilicon);
-            wrapTemplates<float>(pySilicon);
-        }
-
-    }; // struct PySilicon
-
-} // anonymous
->>>>>>> d766c7c6
 
     template <typename T, typename W>
     static void WrapTemplates(W& wrapper) {
         typedef double (Silicon::*accumulate_fn)(const PhotonArray&, UniformDeviate,
-                                                 ImageView<T>, Position<int>);
+                                                 ImageView<T>, Position<int>, bool);
+        typedef void (Silicon::*area_fn)(ImageView<T>, Position<int>);
+
         wrapper.def("accumulate", (accumulate_fn)&Silicon::accumulate);
+        wrapper.def("fill_with_pixel_areas", (area_fn)&Silicon::fillWithPixelAreas);
     }
 
     static Silicon* MakeSilicon(
         int NumVertices, double NumElect, int Nx, int Ny, int QDist,
         double Nrecalc, double DiffStep, double PixelSize,
         double SensorThickness, size_t idata,
-        const Table& treeRingTable,
-        const Position<double>& treeRingCenter,
-        const Table& abs_length_table)
+        const Table& treeRingTable, const Position<double>& treeRingCenter,
+        const Table& abs_length_table, bool transpose)
     {
         double* data = reinterpret_cast<double*>(idata);
         return new Silicon(NumVertices, NumElect, Nx, Ny, QDist,
                            Nrecalc, DiffStep, PixelSize, SensorThickness, data,
-                           treeRingTable, treeRingCenter, abs_length_table);
+                           treeRingTable, treeRingCenter, abs_length_table, transpose);
     }
 
     void pyExportSilicon(PY_MODULE& _galsim)
