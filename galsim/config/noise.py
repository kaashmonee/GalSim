--- conflicted
+++ resolved
@@ -82,13 +82,8 @@
     else:
         rng = config['rng']
 
-<<<<<<< HEAD
-    func = valid_noise_types[noise_type]['noise']
-    var = func(noise, config, im, current_var, logger)
-=======
     builder = valid_noise_types[noise_type]
-    builder.addNoise(noise, config, im, rng, current_var, logger)
->>>>>>> 8f8339eb
+    var = builder.addNoise(noise, config, im, rng, current_var, logger)
 
     if orig_index == 'obj_num':
         config['index_key'] = 'obj_num'
@@ -259,49 +254,6 @@
 # Gaussian
 #
 
-<<<<<<< HEAD
-def AddNoiseGaussian(config, base, im, current_var, logger):
-
-    var = NoiseVarGaussian(config, base)
-
-    # If we already have some variance in the image (from whitening), then we subtract this much
-    # from sigma**2.
-    if current_var: 
-        if logger and logger.isEnabledFor(logging.DEBUG):
-            logger.debug('image %d, obj %d: Target variance is %f, current variance is %f',
-                         base['image_num'],base['obj_num'],var,current_var)
-        if var < current_var:
-            raise RuntimeError(
-                "Whitening already added more noise than the requested Gaussian noise.")
-        var -= current_var
-
-    # Now apply the noise.
-    import math
-    sigma = math.sqrt(var)
-    rng = base['noise_rng']
-    im.addNoise(galsim.GaussianNoise(rng,sigma=sigma))
-
-    if logger and logger.isEnabledFor(logging.DEBUG):
-        logger.debug('image %d, obj %d: Added Gaussian noise with var = %f',
-                     base['image_num'],base['obj_num'],var)
-
-    return var
-
-def NoiseVarGaussian(config, base):
-
-    # The noise level can be specified either as a sigma or a variance.  Here we just calculate
-    # the value of the variance from either one.
-    single = [ { 'sigma' : float , 'variance' : float } ]
-    params = galsim.config.GetAllParams(config, base, single=single, ignore=noise_ignore)[0]
-    if 'sigma' in params:
-        sigma = params['sigma']
-        return sigma * sigma
-    else:
-        return params['variance']
-
-def AddNoiseVarianceGaussian(config, base, im, include_obj_var, logger):
-    im += NoiseVarGaussian(config, base)
-=======
 class GaussianNoiseBuilder(NoiseBuilder):
 
     def addNoise(self, config, base, im, rng, current_var, logger):
@@ -329,6 +281,8 @@
             logger.debug('image %d, obj %d: Added Gaussian noise with var = %f',
                         base['image_num'],base['obj_num'],var)
 
+        return var
+
     def getNoiseVariance(self, config, base):
 
         # The noise level can be specified either as a sigma or a variance.  Here we just calculate
@@ -340,56 +294,12 @@
             return sigma * sigma
         else:
             return params['variance']
->>>>>>> 8f8339eb
 
 
 #
 # Poisson
 #
 
-<<<<<<< HEAD
-def AddNoisePoisson(config, base, im, current_var, logger):
-
-    # Get how much extra sky to assume from the image.noise attribute.
-    sky = GetSky(base['image'], base)
-    extra_sky = GetSky(config, base)
-    if not sky and not extra_sky:
-        raise AttributeError(
-            "Must provide either sky_level or sky_level_pixel for noise.type = Poisson")
-    var = sky + extra_sky # for the return value
-
-    # If we already have some variance in the image (from whitening), then we subtract this much
-    # off of the sky level.  It's not precisely accurate, since the existing variance is Gaussian,
-    # rather than Poisson, but it's the best we can do.
-    if current_var:
-        if logger and logger.isEnabledFor(logging.DEBUG):
-            logger.debug('image %d, obj %d: Target variance is %f, current variance is %f',
-                         base['image_num'],base['obj_num'],extra_sky, current_var)
-        if isinstance(sky, galsim.Image) or isinstance(extra_sky, galsim.Image):
-            test = ((sky+extra_sky).image.array < current_var).any()
-        else:
-            test = (sky+extra_sky < current_var)
-        if test:
-            raise RuntimeError(
-                "Whitening already added more noise than the requested Poisson noise.")
-        extra_sky -= current_var
-
-    # At this point, there is a slight difference between fft and phot. For photon shooting, the 
-    # galaxy already has Poisson noise, so we want to make sure not to add that again!
-    draw_method = galsim.config.GetCurrentValue('stamp.draw_method',base,str)
-    rng = base['noise_rng']
-    if draw_method == 'phot':
-        # Only add in the noise from the sky.
-        if isinstance(sky, galsim.Image) or isinstance(extra_sky, galsim.Image):
-            noise_im = sky + extra_sky
-            noise_im.addNoise(galsim.PoissonNoise(rng))
-            if sky:
-                noise_im -= sky
-            if extra_sky:
-                noise_im -= extra_sky
-            # noise_im should now have zero mean, but with the noise of the total sky level.
-            im += noise_im
-=======
 class PoissonNoiseBuilder(NoiseBuilder):
 
     def addNoise(self, config, base, im, rng, current_var, logger):
@@ -400,6 +310,7 @@
         if not sky and not extra_sky:
             raise AttributeError(
                 "Must provide either sky_level or sky_level_pixel for noise.type = Poisson")
+        var = sky + extra_sky # for the return value
 
         # If we already have some variance in the image (from whitening), then we subtract this
         # much off of the sky level.  It's not precisely accurate, since the existing variance is
@@ -438,20 +349,15 @@
                     # This deviate adds a noisy version of the sky, so need to subtract the mean
                     # back off.
                     im -= total_sky
->>>>>>> 8f8339eb
         else:
             im += extra_sky
             # Do the normal PoissonNoise calculation.
             im.addNoise(galsim.PoissonNoise(rng))
             im -= extra_sky
 
-<<<<<<< HEAD
-    return var
-
-=======
         if logger:
             logger.debug('image %d, obj %d: Added Poisson noise', base['image_num'],base['obj_num'])
->>>>>>> 8f8339eb
+        return var
 
     def getNoiseVariance(self, config, base):
         # The noise variance is the net sky level per pixel
@@ -478,80 +384,6 @@
 # CCD
 #
 
-<<<<<<< HEAD
-def _GetCCDNoiseParams(config, base):
-    opt = { 'gain' : float , 'read_noise' : float }
-    ignore = ['sky_level', 'sky_level_pixel']
-    params = galsim.config.GetAllParams(config, base, opt=opt, ignore=noise_ignore + ignore)[0]
-    gain = params.get('gain',1.0)
-    read_noise = params.get('read_noise',0.0)
-    read_noise_var = read_noise**2
-
-    return gain, read_noise, read_noise_var
-
-def AddNoiseCCD(config, base, im, current_var, logger):
-
-    # This process goes a lot like the Poisson routine.  There are just two differences.
-    # First, the Poisson noise is in electrons, not ADU, and now we allow for a gain = e-/ADU,
-    # so we need to account for that properly.  Second, we also allow for an additional Gaussian
-    # read noise.
-    gain, read_noise, read_noise_var = _GetCCDNoiseParams(config, base)
-
-    # Get how much extra sky to assume from the image.noise attribute.
-    sky = GetSky(base['image'], base)
-    extra_sky = GetSky(config, base)
-    if not sky and not extra_sky:
-        raise AttributeError(
-            "Must provide either sky_level or sky_level_pixel for noise.type = Poisson")
-    var = sky + extra_sky + read_noise_var  # for the return value
-
-    # If we already have some variance in the image (from whitening), then we try to subtract it 
-    # from the read noise if possible.  If now, we subtract the rest off of the sky level.  It's 
-    # not precisely accurate, since the existing variance is Gaussian, rather than Poisson, but 
-    # it's the best we can do.
-    if current_var:
-        if logger and logger.isEnabledFor(logging.DEBUG):
-            logger.debug('image %d, obj %d: Target variance is %f, current variance is %f',
-                         base['image_num'],base['obj_num'],
-                         read_noise_var+extra_sky, current_var)
-        if isinstance(sky, galsim.Image) or isinstance(extra_sky, galsim.Image):
-            test = ((sky+extra_sky).image.array/gain + read_noise_var < current_var).any()
-        else:
-            test = (sky+extra_sky) / gain + read_noise_var < current_var
-        if test:
-            raise RuntimeError(
-                "Whitening already added more noise than the requested CCD noise.")
-        if read_noise_var >= current_var:
-            # First try to take away from the read_noise, since this one is actually Gaussian.
-            import math
-            read_noise_var -= current_var
-            read_noise = math.sqrt(read_noise_var)
-        else:
-            # Take read_noise down to zero, since already have at least that much already.
-            current_var -= read_noise_var
-            read_noise = 0
-            read_noise_var = 0
-            # Take the rest away from the sky level
-            extra_sky -= current_var * gain
-
-    # At this point, there is a slight difference between fft and phot. For photon shooting, the 
-    # galaxy already has Poisson noise, so we want to make sure not to add that again!
-    draw_method = galsim.config.GetCurrentValue('stamp.draw_method',base,str)
-    rng = base['noise_rng']
-    if draw_method == 'phot':
-        # Add in the noise from the sky.
-        if isinstance(sky, galsim.Image) or isinstance(extra_sky, galsim.Image):
-            noise_im = sky + extra_sky
-            if gain != 1.0: noise_im *= gain
-            noise_im.addNoise(galsim.PoissonNoise(rng))
-            if gain != 1.0: noise_im /= gain
-            if sky:
-                noise_im -= sky
-            if extra_sky:
-                noise_im -= extra_sky
-            # noise_im should now have zero mean, but with the noise of the total sky level.
-            im += noise_im
-=======
 class CCDNoiseBuilder(NoiseBuilder):
 
     def getCCDNoiseParams(self, config, base):
@@ -578,6 +410,7 @@
         if not sky and not extra_sky:
             raise AttributeError(
                 "Must provide either sky_level or sky_level_pixel for noise.type = Poisson")
+        var = sky + extra_sky + read_noise_var  # for the return value
 
         # If we already have some variance in the image (from whitening), then we try to subtract
         # t from the read noise if possible.  If now, we subtract the rest off of the sky level.
@@ -635,7 +468,6 @@
             # And add the read noise
             if read_noise != 0.:
                 im.addNoise(galsim.GaussianNoise(rng, sigma=read_noise))
->>>>>>> 8f8339eb
         else:
             # Do the normal CCDNoise calculation.
             im += extra_sky
@@ -646,17 +478,11 @@
             logger.debug('image %d, obj %d: Added CCD noise with gain = %f, read_noise = %f',
                         base['image_num'],base['obj_num'],gain,read_noise)
 
-<<<<<<< HEAD
-    return var
-
-def NoiseVarCCD(config, base):
-    # The noise variance is sky / gain + read_noise^2
-    gain, read_noise, read_noise_var = _GetCCDNoiseParams(config, base)
-=======
+        return var
+
     def getNoiseVariance(self, config, base):
         # The noise variance is sky / gain + read_noise^2
         gain, read_noise, read_noise_var = self.getCCDNoiseParams(config, base)
->>>>>>> 8f8339eb
 
         # Start with the background sky level for the image
         sky = GetSky(base['image'], base)
@@ -691,58 +517,7 @@
 # COSMOS
 #
 
-<<<<<<< HEAD
-def _GetCOSMOSNoise(config, base):
-    # Save the constructed CorrelatedNoise object, since we might need it again.
-    tag = (base['file_num'], base['image_num'])
-    if config.get('current_cn_tag',None) == tag:
-        return config['current_cn']
-    else:
-        req = { 'file_name' : str }
-        opt = { 'cosmos_scale' : float, 'variance' : float }
-        
-        kwargs = galsim.config.GetAllParams(config, base, req=req, opt=opt, ignore=noise_ignore)[0]
-        rng = base['noise_rng']
-        cn = galsim.correlatednoise.getCOSMOSNoise(rng, **kwargs)
-        config['current_cn'] = cn
-        config['current_cn_tag'] = tag
-        return cn
-
-def AddNoiseCOSMOS(config, base, im, current_var, logger):
-
-    # Build the correlated noise 
-    cn = _GetCOSMOSNoise(config,base)
-    var = cn.getVariance()
-
-    # Subtract off the current variance if any
-    if current_var:
-        if logger and logger.isEnabledFor(logging.DEBUG):
-            logger.debug('image %d, obj %d: Target variance is %f, current variance is %f',
-                         base['image_num'],base['obj_num'], var, current_var)
-        if var < current_var:
-            raise RuntimeError(
-                "Whitening already added more noise than the requested COSMOS noise.")
-        cn -= galsim.UncorrelatedNoise(rng, im.wcs, current_var)
-
-    # Add the noise to the image
-    im.addNoise(cn)
-
-    if logger and logger.isEnabledFor(logging.DEBUG):
-        logger.debug('image %d, obj %d: Added COSMOS correlated noise with variance = %f',
-                     base['image_num'],base['obj_num'],var)
-
-    return var
-
-def NoiseVarCOSMOS(config, base):
-    cn = _GetCOSMOSNoise(config,base)
-    return cn.getVariance()
-
-def AddNoiseVarianceCOSMOS(config, base, im, include_obj_var, logger):
-    im += NoiseVarCOSMOS(config, base)
-
-=======
 class COSMOSNoiseBuilder(NoiseBuilder):
->>>>>>> 8f8339eb
 
     def __init__(self):
         self.current_cn_tag = None
@@ -788,6 +563,7 @@
         if logger:
             logger.debug('image %d, obj %d: Added COSMOS correlated noise with variance = %f',
                         base['image_num'],base['obj_num'],var)
+        return var
 
     def getNoiseVariance(self, config, base):
         cn = self.getCOSMOSNoise(config,base)
@@ -798,20 +574,8 @@
     """Register a noise type for use by the config apparatus.
 
     @param noise_type       The name of the type in config['image']['noise']
-<<<<<<< HEAD
-    @param addnoise_func    The function to add noise to an image
-                            The call signature is:
-                                var = AddNoise(config, base, image, current_var, logger)
-    @param getvar_func      A function that returns the variance of the noise
-                            The call signature is 
-                                var = GetVar(config, base)
-    @param addvar_func      The function to add the variance of the noise to an image.
-                            The call signature is 
-                                AddVar(image, config, image, include_obj_var, logger)
-=======
     @param builder          A builder object to use for building the noise.  It should be an
                             instance of a subclass of NoiseBuilder.
->>>>>>> 8f8339eb
     """
     valid_noise_types[noise_type] = builder
 
