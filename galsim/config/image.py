--- conflicted
+++ resolved
@@ -65,13 +65,8 @@
         obj_num += galsim.config.GetNObjForImage(config, image_num)
         image_num += 1
 
-<<<<<<< HEAD
-    def done_func(logger, proc, k, image, t):
-        if logger and logger.isEnabledFor(logging.INFO):
-=======
     def done_func(logger, proc, image_num, image, t):
         if logger and image is not None:
->>>>>>> 8f8339eb
             # Note: numpy shape is y,x
             ys, xs = image.array.shape
             if proc is None: s0 = ''
@@ -322,7 +317,6 @@
     return max_current_var
 
 
-<<<<<<< HEAD
 def MakeImageTasks(config, jobs, logger):
     """Turn a list of jobs into a list of tasks.
 
@@ -342,27 +336,18 @@
 
     @returns a list of tasks
     """
-    if 'image' in config and 'type' in config['image']:
-        image_type = config['image']['type']
-    else:
-        image_type = 'Single'
-
-    tasks_func = valid_image_types[image_type]['tasks']
-    if tasks_func is None:
-        tasks = [ [ (job, k) ] for k, job in enumerate(jobs) ]
-    else:
-        tasks = tasks_func(config, jobs, logger)
-    return tasks
-
-
-def SetupSingle(config, image_num, obj_num, ignore, logger):
-=======
+    image = config.get('image', {})
+    image_type = image.get('type', 'Single')
+    if image_type not in valid_image_types:
+        raise AttributeError("Invalid image.type=%s."%type)
+    return valid_image_types[image_type].makeTasks(image, config, jobs, logger)
+
+
 class ImageBuilder(object):
     """A base class for building full images.
 
     The base class defines the call signatures of the methods that any derived class should follow.
     It also includes the implementation of the default image type: Single.
->>>>>>> 8f8339eb
     """
 
     def setup(self, config, base, image_num, obj_num, ignore, logger):
@@ -430,25 +415,28 @@
 
         return image
 
-<<<<<<< HEAD
-def TasksSingle(config, jobs, logger):
-    """Turn a list of jobs into a list of tasks.
-
-    This passes the job onto the MakeStampTasks function.
-
-    @param config           The configuration dict
-    @param jobs             A list of jobs to split up into tasks.  Each job in the list is a
+    def makeTasks(self, config, base, jobs, logger):
+        """Turn a list of jobs into a list of tasks.
+
+        For Single, this passes the job onto the MakeStampTasks function.
+
+        Most other types though probably want one job per task, for which the appropriate
+        code would be:
+
+            return [ [ (job, k) ] for k, job in enumerate(jobs) ]
+
+        @param config       The configuration dict for the image field.
+        @param base         The base configuration dict.
+        @param jobs         A list of jobs to split up into tasks.  Each job in the list is a
                             dict of parameters that includes 'image_num' and 'obj_num'.
-    @param logger           If given, a logger object to log progress.
-
-    @returns a list of tasks
-    """
-    return galsim.config.MakeStampTasks(config, jobs, logger)
-
-=======
+        @param logger       If given, a logger object to log progress.
+
+        @returns a list of tasks
+        """
+        return galsim.config.MakeStampTasks(base, jobs, logger)
+
     def addNoise(self, image, config, base, image_num, obj_num, logger):
         """Add the final noise to the image.
->>>>>>> 8f8339eb
 
         In the base class, this is a no op, since it directs the BuildStamp function to build
         the noise at that level.  But some image types need to do extra work at the end to
@@ -466,39 +454,6 @@
     def getNObj(self, config, base, image_num):
         """Get the number of objects that will be built for this image.
 
-<<<<<<< HEAD
-def RegisterImageType(image_type, setup_func, build_func, noise_func, nobj_func, tasks_func=None):
-    """Register an image type for use by the config apparatus.
-
-    @param image_type       The name of the type in config['image']
-    @param setup_func       The function to call to determine the size of the image and do any
-                            other initial setup.
-                            The call signature is
-                                xsize, ysize = Setup(config, image_num, obj_num, ignore, logger)
-    @param build_func       The function to call for building the image
-                            The call signature is:
-                                image = Build(config, image_num, obj_num, logger)
-    @param noise_func       The function to call to add noise and sky level to the image.
-                            The call signature is
-                                AddNoise(image, config, image_num, obj_num, logger)
-    @param nobj_func        A function that returns the number of objects that will be built.
-                            The call signature is
-                                nobj = GetNObj(config, image_num)
-    @param tasks_func       The function to call to convert a list of jobs to a list of tasks.
-                            The call signature is
-                                tasks = Tasks(config, jobs, logger)
-                            [default: None, which means use 1 job per task]
-    """
-    valid_image_types[image_type] = {
-        'setup' : setup_func,
-        'build' : build_func,
-        'noise' : noise_func,
-        'nobj' : nobj_func,
-        'tasks' : tasks_func,
-    }
-
-RegisterImageType('Single', SetupSingle, BuildSingle, None, GetNObjSingle, TasksSingle)
-=======
         For Single, this is just 1, but other image types would figure this out from the
         configuration parameters.
 
@@ -520,4 +475,3 @@
     valid_image_types[image_type] = builder
 
 RegisterImageType('Single', ImageBuilder())
->>>>>>> 8f8339eb
