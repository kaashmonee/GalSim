--- conflicted
+++ resolved
@@ -1091,28 +1091,6 @@
     # catalog changes from one file to the next, it will be update correctly to the new
     # number of catalog entries.
 
-<<<<<<< HEAD
-=======
-    # The other wrinkle that needs to be addressed is that if the number of items in the
-    # catalogs are different from file to file, then GenerateFromSequence makes an 
-    # assumption that is not correct.  It calculates the index to use as:
-    #     first + seq_index % nitems
-    # (for the normal case that repeat = step = 1)
-    # But if the number of items keeps changing, then this will effectively start at a 
-    # random place within the range (0 .. nitems-1) and wrap around when it gets to the 
-    # end.  If the user is counting on this indexing being done for them, they probably
-    # expect the index to go from 0 .. nitems-1 in order.  
-    # So we fix this by setting start_seq_index, which is set to be the first object number
-    # in the file.  The index calculation then becomes
-    #     first + (seq_index - start_seq_index) % nitems
-    # which does go in the expected order.
-    start_seq_index = 0
-    if ( 'start_obj_num' in base 
-         and 'seq_index' in base and 'obj_num' in base
-         and base['seq_index'] == base['obj_num'] ):
-        start_seq_index = base['start_obj_num']
-
->>>>>>> 8fb3e658
     if 'index' not in config:
         config['index'] = {
             'type' : 'Sequence',
