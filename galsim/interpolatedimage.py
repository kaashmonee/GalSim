# Copyright (c) 2012-2017 by the GalSim developers team on GitHub
# https://github.com/GalSim-developers
#
# This file is part of GalSim: The modular galaxy image simulation toolkit.
# https://github.com/GalSim-developers/GalSim
#
# GalSim is free software: redistribution and use in source and binary forms,
# with or without modification, are permitted provided that the following
# conditions are met:
#
# 1. Redistributions of source code must retain the above copyright notice, this
#    list of conditions, and the disclaimer given in the accompanying LICENSE
#    file.
# 2. Redistributions in binary form must reproduce the above copyright notice,
#    this list of conditions, and the disclaimer given in the documentation
#    and/or other materials provided with the distribution.
#
"""@file interpolatedimage.py

InterpolatedImage is a class that allows one to treat an image as a profile.
"""

from past.builtins import basestring
import galsim
from galsim import GSObject
from . import _galsim
from ._galsim import Interpolant
from ._galsim import Nearest, Linear, Cubic, Quintic, Lanczos, SincInterpolant, Delta
import numpy as np

class InterpolatedImage(GSObject):
    """A class describing non-parametric profiles specified using an Image, which can be
    interpolated for the purpose of carrying out transformations.

    The InterpolatedImage class is useful if you have a non-parametric description of an object as
    an Image, that you wish to manipulate / transform using GSObject methods such as shear(),
    magnify(), shift(), etc.  Note that when convolving an InterpolatedImage, the use of real-space
    convolution is not recommended, since it is typically a great deal slower than Fourier-space
    convolution for this kind of object.

    There are three options for determining the flux of the profile.  First, you can simply
    specify a `flux` value explicitly.  Or there are two ways to get the flux from the image
    directly.  If you set `normalization = 'flux'`, the flux will be taken as the sum of the
    pixel values.  This corresponds to an image that was drawn with `drawImage(method='no_pixel')`.
    This is the default if flux is not given.  The other option, `normalization = 'sb'` treats
    the pixel values as samples of the surface brightness profile at each location.  This
    corresponds to an image drawn with `drawImage(method='sb')`.

    You can also use images that were drawn with one of the pixel-integrating methods ('auto',
    'fft', or 'real_space'); however, the resulting profile will not correspond to the one
    that was used to call `drawImage`.  The integration over the pixel is equivalent to convolving
    the original profile by a Pixel and then drawing with `method='no_pixel'`.  So if you use
    such an image with InterpolatedImage, the resulting profile will include the Pixel convolution
    already.  As such, if you use it as a PSF for example, then the final objects convolved by
    this PSF will already include the pixel convolution, so you should draw them using
    `method='no_pixel'`.

    If the input Image has a `scale` or `wcs` associated with it, then there is no need to specify
    one as a parameter here.  But if one is provided, that will override any `scale` or `wcs` that
    is native to the Image.

    The user may optionally specify an interpolant, `x_interpolant`, for real-space manipulations
    (e.g., shearing, resampling).  If none is specified, then by default, a Quintic interpolant is
    used.  The user may also choose to specify two quantities that can affect the Fourier space
    convolution: the k-space interpolant (`k_interpolant`) and the amount of padding to include
    around the original images (`pad_factor`).  The default values for `x_interpolant`,
    `k_interpolant`, and `pad_factor` were chosen based on the tests of branch #389 to reach good
    accuracy without being excessively slow.  Users should be particularly wary about changing
    `k_interpolant` and `pad_factor` from the defaults without careful testing.  The user is given
    complete freedom to choose interpolants and pad factors, and no warnings are raised when the
    code is modified to choose some combination that is known to give significant error.  More
    details can be found in http://arxiv.org/abs/1401.2636, especially table 1, and in comment
    https://github.com/GalSim-developers/GalSim/issues/389#issuecomment-26166621 and the following
    comments.

    The user can choose to pad the image with a noise profile if desired.  To do so, specify
    the target size for the noise padding in `noise_pad_size`, and specify the kind of noise
    to use in `noise_pad`.  The `noise_pad` option may be a Gaussian random noise of some variance,
    or a Gaussian but correlated noise field that is specified either as a CorrelatedNoise
    instance, an Image (from which a correlated noise model is derived), or a string (interpreted
    as a filename containing an image to use for deriving a CorrelatedNoise).  The user can also
    pass in a random number generator to be used for noise generation.  Finally, the user can pass
    in a `pad_image` for deterministic image padding.

    By default, the InterpolatedImage recalculates the Fourier-space step and number of points to
    use for further manipulations, rather than using the most conservative possibility.  For typical
    objects representing galaxies and PSFs this can easily make the difference between several
    seconds (conservative) and 0.04s (recalculated).  However, the user can turn off this option,
    and may especially wish to do so when using images that do not contain a high S/N object - e.g.,
    images of noise fields.

    Initialization
    --------------

        >>> interpolated_image = galsim.InterpolatedImage(
                image, x_interpolant=None, k_interpolant=None, normalization='flux', scale=None,
                wcs=None, flux=None, pad_factor=4., noise_pad_size=0, noise_pad=0., use_cache=True,
                pad_image=None, rng=None, calculate_stepk=True, calculate_maxk=True,
                use_true_center=True, offset=None, hdu=None)

    Initializes `interpolated_image` as an InterpolatedImage instance.

    For comparison of the case of padding with noise or zero when the image itself includes noise,
    compare `im1` and `im2` from the following code snippet (which can be executed from the
    examples/ directory):

        >>> image = galsim.fits.read('data/147246.0_150.416558_1.998697_masknoise.fits')
        >>> int_im1 = galsim.InterpolatedImage(image)
        >>> int_im2 = galsim.InterpolatedImage(image, noise_pad='data/blankimg.fits')
        >>> im1 = galsim.ImageF(1000,1000)
        >>> im2 = galsim.ImageF(1000,1000)
        >>> int_im1.drawImage(im1, method='no_pixel')
        >>> int_im2.drawImage(im2, method='no_pixel')

    Examination of these two images clearly shows how padding with a correlated noise field that is
    similar to the one in the real data leads to a more reasonable appearance for the result when
    re-drawn at a different size.

    @param image            The Image from which to construct the object.
                            This may be either an Image instance or a string indicating a fits
                            file from which to read the image.  In the latter case, the `hdu`
                            kwarg can be used to specify a particular HDU in that file.
    @param x_interpolant    Either an Interpolant instance or a string indicating which real-space
                            interpolant should be used.  Options are 'nearest', 'sinc', 'linear',
                            'cubic', 'quintic', or 'lanczosN' where N should be the integer order
                            to use. [default: galsim.Quintic()]
    @param k_interpolant    Either an Interpolant instance or a string indicating which k-space
                            interpolant should be used.  Options are 'nearest', 'sinc', 'linear',
                            'cubic', 'quintic', or 'lanczosN' where N should be the integer order
                            to use.  We strongly recommend leaving this parameter at its default
                            value; see text above for details.  [default: galsim.Quintic()]
    @param normalization    Two options for specifying the normalization of the input Image:
                              "flux" or "f" means that the sum of the pixels is normalized
                                  to be equal to the total flux.
                              "surface brightness" or "sb" means that the pixels sample
                                  the surface brightness distribution at each location.
                            This is overridden if you specify an explicit flux value.
                            [default: "flux"]
    @param scale            If provided, use this as the pixel scale for the Image; this will
                            override the pixel scale stored by the provided Image, in any.
                            If `scale` is `None`, then take the provided image's pixel scale.
                            [default: None]
    @param wcs              If provided, use this as the wcs for the image.  At most one of `scale`
                            or `wcs` may be provided. [default: None]
    @param flux             Optionally specify a total flux for the object, which overrides the
                            implied flux normalization from the Image itself. [default: None]
    @param pad_factor       Factor by which to pad the Image with zeros.  We strongly recommend
                            leaving this parameter at its default value; see text above for
                            details.  [default: 4]
    @param noise_pad_size   If provided, the image will be padded out to this size (in arcsec) with
                            the noise specified by `noise_pad`. This is important if you are
                            planning to whiten the resulting image.  You want to make sure that the
                            noise-padded image is larger than the postage stamp onto which you are
                            drawing this object.  [default: None]
    @param noise_pad        Noise properties to use when padding the original image with
                            noise.  This can be specified in several ways:
                               (a) as a float, which is interpreted as being a variance to use when
                                   padding with uncorrelated Gaussian noise;
                               (b) as a galsim.CorrelatedNoise, which contains information about the
                                   desired noise power spectrum - any random number generator passed
                                   to the `rng` keyword will take precedence over that carried in an
                                   input CorrelatedNoise instance;
                               (c) as an Image of a noise field, which is used to calculate
                                   the desired noise power spectrum; or
                               (d) as a string which is interpreted as a filename containing an
                                   example noise field with the proper noise power spectrum (as an
                                   Image in the first HDU).
                            It is important to keep in mind that the calculation of the correlation
                            function that is internally stored within a CorrelatedNoise object is a
                            non-negligible amount of overhead, so the recommended means of
                            specifying a correlated noise field for padding are (b) or (d).  In the
                            case of (d), if the same file is used repeatedly, then the `use_cache`
                            keyword (see below) can be used to prevent the need for repeated
                            CorrelatedNoise initializations.
                            [default: 0, i.e., pad with zeros]
    @param use_cache        Specify whether to cache `noise_pad` read in from a file to save having
                            to build a CorrelatedNoise object repeatedly from the same image.
                            [default: True]
    @param rng              If padding by noise, the user can optionally supply the random noise
                            generator to use for drawing random numbers as `rng` (may be any kind of
                            BaseDeviate object).  Such a user-input random number generator
                            takes precedence over any stored within a user-input CorrelatedNoise
                            instance (see the `noise_pad` parameter).
                            If `rng=None`, one will be automatically created, using the time as a
                            seed. [default: None]
    @param pad_image        Image to be used for deterministically padding the original image.  This
                            can be specified in two ways:
                               (a) as an Image; or
                               (b) as a string which is interpreted as a filename containing an
                                   image to use (in the first HDU).
                            The `pad_image` scale or wcs is ignored.  It uses the same scale or
                            wcs for both the `image` and the `pad_image`.
                            The user should be careful to ensure that the image used for padding
                            has roughly zero mean.  The purpose of this keyword is to allow for a
                            more flexible representation of some noise field around an object; if
                            the user wishes to represent the sky level around an object, they
                            should do that after they have drawn the final image instead.
                            [default: None]
    @param calculate_stepk  Specify whether to perform an internal determination of the extent of
                            the object being represented by the InterpolatedImage; often this is
                            useful in choosing an optimal value for the stepsize in the Fourier
                            space lookup table.
                            If you know a priori an appropriate maximum value for `stepk`, then
                            you may also supply that here instead of a bool value, in which case
                            the `stepk` value is still calculated, but will not go above the
                            provided value.
                            [default: True]
    @param calculate_maxk   Specify whether to perform an internal determination of the highest
                            spatial frequency needed to accurately render the object being
                            represented by the InterpolatedImage; often this is useful in choosing
                            an optimal value for the extent of the Fourier space lookup table.
                            If you know a priori an appropriate maximum value for `maxk`, then
                            you may also supply that here instead of a bool value, in which case
                            the `maxk` value is still calculated, but will not go above the
                            provided value.
                            [default: True]
    @param use_true_center  Similar to the same parameter in the GSObject.drawImage() function,
                            this sets whether to use the true center of the provided image as the
                            center of the profile (if `use_true_center=True`) or the nominal
                            center returned by image.bounds.center() (if `use_true_center=False`)
                            [default: True]
    @param offset           The location in the input image to use as the center of the profile.
                            This should be specified relative to the center of the input image
                            (either the true center if `use_true_center=True`, or the nominal
                            center if `use_true_center=False`).  [default: None]
    @param gsparams         An optional GSParams argument.  See the docstring for GSParams for
                            details. [default: None]
    @param hdu              When reading in an Image from a file, this parameter can be used to
                            select a particular HDU in the file. [default: None]

    Methods
    -------

    There are no additional methods for InterpolatedImage beyond the usual GSObject methods.
    """
    _req_params = { 'image' : str }
    _opt_params = {
        'x_interpolant' : str ,
        'k_interpolant' : str ,
        'normalization' : str ,
        'scale' : float ,
        'flux' : float ,
        'pad_factor' : float ,
        'noise_pad_size' : float ,
        'noise_pad' : str ,
        'pad_image' : str ,
        'calculate_stepk' : bool ,
        'calculate_maxk' : bool ,
        'use_true_center' : bool ,
        'hdu' : int
    }
    _single_params = []
    _takes_rng = True
    _cache_noise_pad = {}

    def __init__(self, image, x_interpolant=None, k_interpolant=None, normalization='flux',
                 scale=None, wcs=None, flux=None, pad_factor=4., noise_pad_size=0, noise_pad=0.,
                 rng=None, pad_image=None, calculate_stepk=True, calculate_maxk=True,
                 use_cache=True, use_true_center=True, offset=None, gsparams=None, dx=None,
                 _force_stepk=0., _force_maxk=0., _serialize_stepk=None, _serialize_maxk=None,
                 hdu=None):

        # Check for obsolete dx parameter
        if dx is not None and scale is None: # pragma: no cover
            from galsim.deprecated import depr
            depr('dx', 1.1, 'scale')
            scale = dx

        # If the "image" is not actually an image, try to read the image as a file.
        if not isinstance(image, galsim.Image):
            image = galsim.fits.read(image, hdu=hdu)

        # make sure image is really an image and has a float type
        if image.dtype != np.float32 and image.dtype != np.float64:
            raise ValueError("Supplied image does not have dtype of float32 or float64!")

        # it must have well-defined bounds, otherwise seg fault in SBInterpolatedImage constructor
        if not image.bounds.isDefined():
            raise ValueError("Supplied image does not have bounds defined!")

        # check what normalization was specified for the image: is it an image of surface
        # brightness, or flux?
        if not normalization.lower() in ("flux", "f", "surface brightness", "sb"):
            raise ValueError(("Invalid normalization requested: '%s'. Expecting one of 'flux', "+
                              "'f', 'surface brightness', or 'sb'.") % normalization)

        # set up the interpolants if none was provided by user, or check that the user-provided ones
        # are of a valid type
        if x_interpolant is None:
            self.x_interpolant = galsim.Quintic(tol=1e-4)
        else:
            self.x_interpolant = galsim.utilities.convert_interpolant(x_interpolant)
        if k_interpolant is None:
            self.k_interpolant = galsim.Quintic(tol=1e-4)
        else:
            self.k_interpolant = galsim.utilities.convert_interpolant(k_interpolant)

        # Store the image as an attribute and make sure we don't change the original image
        # in anything we do here.  (e.g. set scale, etc.)
        self.image = image._view()
        self.use_cache = use_cache

        # Set the wcs if necessary
        if scale is not None:
            if wcs is not None:
                raise TypeError("Cannot provide both scale and wcs to InterpolatedImage")
            self.image.wcs = galsim.PixelScale(scale)
        elif wcs is not None:
            if not isinstance(wcs, galsim.BaseWCS):
                raise TypeError("wcs parameter is not a galsim.BaseWCS instance")
            self.image.wcs = wcs
        elif self.image.wcs is None:
            raise ValueError("No information given with Image or keywords about pixel scale!")

        # Set up the GaussianDeviate if not provided one, or check that the user-provided one is
        # of a valid type.
        if rng is None:
            if noise_pad: rng = galsim.BaseDeviate()
        elif not isinstance(rng, galsim.BaseDeviate):
            raise TypeError("rng provided to InterpolatedImage constructor is not a BaseDeviate")

        # Check that given pad_image is valid:
        if pad_image:
            if isinstance(pad_image, basestring):
                pad_image = galsim.fits.read(pad_image)
            if not isinstance(pad_image, galsim.Image):
                raise ValueError("Supplied pad_image is not an Image!")
            if pad_image.dtype != np.float32 and pad_image.dtype != np.float64:
                raise ValueError("Supplied pad_image is not one of the allowed types!")

        # Check that the given noise_pad is valid:
        try:
            noise_pad = float(noise_pad)
        except:
            pass
        if isinstance(noise_pad, float):
            if noise_pad < 0.:
                raise ValueError("Noise variance cannot be negative!")
        # There are other options for noise_pad, the validity of which will be checked in
        # the helper function self.buildNoisePadImage()

        # This will be passed to SBInterpolatedImage, so make sure it is the right type.
        pad_factor = float(pad_factor)
        if pad_factor <= 0.:
            raise ValueError("Invalid pad_factor <= 0 in InterpolatedImage")

        if use_true_center:
            im_cen = self.image.bounds.trueCenter()
        else:
            im_cen = self.image.bounds.center()

        local_wcs = self.image.wcs.local(image_pos = im_cen)
        self.min_scale = local_wcs._minScale()
        self.max_scale = local_wcs._maxScale()

        # Make sure the image fits in the noise pad image:
        if noise_pad_size:
            import math
            # Convert from arcsec to pixels according to the local wcs.
            # Use the minimum scale, since we want to make sure noise_pad_size is
            # as large as we need in any direction.
            noise_pad_size = int(math.ceil(noise_pad_size / self.min_scale))
            # Round up to a good size for doing FFTs
            noise_pad_size = galsim.Image.good_fft_size(noise_pad_size)
            if noise_pad_size <= min(self.image.array.shape):
                # Don't need any noise padding in this case.
                noise_pad_size = 0
            elif noise_pad_size < max(self.image.array.shape):
                noise_pad_size = max(self.image.array.shape)

        # See if we need to pad out the image with either a pad_image or noise_pad
        if noise_pad_size:
            new_pad_image = self.buildNoisePadImage(noise_pad_size, noise_pad, rng)

            if pad_image:
                # if both noise_pad and pad_image are set, then we need to build up a larger
                # pad_image and place the given pad_image in the center.

                # We will change the bounds here, so make a new view to avoid modifying the
                # input pad_image.
                pad_image = pad_image._view()
                pad_image.setCenter(0,0)
                new_pad_image.setCenter(0,0)
                if new_pad_image.bounds.includes(pad_image.bounds):
                    new_pad_image[pad_image.bounds] = pad_image
                else:
                    new_pad_image = pad_image

            pad_image = new_pad_image

        elif pad_image:
            # Just make sure pad_image is the right type
            pad_image = galsim.Image(pad_image, dtype=image.dtype)

        # Now place the given image in the center of the padding image:
        if pad_image:
            pad_image.setCenter(0,0)
            self.image.setCenter(0,0)
            if pad_image.bounds.includes(self.image.bounds):
                pad_image[self.image.bounds] = self.image
                pad_image.wcs = self.image.wcs
            else:
                # If padding was smaller than original image, just use the original image.
                pad_image = self.image
        else:
            pad_image = self.image

        # GalSim cannot automatically know what stepK and maxK are appropriate for the
        # input image.  So it is usually worth it to do a manual calculation (below).
        #
        # However, there is also a hidden option to force it to use specific values of stepK and
        # maxK (caveat user!).  The values of _force_stepk and _force_maxk should be provided in
        # terms of physical scale, e.g., for images that have a scale length of 0.1 arcsec, the
        # stepK and maxK should be provided in units of 1/arcsec.  Then we convert to the 1/pixel
        # units required by the C++ layer below.  Also note that profile recentering for even-sized
        # images (see the ._fix_center step below) leads to automatic reduction of stepK slightly
        # below what is provided here, while maxK is preserved.
        if _force_stepk > 0.:
            calculate_stepk = False
            _force_stepk *= self.min_scale
        if _force_maxk > 0.:
            calculate_maxk = False
            _force_maxk *= self.max_scale

        # Due to floating point rounding errors, for pickling it's necessary to store the exact
        # _force_maxk and _force_stepk used to create the SBInterpolatedImage, as opposed to the
        # values before being scaled by self.min_scale and self.max_scale.  So we do that via the
        # _serialize_maxk and _serialize_stepk hidden kwargs, which should only get used during
        # pickling.
        if _serialize_stepk is not None:
            calculate_stepk = False
            _force_stepk = _serialize_stepk
        if _serialize_maxk is not None:
            calculate_maxk = False
            _force_maxk = _serialize_maxk

        # Save these values for pickling
        self._pad_image = pad_image
        self._pad_factor = pad_factor
        self._gsparams = gsparams

        # Make the SBInterpolatedImage out of the image.
        sbii = galsim._galsim.SBInterpolatedImage(
                pad_image.image, self.x_interpolant, self.k_interpolant, pad_factor,
                _force_stepk, _force_maxk, gsparams)

        # I think the only things that will mess up if getFlux() == 0 are the
        # calculateStepK and calculateMaxK functions, and rescaling the flux to some value.
        if (calculate_stepk or calculate_maxk or flux is not None) and sbii.getFlux() == 0.:
            raise RuntimeError("This input image has zero total flux. "
                               "It does not define a valid surface brightness profile.")

        if calculate_stepk:
            if calculate_stepk is True:
                sbii.calculateStepK()
            else:
                # If not a bool, then value is max_stepk
                sbii.calculateStepK(max_stepk=calculate_stepk)
        if calculate_maxk:
            if calculate_maxk is True:
                sbii.calculateMaxK()
            else:
                # If not a bool, then value is max_maxk
                sbii.calculateMaxK(max_maxk=calculate_maxk)

        # If the user specified a surface brightness normalization for the input Image, then
        # need to rescale flux by the pixel area to get proper normalization.
        if flux is None and normalization.lower() in ['surface brightness','sb']:
            flux = sbii.getFlux() * local_wcs.pixelArea()

        # Save this intermediate profile
        self._sbii = sbii
        self._stepk = sbii.stepK() / self.min_scale
        self._maxk = sbii.maxK() / self.max_scale
        self._flux = flux

        self._serialize_stepk = sbii.stepK()
        self._serialize_maxk = sbii.maxK()

        prof = GSObject(sbii)

        # Make sure offset is a PositionD
        offset = prof._parse_offset(offset)

        # Apply the offset, and possibly fix the centering for even-sized images
        # Note reverse=True, since we want to fix the center in the opposite sense of what the
        # draw function does.
        prof = prof._fix_center(self.image.bounds, offset, use_true_center, reverse=True)

        # Save the offset we will need when pickling.
        if hasattr(prof, 'offset'):
            self._offset = -prof.offset
        else:
            self._offset = None

        # Bring the profile from image coordinates into world coordinates
        prof = local_wcs._profileToWorld(prof)

        # If the user specified a flux, then set to that flux value.
        if flux is not None:
            prof = prof.withFlux(float(flux))

        # Now, in order for these to pickle correctly if they are the "original" object in a
        # Transform object, we need to hide the current transformation.  An easy way to do that
        # is to hide the SBProfile in an SBAdd object.
        sbp = galsim._galsim.SBAdd([prof.SBProfile])

        GSObject.__init__(self, sbp)

    def buildNoisePadImage(self, noise_pad_size, noise_pad, rng):
        """A helper function that builds the `pad_image` from the given `noise_pad` specification.
        """
        # Make it with the same dtype as the image
        pad_image = galsim.Image(noise_pad_size, noise_pad_size, dtype=self.image.dtype)

        # Figure out what kind of noise to apply to the image
        if isinstance(noise_pad, float):
            noise = galsim.GaussianNoise(rng, sigma = np.sqrt(noise_pad))
        elif isinstance(noise_pad, galsim.correlatednoise._BaseCorrelatedNoise):
            noise = noise_pad.copy(rng=rng)
        elif isinstance(noise_pad,galsim.Image):
            noise = galsim.CorrelatedNoise(noise_pad, rng)
        elif self.use_cache and noise_pad in InterpolatedImage._cache_noise_pad:
            noise = InterpolatedImage._cache_noise_pad[noise_pad]
            if rng:
                # Make sure that we are using a specified RNG by resetting that in this cached
                # CorrelatedNoise instance, otherwise preserve the cached RNG
                noise = noise.copy(rng=rng)
        elif isinstance(noise_pad, basestring):
            noise = galsim.CorrelatedNoise(galsim.fits.read(noise_pad), rng)
            if self.use_cache:
                InterpolatedImage._cache_noise_pad[noise_pad] = noise
        else:
            raise ValueError(
                "Input noise_pad must be a float/int, a CorrelatedNoise, Image, or filename "+
                "containing an image to use to make a CorrelatedNoise!")
        # Add the noise
        pad_image.addNoise(noise)

        return pad_image

    def __eq__(self, other):
        return (isinstance(other, galsim.InterpolatedImage) and
                self._pad_image == other._pad_image and
                self.x_interpolant == other.x_interpolant and
                self.k_interpolant == other.k_interpolant and
                self._pad_factor == other._pad_factor and
                self._flux == other._flux and
                self._offset == other._offset and
                self._gsparams == other._gsparams and
                self._stepk == other._stepk and
                self._maxk == other._maxk)

    def __hash__(self):
        # Definitely want to cache this, since the size of the image could be large.
        if not hasattr(self, '_hash'):
            self._hash = hash(("galsim.InterpolatedImage", self.x_interpolant, self.k_interpolant,
                               self._pad_factor, self._flux, self._offset, self._gsparams,
                               self._stepk, self._maxk))
            self._hash ^= hash(tuple(self._pad_image.array.ravel()))
            self._hash ^= hash((self._pad_image.bounds, self._pad_image.wcs))
        return self._hash

    def __repr__(self):
        return ('galsim.InterpolatedImage(%r, %r, %r, pad_factor=%r, flux=%r, offset=%r, '+
                'use_true_center=False, gsparams=%r, _force_stepk=%r, _force_maxk=%r)')%(
                self._pad_image, self.x_interpolant, self.k_interpolant,
                self._pad_factor, self._flux, self._offset, self._gsparams,
                self._stepk, self._maxk)

    def __str__(self): return 'galsim.InterpolatedImage(image=%s, flux=%s)'%(self.image, self.flux)

    def __getstate__(self):
        # The SBInterpolatedImage and the SBProfile both are picklable, but they are pretty
        # inefficient, due to the large images being written as strings.  Better to pickle
        # the intermediate products and then call init again on the other side.  There's still
        # an image to be pickled, but at least it will be through the normal pickling rules,
        # rather than the repr.
        d = self.__dict__.copy()
        del d['_sbii']
        del d['image']
        del d['SBProfile']
        return d

    def __setstate__(self, d):
        self.__dict__ = d
        self.__init__(self._pad_image,
                      x_interpolant=self.x_interpolant, k_interpolant=self.k_interpolant,
                      pad_factor=self._pad_factor, flux=self._flux,
                      offset=self._offset, use_true_center=False, gsparams=self._gsparams,
                      _serialize_stepk=self._serialize_stepk,
                      _serialize_maxk=self._serialize_maxk)


class InterpolatedKImage(GSObject):
    """A class describing non-parametric profiles specified by samples of their complex Fourier
    transform.

    The InterpolatedKImage class is useful if you have a non-parametric description of the Fourier
    transform of the profile (provided as either a complex Image or two Images giving the real and
    imaginary parts) that you wish to manipulate / transform using GSObject methods such as
    shear(), magnify(), shift(), etc.  Note that neither real-space convolution nor photon-shooting
    of InterpolatedKImages is currently implemented.  Please submit an issue at
    http://github.com/GalSim-developers/GalSim/issues if you require either of these use cases.

    The images required for creating an InterpolatedKImage are precisely those returned by the
    GSObject `.drawKImage()` method.  The `a` and `b` objects in the following command will produce
    essentially equivalent images when drawn with the `.drawImage()` method:

    >>> a = returns_a_GSObject()
    >>> b = galsim.InterpolatedKImage(a.drawKImage())

    The input `kimage` must have dtype=numpy.complex128, which is also known as an ImageC object.
    The only wcs permitted is a simple PixelScale (or OffsetWCS), in which case `kimage.scale` is
    used for the `stepk` value unless overridden by the `stepk` initialization argument.

    Furthermore, the complex-valued Fourier profile given by `kimage` must be Hermitian, since it
    represents a real-valued real-space profile.  (To see an example of valid input to
    `InterpolatedKImage`, you can look at the output of `drawKImage`).

    The user may optionally specify an interpolant, `k_interpolant`, for Fourier-space
    manipulations (e.g., shearing, resampling).  If none is specified, then by default, a Quintic
    interpolant is used.  The Quintic interpolant has been found to be a good compromise between
    speed and accuracy for real-and Fourier-space interpolation of objects specified by samples of
    their real-space profiles (e.g., in InterpolatedImage), though no extensive testing has been
    performed for objects specified by samples of their Fourier-space profiles (e.g., this
    class).

    Initialization
    --------------

        >>> interpolated_kimage = galsim.InterpolatedKImage(kimage, k_interpolant=None, stepk=0.,
                                                            gsparams=None)

    Initializes `interpolated_kimage` as an InterpolatedKImage instance.

    @param kimage           The complex Image corresponding to the Fourier-space samples.
    @param k_interpolant    Either an Interpolant instance or a string indicating which k-space
                            interpolant should be used.  Options are 'nearest', 'sinc', 'linear',
                            'cubic', 'quintic', or 'lanczosN' where N should be the integer order
                            to use.  [default: galsim.Quintic()]
    @param stepk            By default, the stepk value (the sampling frequency in Fourier-space)
                            of the underlying SBProfile is set by the `scale` attribute of the
                            supplied images.  This keyword allows the user to specify a coarser
                            sampling in Fourier-space, which may increase efficiency at the expense
                            of decreasing the separation between neighboring copies of the
                            DFT-rendered real-space profile.  (See the GSParams docstring for the
                            parameter `folding_threshold` for more information).
                            [default: kimage.scale]
    @param gsparams         An optional GSParams argument.  See the docstring for GSParams for
                            details. [default: None]
    @param real_kimage      Optionally, rather than provide kimage, you may provide the real
                            and imaginary parts separately.  These separate real-valued images
                            may be strings, in which case they refer to FITS files from which
                            to read the images. [default: None]
    @param imag_kimage      The imaginary image corresponding to real_kimage. [default: None]
    @param real_hdu         When reading in real_kimage from a file, this parameter can be used to
                            select a particular HDU in the file. [default: None]
    @param imag_hdu         When reading in imag_kimage from a file, this parameter can be used to
                            select a particular HDU in the file. [default: None]

    Methods
    -------

    There are no additional methods for InterpolatedKImage beyond the usual GSObject methods.
    """
    _req_params = { 'real_kimage' : str,
                    'imag_kimage' : str }
    _opt_params = {
        'k_interpolant' : str, 'stepk': float,
        'real_hdu': int, 'imag_hdu': int,
    }
    _single_params = []
    _takes_rng = False

    def __init__(self, kimage=None, k_interpolant=None, stepk=None, gsparams=None,
                 real_kimage=None, imag_kimage=None, real_hdu=None, imag_hdu=None):
        if isinstance(kimage,galsim.Image) and isinstance(k_interpolant,galsim.Image):
            from .deprecated import depr
            depr('InterpolatedKImage(re,im,...)', 1.5,
                 'either InterpolatedKImage(re + 1j * im, ...) or '
                 'InterpolatedKImage(real_kimage=re, imag_kimage=im)')
            # This won't work if they call InterpolatedKImage(re,im, k_interpolant=kinterp)
            # But I don't see an easy way around that, so I guess that use case is not
            # backwards compatible.  Sorry..
            real_kimage = kimage
            imag_kimage = k_interpolant
            kimage = None
            k_interpolant = None

        if kimage is None:
            if real_kimage is None or imag_kimage is None:
                raise ValueError("Must provide either kimage or real_kimage/imag_kimage")

            # If the "image" is not actually an image, try to read the image as a file.
            if not isinstance(real_kimage, galsim.Image):
                real_kimage = galsim.fits.read(real_kimage, hdu=real_hdu)
            if not isinstance(imag_kimage, galsim.Image):
                imag_kimage = galsim.fits.read(imag_kimage, hdu=imag_hdu)

            # make sure real_kimage, imag_kimage are really `Image`s, are floats, and are
            # congruent.
            if not isinstance(real_kimage, galsim.Image):
                raise ValueError("Supplied real_kimage is not an Image instance")
            if not isinstance(imag_kimage, galsim.Image):
                raise ValueError("Supplied imag_kimage is not an Image instance")
            if real_kimage.bounds != imag_kimage.bounds:
                raise ValueError("Real and Imag kimages must have same bounds.")
            if real_kimage.wcs != imag_kimage.wcs:
                raise ValueError("Real and Imag kimages must have same scale/wcs.")

            kimage = real_kimage + 1j*imag_kimage
        else:
            if real_kimage is not None or imag_kimage is not None:
                raise ValueError("Cannot provide both kimage and real_kimage/imag_kimage")
            if not kimage.iscomplex:
                raise ValueError("Supplied kimage is not an ImageC")

        self._kimage = kimage = kimage.copy()

        # Need to check kimage for wcs?
        if kimage.wcs is not None:
            wcs = kimage.wcs
        else:
            wcs = galsim.PixelScale(1.0)
            kimage.wcs = wcs

        # Check for Hermitian symmetry properties of kimage
        shape = kimage.array.shape
        # If image is even-sized, ignore first row/column since in this case not every pixel has
        # a symmetric partner to which to compare.
        bd = galsim.BoundsI(kimage.xmin + (1 if shape[1]%2==0 else 0),
                            kimage.xmax,
                            kimage.ymin + (1 if shape[0]%2==0 else 0),
                            kimage.ymax)
        if not (np.allclose(kimage[bd].real.array,
                            kimage[bd].real.array[::-1,::-1]) and
                np.allclose(kimage[bd].imag.array,
                            -kimage[bd].imag.array[::-1,::-1])):
            raise ValueError("Real and Imag kimages must form a Hermitian complex matrix.")

        if stepk is None:
            stepk = wcs.minLinearScale()
        else:
            if stepk < wcs.minLinearScale():
                import warnings
                warnings.warn(
                    "Provided stepk is smaller than kimage.scale; "
                    "overriding with wcs.minLinearScale.")
                stepk = wcs.minLinearScale()

        self._stepk = stepk
        self._gsparams = gsparams

        # set up k_interpolant if none was provided by user, or check that the user-provided one
        # is of a valid type
        if k_interpolant is None:
            self.k_interpolant = galsim.Quintic(tol=1e-4)
        else:
            self.k_interpolant = galsim.utilities.convert_interpolant(k_interpolant)

        self._sbiki = galsim._galsim.SBInterpolatedKImage(
                self._kimage.image, self._stepk/wcs.minLinearScale(), self.k_interpolant, gsparams)

        inv_wcs = wcs.local().inverse().jacobian()
        transform_wcs = galsim.JacobianWCS(inv_wcs.dudx, inv_wcs.dvdx, inv_wcs.dudy, inv_wcs.dvdy)
        prof = transform_wcs.toWorld(GSObject(self._sbiki))
        prof = galsim._galsim.SBAdd([prof.SBProfile])

        GSObject.__init__(self, prof)

    def __eq__(self, other):
        return (isinstance(other, galsim.InterpolatedKImage) and
                np.array_equal(self._kimage.array, other._kimage.array) and
                self._kimage.wcs.local() == other._kimage.wcs.local() and
                self.k_interpolant == other.k_interpolant and
                self._stepk == other._stepk and
                self._gsparams == other._gsparams)

    def __hash__(self):
        # Definitely want to cache this, since the kimage could be large.
        if not hasattr(self, '_hash'):
            self._hash = hash(("galsim.InterpolatedKImage", self.k_interpolant, self._stepk,
                               self._gsparams))
            self._hash ^= hash(tuple(self._kimage.array.ravel()))
            self._hash ^= hash((self._kimage.bounds, self._kimage.wcs))
        return self._hash

    def __repr__(self):
        return ('galsim.InterpolatedKImage(\n%r,\n%r, stepk=%r, gsparams=%r)')%(
                self._kimage, self.k_interpolant, self._stepk, self._gsparams)

    def __str__(self):
        return 'galsim.InterpolatedKImage(kimage=%s)'%(self._kimage)

    def __getstate__(self):
        # The SBInterpolatedKImage and the SBProfile both are picklable, but they are pretty
        # inefficient, due to the large images being written as strings.  Better to pickle
        # the intermediate products and then call init again on the other side.  There's still
        # an image to be pickled, but at least it will be through the normal pickling rules,
        # rather than the repr.
        d = self.__dict__.copy()
        del d['SBProfile']
        return d

    def __setstate__(self, d):
        self.__dict__ = d
        self.__init__(self._kimage, self.k_interpolant, stepk=self._stepk, gsparams=self._gsparams)

_galsim.SBInterpolatedImage.__getinitargs__ = lambda self: (
        self.getImage(), self.getXInterp(), self.getKInterp(), self.getPadFactor(),
        self.stepK(), self.maxK(), self.getGSParams())
_galsim.SBInterpolatedImage.__getstate__ = lambda self: None
_galsim.SBInterpolatedImage.__repr__ = lambda self: \
        'galsim._galsim.SBInterpolatedImage(%r, %r, %r, %r, %r, %r, %r)'%self.__getinitargs__()

_galsim.SBInterpolatedKImage.__getinitargs__ = lambda self: (
        self._getKData(), self.stepK(), self.maxK(), self.getKInterp(), self.getGSParams())
_galsim.SBInterpolatedKImage.__getstate__ = lambda self: None
_galsim.SBInterpolatedKImage.__repr__ = lambda self: (
<<<<<<< HEAD
    'galsim._galsim.SBInterpolatedKImage(%r, %r, %r, %r, %r, %r, %r, %r)'
=======
    'galsim._galsim.SBInterpolatedKImage(%r, %r, %r, %r, %r, %r, %r, %r, %r)'
>>>>>>> 67bef76e
    %self.__getinitargs__())

_galsim.Interpolant.__getinitargs__ = lambda self: (self.makeStr(), self.getTol())
_galsim.Delta.__getinitargs__ = lambda self: (self.getTol(), )
_galsim.Nearest.__getinitargs__ = lambda self: (self.getTol(), )
_galsim.SincInterpolant.__getinitargs__ = lambda self: (self.getTol(), )
_galsim.Linear.__getinitargs__ = lambda self: (self.getTol(), )
_galsim.Cubic.__getinitargs__ = lambda self: (self.getTol(), )
_galsim.Quintic.__getinitargs__ = lambda self: (self.getTol(), )
_galsim.Lanczos.__getinitargs__ = lambda self: (self.getN(), self.conservesDC(), self.getTol())

_galsim.Interpolant.__repr__ = lambda self: 'galsim.Interpolant(%r, %r)'%self.__getinitargs__()
_galsim.Delta.__repr__ = lambda self: 'galsim.Delta(%r)'%self.getTol()
_galsim.Nearest.__repr__ = lambda self: 'galsim.Nearest(%r)'%self.getTol()
_galsim.SincInterpolant.__repr__ = lambda self: 'galsim.SincInterpolant(%r)'%self.getTol()
_galsim.Linear.__repr__ = lambda self: 'galsim.Linear(%r)'%self.getTol()
_galsim.Cubic.__repr__ = lambda self: 'galsim.Cubic(%r)'%self.getTol()
_galsim.Quintic.__repr__ = lambda self: 'galsim.Quintic(%r)'%self.getTol()
_galsim.Lanczos.__repr__ = lambda self: 'galsim.Lanczos(%r, %r, %r)'%self.__getinitargs__()

# Quick and dirty.  Just check reprs are equal.
_galsim.Interpolant.__eq__ = lambda self, other: repr(self) == repr(other)
_galsim.Interpolant.__ne__ = lambda self, other: not self.__eq__(other)
_galsim.Interpolant.__hash__ = lambda self: hash(repr(self))<|MERGE_RESOLUTION|>--- conflicted
+++ resolved
@@ -818,12 +818,8 @@
         self._getKData(), self.stepK(), self.maxK(), self.getKInterp(), self.getGSParams())
 _galsim.SBInterpolatedKImage.__getstate__ = lambda self: None
 _galsim.SBInterpolatedKImage.__repr__ = lambda self: (
-<<<<<<< HEAD
-    'galsim._galsim.SBInterpolatedKImage(%r, %r, %r, %r, %r, %r, %r, %r)'
-=======
-    'galsim._galsim.SBInterpolatedKImage(%r, %r, %r, %r, %r, %r, %r, %r, %r)'
->>>>>>> 67bef76e
-    %self.__getinitargs__())
+        'galsim._galsim.SBInterpolatedKImage(%r, %r, %r, %r, %r, %r, %r, %r, %r)'
+        %self.__getinitargs__())
 
 _galsim.Interpolant.__getinitargs__ = lambda self: (self.makeStr(), self.getTol())
 _galsim.Delta.__getinitargs__ = lambda self: (self.getTol(), )
