--- conflicted
+++ resolved
@@ -115,23 +115,6 @@
 from .correlatednoise import CorrelatedNoise, getCOSMOSNoise, UncorrelatedNoise, CovarianceSpectrum
 
 # GSObject
-<<<<<<< HEAD
-from base import GSParams, GSObject, Gaussian, Moffat, Airy, Kolmogorov, Pixel, Box, TopHat
-from base import Exponential, Sersic, DeVaucouleurs, Spergel
-from real import RealGalaxy, RealGalaxyCatalog, simReal
-from optics import OpticalPSF
-from shapelet import Shapelet, ShapeletSize, FitShapelet
-from interpolatedimage import Interpolant
-from interpolatedimage import Nearest, Linear, Cubic, Quintic, Lanczos, SincInterpolant, Delta
-from interpolatedimage import InterpolatedImage, InterpolatedKImage
-from compound import Add, Sum, Convolve, Convolution, Deconvolve, Deconvolution
-from compound import AutoConvolve, AutoConvolution, AutoCorrelate, AutoCorrelation
-from series import Series, SeriesConvolution
-from series import Spergelet, SpergelSeries
-from series import Moffatlet, MoffatSeries
-from series import LinearOpticalet, LinearOpticalSeries
-from transform import Transform, Transformation
-=======
 from .gsobject import GSObject
 from .gsparams import GSParams
 from .gaussian import Gaussian
@@ -160,7 +143,10 @@
 from .transform import Transform, Transformation, _Transform
 from .vonkarman import VonKarman
 from .second_kick import SecondKick
->>>>>>> dda504cf
+from .series import Series, SeriesConvolution
+from .series import Spergelet, SpergelSeries
+from .series import Moffatlet, MoffatSeries
+from .series import LinearOpticalet, LinearOpticalSeries
 
 # Chromatic
 from .chromatic import ChromaticObject, ChromaticAtmosphere, ChromaticSum
