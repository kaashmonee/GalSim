# Copyright (c) 2012-2015 by the GalSim developers team on GitHub
# https://github.com/GalSim-developers
#
# This file is part of GalSim: The modular galaxy image simulation toolkit.
# https://github.com/GalSim-developers/GalSim
#
# GalSim is free software: redistribution and use in source and binary forms,
# with or without modification, are permitted provided that the following
# conditions are met:
#
# 1. Redistributions of source code must retain the above copyright notice, this
#    list of conditions, and the disclaimer given in the accompanying LICENSE
#    file.
# 2. Redistributions in binary form must reproduce the above copyright notice,
#    this list of conditions, and the disclaimer given in the documentation
#    and/or other materials provided with the distribution.
#
"""
GalSim: The modular galaxy image simulation toolkit

GalSim is open-source software for simulating images of astronomical objects
(stars, galaxies) in a variety of ways.  The bulk of the calculations are
carried out in C++, and the user interface is in python.  In addition, the code
can operate directly on "config" files, for those users who prefer not to work
in python.  The impetus for the software package was a weak lensing community
data challenge, called GREAT3:

    http://great3challenge.info/

However, the code has numerous additional capabilities beyond those needed for
the challenge, and has been useful for a number of projects that needed to
simulate high-fidelity galaxy images with accurate sizes and shears.

For an overview of GalSim workflow and python tools, please see the file
`doc/GalSim_Quick_Reference.pdf` in the GalSim repository.  A guide to using
the configuration files to generate simulations, a FAQ for installation issues,
a link to Doxygen-generated documentation, and other useful references can be
found on the GalSim wiki,

    https://github.com/GalSim-developers/GalSim/wiki

If you experience any issues with the software, or if you would like to file
a feature request, please do so on the main github site for GalSim,

    https://github.com/GalSim-developers/GalSim

Finally, if you have questions about how to do something in GalSim, you may
ask a question on StackOverflow,

    http://stackoverflow.com/

Use the galsim tag to flag it as a question about GalSim.



Copyright (c) 2012-2015 by the GalSim developers team on GitHub
https://github.com/GalSim-developers

Redistribution and use in source and binary forms, with or without
modification, are permitted provided that the following conditions are met:

1. Redistributions of source code must retain the above copyright notice, this
   list of conditions and the following disclaimer.
2. Redistributions in binary form must reproduce the above copyright notice,
   this list of conditions and the following disclaimer in the documentation
   and/or other materials provided with the distribution.

This software is made available to you on an ``as is'' basis with no
representations or warranties, express or implied, including but not
limited to any warranty of performance, merchantability, fitness for a
particular purpose, commercial utility, non-infringement or title.
Neither the authors nor the organizations providing the support under
which the work was developed will be liable to you or any third party
with respect to any claim arising from your further development of the
software or any products related to or derived from the software, or for
lost profits, business interruption, or indirect special or consequential
damages of any kind.
"""

# The version is stored in _version.py as recommended here:
# http://stackoverflow.com/questions/458550/standard-way-to-embed-version-into-python-package
# We don't use setup.py, so it's not so important to do it this way, but if we ever switch...
# And it does make it a bit easier to get the version number in SCons too.
from _version import __version__, __version_info__


# Define the current code version, in addition to the hidden attribute, to be consistent with
# previous GalSim versions that indicated the version number in this way.
version = __version__

# Import things from other files we want to be in the galsim namespace

# First some basic building blocks that don't usually depend on anything else
<<<<<<< HEAD
from position import PositionI, PositionD
from bounds import BoundsI, BoundsD
from shear import Shear
from angle import Angle, AngleUnit, radians, hours, degrees, arcmin, arcsec, HMS_Angle, DMS_Angle
from catalog import Catalog, Dict
from scene import COSMOSCatalog
from table import LookupTable, LookupTable2D
=======
from .position import PositionI, PositionD
from .bounds import BoundsI, BoundsD
from .shear import Shear
from .angle import Angle, AngleUnit, radians, hours, degrees, arcmin, arcsec, HMS_Angle, DMS_Angle
from .catalog import Catalog, Dict
from .scene import COSMOSCatalog
from .table import LookupTable
>>>>>>> f976675e

# Image
from .image import Image, ImageS, ImageI, ImageF, ImageD

# Noise
from .random import BaseDeviate, UniformDeviate, GaussianDeviate, PoissonDeviate, DistDeviate
from .random import BinomialDeviate, Chi2Deviate, GammaDeviate, WeibullDeviate
from .noise import BaseNoise, GaussianNoise, PoissonNoise, CCDNoise
from .noise import DeviateNoise, VariableGaussianNoise
from .correlatednoise import CorrelatedNoise, getCOSMOSNoise, UncorrelatedNoise

# GSObject
<<<<<<< HEAD
from base import GSParams, GSObject, Gaussian, Moffat, Airy, Kolmogorov, Pixel, Box, TopHat
from base import Exponential, Sersic, DeVaucouleurs, Spergel
from real import RealGalaxy, RealGalaxyCatalog, simReal
from optics import OpticalPSF
from phase_psf import FrozenAtmosphericScreen, ARAtmosphericScreen, PhaseScreenList, PhaseScreenPSF
from phase_psf import Atmosphere
from shapelet import Shapelet, ShapeletSize, FitShapelet
from interpolatedimage import Interpolant
from interpolatedimage import Nearest, Linear, Cubic, Quintic, Lanczos, SincInterpolant, Delta
from interpolatedimage import InterpolatedImage, InterpolatedKImage
from compound import Add, Sum, Convolve, Convolution, Deconvolve, Deconvolution
from compound import AutoConvolve, AutoConvolution, AutoCorrelate, AutoCorrelation
from transform import Transform, Transformation
=======
from .base import GSParams, GSObject, Gaussian, Moffat, Airy, Kolmogorov, Pixel, Box, TopHat
from .base import Exponential, Sersic, DeVaucouleurs, Spergel
from .real import RealGalaxy, RealGalaxyCatalog, simReal
from .optics import OpticalPSF
from .shapelet import Shapelet, ShapeletSize, FitShapelet
from .interpolatedimage import Interpolant
from .interpolatedimage import Nearest, Linear, Cubic, Quintic, Lanczos, SincInterpolant, Delta
from .interpolatedimage import InterpolatedImage, InterpolatedKImage
from .compound import Add, Sum, Convolve, Convolution, Deconvolve, Deconvolution
from .compound import AutoConvolve, AutoConvolution, AutoCorrelate, AutoCorrelation
from .transform import Transform, Transformation
>>>>>>> f976675e

# Chromatic
from .chromatic import ChromaticObject, ChromaticAtmosphere, Chromatic, ChromaticSum
from .chromatic import ChromaticConvolution, ChromaticDeconvolution, ChromaticAutoConvolution
from .chromatic import ChromaticAutoCorrelation, ChromaticTransformation
from .chromatic import ChromaticOpticalPSF, ChromaticAiry, InterpolatedChromaticObject
from .sed import SED
from .bandpass import Bandpass

# WCS
from .fits import FitsHeader
from .celestial import CelestialCoord
from .wcs import BaseWCS, PixelScale, ShearWCS, JacobianWCS
from .wcs import OffsetWCS, OffsetShearWCS, AffineTransform, UVFunction, RaDecFunction
from .fitswcs import AstropyWCS, PyAstWCS, WcsToolsWCS, GSFitsWCS, FitsWCS, TanWCS

# Lensing stuff
from .lensing_ps import PowerSpectrum
from .nfw_halo import NFWHalo, Cosmology

# Detector effects
# Everything here is migrated into the Image class, so nothing to import by name.
from . import detectors

# Deprecation warning class
from .deprecated import GalSimDeprecationWarning

# Packages we intentionally keep separate.  E.g. requires galsim.fits.read(...)
from . import fits
from . import config
from . import integ
from . import bessel
from . import pse
from . import hsm
from . import dcr
from . import meta_data
from . import cdmodel<|MERGE_RESOLUTION|>--- conflicted
+++ resolved
@@ -91,23 +91,13 @@
 # Import things from other files we want to be in the galsim namespace
 
 # First some basic building blocks that don't usually depend on anything else
-<<<<<<< HEAD
-from position import PositionI, PositionD
-from bounds import BoundsI, BoundsD
-from shear import Shear
-from angle import Angle, AngleUnit, radians, hours, degrees, arcmin, arcsec, HMS_Angle, DMS_Angle
-from catalog import Catalog, Dict
-from scene import COSMOSCatalog
-from table import LookupTable, LookupTable2D
-=======
 from .position import PositionI, PositionD
 from .bounds import BoundsI, BoundsD
 from .shear import Shear
 from .angle import Angle, AngleUnit, radians, hours, degrees, arcmin, arcsec, HMS_Angle, DMS_Angle
 from .catalog import Catalog, Dict
 from .scene import COSMOSCatalog
-from .table import LookupTable
->>>>>>> f976675e
+from .table import LookupTable, LookupTable2D
 
 # Image
 from .image import Image, ImageS, ImageI, ImageF, ImageD
@@ -120,25 +110,12 @@
 from .correlatednoise import CorrelatedNoise, getCOSMOSNoise, UncorrelatedNoise
 
 # GSObject
-<<<<<<< HEAD
-from base import GSParams, GSObject, Gaussian, Moffat, Airy, Kolmogorov, Pixel, Box, TopHat
-from base import Exponential, Sersic, DeVaucouleurs, Spergel
-from real import RealGalaxy, RealGalaxyCatalog, simReal
-from optics import OpticalPSF
-from phase_psf import FrozenAtmosphericScreen, ARAtmosphericScreen, PhaseScreenList, PhaseScreenPSF
-from phase_psf import Atmosphere
-from shapelet import Shapelet, ShapeletSize, FitShapelet
-from interpolatedimage import Interpolant
-from interpolatedimage import Nearest, Linear, Cubic, Quintic, Lanczos, SincInterpolant, Delta
-from interpolatedimage import InterpolatedImage, InterpolatedKImage
-from compound import Add, Sum, Convolve, Convolution, Deconvolve, Deconvolution
-from compound import AutoConvolve, AutoConvolution, AutoCorrelate, AutoCorrelation
-from transform import Transform, Transformation
-=======
 from .base import GSParams, GSObject, Gaussian, Moffat, Airy, Kolmogorov, Pixel, Box, TopHat
 from .base import Exponential, Sersic, DeVaucouleurs, Spergel
 from .real import RealGalaxy, RealGalaxyCatalog, simReal
 from .optics import OpticalPSF
+from .phase_psf import FrozenAtmosphericScreen, ARAtmosphericScreen, PhaseScreenList, PhaseScreenPSF
+from .phase_psf import Atmosphere
 from .shapelet import Shapelet, ShapeletSize, FitShapelet
 from .interpolatedimage import Interpolant
 from .interpolatedimage import Nearest, Linear, Cubic, Quintic, Lanczos, SincInterpolant, Delta
@@ -146,7 +123,6 @@
 from .compound import Add, Sum, Convolve, Convolution, Deconvolve, Deconvolution
 from .compound import AutoConvolve, AutoConvolution, AutoCorrelate, AutoCorrelation
 from .transform import Transform, Transformation
->>>>>>> f976675e
 
 # Chromatic
 from .chromatic import ChromaticObject, ChromaticAtmosphere, Chromatic, ChromaticSum
