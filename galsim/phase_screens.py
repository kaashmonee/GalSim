--- conflicted
+++ resolved
@@ -256,39 +256,6 @@
             self.tab2d = galsim.LookupTable2D(self._xs, self._ys, self.screen, edge_mode='wrap')
 
 
-<<<<<<< HEAD
-def _listify(arg):
-    """Turn argument into a list if not already iterable."""
-    return [arg] if not hasattr(arg, '__iter__') else arg
-
-
-def _lod_to_dol(lod, N=None):
-    """ Generate dicts from dict of lists (with broadcasting).
-    Specifically, generate "scalar-valued" kwargs dictionaries from a kwarg dictionary with values
-    that are length-N lists, or possibly length-1 lists or scalars that should be broadcasted up to
-    length-N lists.
-    """
-    if N is None:
-        N = max(len(v) for v in lod.values() if hasattr(v, '__len__'))
-    # Loop through broadcast range
-    for i in range(N):
-        out = {}
-        for k, v in iteritems(lod):
-            try:
-                out[k] = v[i]
-            except IndexError:  # It's list-like, but too short.
-                if len(v) != 1:
-                    raise ValueError("Cannot broadcast kwargs of different non-length-1 lengths.")
-                out[k] = v[0]
-            except TypeError:  # Value is not list-like, so broadcast it in its entirety.
-                out[k] = v
-            except:
-                raise "Cannot broadcast kwarg {1}={2}".format(k, v)
-        yield out
-
-
-=======
->>>>>>> de846efb
 def Atmosphere(screen_size, rng=None, **kwargs):
     """Create an atmosphere as a list of turbulent phase screens at different altitudes.  The
     atmosphere model can then be used to simulate atmospheric PSFs.
@@ -412,14 +379,9 @@
 
     if rng is None:
         rng = galsim.BaseDeviate()
-<<<<<<< HEAD
     kwargs['rng'] = [galsim.BaseDeviate(rng.raw()) for i in range(nmax)]
-    return galsim.PhaseScreenList(AtmosphericScreen(**kw) for kw in _lod_to_dol(kwargs, nmax))
-=======
-    kwargs['rng'] = [galsim.BaseDeviate(rng.raw()) for i in xrange(nmax)]
     return galsim.PhaseScreenList(AtmosphericScreen(**kw)
                                   for kw in utilities.lod_to_dol(kwargs, nmax))
->>>>>>> de846efb
 
 
 # Some utilities for working with Zernike polynomials
