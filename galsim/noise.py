--- conflicted
+++ resolved
@@ -88,16 +88,11 @@
 galsim.Image.addNoiseSNR = addNoiseSNR
 
 
-<<<<<<< HEAD
 class BaseNoise(object):
     """Base class for all noise classes.
 
     This class should not be constructed directly.  Rather, you should instantiate one of the
     subclasses:
-=======
-# BaseNoise methods used by derived classes
-set_func_doc(_galsim.BaseNoise.getVariance, "Get variance in current noise model.")
->>>>>>> 2ced30e0
 
         GaussianNoise
         PoissonNoise
@@ -122,10 +117,6 @@
     def rng(self):
         return self._rng
 
-    def getRNG(self):
-        """Get the BaseDeviate used to generate random numbers for the current noise model."""
-        return self._rng
-
     def getVariance(self):
         """Get variance in current noise model."""
         return self._getVariance()
@@ -191,7 +182,6 @@
 
         Note: This is equivalent to the alternate syntax
 
-<<<<<<< HEAD
             >>> image.addNoise(noise)
 
         which may be more convenient or clearer.
@@ -212,15 +202,6 @@
 
     __hash__ = None
 
-=======
-    Note: The syntax `image.addNoise(gaussian_noise)` is preferred.
-    """
-    self._applyToView(image._image.view())
-_galsim.GaussianNoise.applyTo = GaussianNoise_applyTo
-
-def GaussianNoise_copy(self, rng=None):
-    """Returns a copy of the Gaussian noise model.
->>>>>>> 2ced30e0
 
 class GaussianNoise(BaseNoise):
     """Class implementing simple Gaussian noise.
@@ -245,22 +226,13 @@
         noise.rng           # The internal random number generator (read-only)
         noise.sigma         # The value of the constructor parameter sigma (read-only)
     """
-<<<<<<< HEAD
     def __init__(self, rng=None, sigma=1.):
         BaseNoise.__init__(self, rng)
         self._sigma = sigma
         self._gd = galsim.GaussianDeviate(self.rng, sigma=sigma)
-=======
-    if rng is None: rng = self.rng
-    return _galsim.GaussianNoise(rng, self.sigma)
->>>>>>> 2ced30e0
 
     @property
     def sigma(self):
-        return self._sigma
-
-    def getSigma(self):
-        """Get sigma of current noise model"""
         return self._sigma
 
     def _applyTo(self, image):
@@ -313,7 +285,6 @@
 
         >>> poisson_noise = galsim.PoissonNoise(rng, sky_level=0.)
 
-<<<<<<< HEAD
     Parameters:
 
     @param rng          A BaseDeviate instance to use for generating the random numbers.
@@ -322,27 +293,11 @@
 
     Methods
     -------
-=======
-    Note: the syntax `image.addNoise(poisson_noise)` is preferred.
-    """
-    self._applyToView(image._image.view())
-_galsim.PoissonNoise.applyTo = PoissonNoise_applyTo
-
-def PoissonNoise_copy(self, rng=None):
-    """Returns a copy of the Poisson noise model.
->>>>>>> 2ced30e0
 
     To add noise to every element of an image, use the syntax `image.addNoise(poisson_noise)`.
 
-<<<<<<< HEAD
     Attributes
     ----------
-=======
-        >>> noise_copy = noise.copy(rng=new_rng)
-    """
-    if rng is None: rng = self.rng
-    return _galsim.PoissonNoise(rng, self.sky_level)
->>>>>>> 2ced30e0
 
         noise.rng           # The internal random number generator (read-only)
         noise.sky_level     # The value of the constructor parameter sky_level (read-only)
@@ -354,10 +309,6 @@
 
     @property
     def sky_level(self):
-        return self._sky_level
-
-    def getSkyLevel(self):
-        """Get sky_level of current noise model"""
         return self._sky_level
 
     def _applyTo(self, image):
@@ -467,7 +418,6 @@
         noise.gain          # The value of the constructor parameter gain (read-only)
         noise.read_noise    # The value of the constructor parameter read_noise (read-only)
     """
-<<<<<<< HEAD
     def __init__(self, rng=None, sky_level=0., gain=1., read_noise=0.):
         BaseNoise.__init__(self, rng)
         self._sky_level = float(sky_level)
@@ -483,38 +433,12 @@
     def sky_level(self):
         return self._sky_level
 
-    def getSkyLevel(self):
-        """Get sky_level of current noise model"""
-        return self._sky_level
-=======
-    self._applyToView(image._image.view())
-_galsim.CCDNoise.applyTo = CCDNoise_applyTo
-
-def CCDNoise_copy(self, rng=None):
-    """Returns a copy of the CCD noise model.
->>>>>>> 2ced30e0
-
     @property
     def gain(self):
         return self._gain
 
-<<<<<<< HEAD
-    def getGain(self):
-        """Get gain of current noise model"""
-        return self._gain
-=======
-        >>> noise_copy = noise.copy(rng=new_rng)
-    """
-    if rng is None: rng = self.rng
-    return _galsim.CCDNoise(rng, self.sky_level, self.gain, self.read_noise)
->>>>>>> 2ced30e0
-
     @property
     def read_noise(self):
-        return self._read_noise
-
-    def getReadNoise(self):
-        """Get read_noise of current noise model"""
         return self._read_noise
 
     def _applyTo(self, image):
@@ -610,13 +534,8 @@
 
         noise.rng       # The internal random number generator (read-only)
     """
-<<<<<<< HEAD
     def __init__(self, dev):
         BaseNoise.__init__(self, dev)
-=======
-    self._applyToView(image._image.view())
-_galsim.DeviateNoise.applyTo = DeviateNoise_applyTo
->>>>>>> 2ced30e0
 
     def _applyTo(self, image):
         noise_array = np.empty(np.prod(image.array.shape), dtype=float)
@@ -682,41 +601,14 @@
         noise.var_image     # The value of the constructor parameter var_image (read-only)
     """
     def __init__(self, rng, var_image):
-<<<<<<< HEAD
         BaseNoise.__init__(self, rng)
         self._gd = galsim.GaussianDeviate(rng)
-=======
-        if not isinstance(rng, galsim.BaseDeviate):
-            raise TypeError(
-                "Supplied rng argument not a galsim.BaseDeviate or derived class instance.")
-
-        # Make sure var_image is an ImageF, converting dtype if necessary
-        var_image = galsim.ImageF(var_image)
-
-        # Make the _noise object using the image._image as needed in the C++ layer.
-        self._rng = rng
-        self._var_image = var_image
-        self._noise = _galsim.VarGaussianNoise(self._rng, self._var_image._image)
-
-    def applyTo(self, image):
-        """
-        Add VariableGaussian noise to an input Image.
-
-        Calling
-        -------
-
-            >>> variable_noise.applyTo(image)
->>>>>>> 2ced30e0
 
         # Make sure var_image is an ImageD, converting dtype if necessary
         self._var_image = galsim.ImageD(var_image)
 
-<<<<<<< HEAD
     @property
     def var_image(self):
-        return self._var_image
-
-    def getVarImage(self):
         return self._var_image
 
     # Repeat this here, since we want to add an extra sanity check, which should go in the
@@ -733,19 +625,6 @@
         noise_array = self.var_image.array.flatten()  # NB. Makes a copy! (which is what we want)
         self._gd.generate_from_variance(noise_array)
         image.array[:,:] += noise_array.reshape(image.array.shape).astype(image.dtype)
-=======
-        Note: The syntax `image.addNoise(variable_noise)` is preferred.
-        """
-        self._noise._applyToView(image._image.view())
-
-    def _applyToView(self, image_view):
-        self._noise._applyToView(image_view)
-
-    @property
-    def rng(self): return self._rng
-    @property
-    def var_image(self): return self._var_image
->>>>>>> 2ced30e0
 
     def copy(self, rng=None):
         """Returns a copy of the variable Gaussian noise model.
@@ -773,44 +652,4 @@
         return 'galsim.VariableGaussianNoise(rng=%r, var_image%r)'%(self.rng, self.var_image)
 
     def __str__(self):
-        return 'galsim.VariableGaussianNoise(var_image%s)'%(self.var_image)
-
-<<<<<<< HEAD
-
-=======
-    def __getinitargs__(self):
-        return self.rng, self.var_image
-
-# Enable pickling of the boost-python wrapped classes
-_galsim.GaussianNoise.__getinitargs__ = lambda self: (self.rng, self.sigma)
-_galsim.PoissonNoise.__getinitargs__ = lambda self: (self.rng, self.sky_level)
-_galsim.CCDNoise.__getinitargs__ = \
-        lambda self: (self.rng, self.sky_level, self.gain, self.read_noise)
-_galsim.DeviateNoise.__getinitargs__ = lambda self: (self.rng, )
-_galsim.VarGaussianNoise.__getinitargs__ = lambda self: (self.rng, self.var_image)
-
-# Make repr and str functions
-_galsim.GaussianNoise.__repr__ = \
-        lambda self: 'galsim.GaussianNoise(rng=%r, sigma=%r)'%(self.rng, self.sigma)
-_galsim.PoissonNoise.__repr__ = \
-        lambda self: 'galsim.PoissonNoise(rng=%r, sky_level=%r)'%(self.rng, self.sky_level)
-_galsim.CCDNoise.__repr__ = \
-        lambda self: 'galsim.CCDNoise(rng=%r, sky_level=%r, gain=%r, read_noise=%r)'%(
-            self.rng, self.sky_level, self.gain, self.read_noise)
-_galsim.DeviateNoise.__repr__ = \
-        lambda self: 'galsim.DeviateNoise(dev=%r)'%(self.rng)
-_galsim.VarGaussianNoise.__repr__ = \
-        lambda self: 'galsim.VarGaussianNoise(rng=%r, var_image%r)'%(self.rng, self.var_image)
-
-_galsim.GaussianNoise.__str__ = \
-        lambda self: 'galsim.GaussianNoise(sigma=%s)'%(self.sigma)
-_galsim.PoissonNoise.__str__ = \
-        lambda self: 'galsim.PoissonNoise(sky_level=%s)'%(self.sky_level)
-_galsim.CCDNoise.__str__ = \
-        lambda self: 'galsim.CCDNoise(sky_level=%s, gain=%s, read_noise=%s)'%(
-            self.sky_level, self.gain, self.read_noise)
-_galsim.DeviateNoise.__str__ = \
-        lambda self: 'galsim.DeviateNoise(dev=%s)'%(self.rng)
-_galsim.VarGaussianNoise.__str__ = \
-        lambda self: 'galsim.VarGaussianNoise(var_image%s)'%(self.var_image)
->>>>>>> 2ced30e0
+        return 'galsim.VariableGaussianNoise(var_image%s)'%(self.var_image)