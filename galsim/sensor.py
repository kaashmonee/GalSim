--- conflicted
+++ resolved
@@ -54,11 +54,7 @@
         @param photons      A PhotonArray instance describing the incident photons.
         @param image        The image into which the photons should be accumuated.
         """
-<<<<<<< HEAD
-        return photons.addTo(image.image)
-=======
         return photons.addTo(image)
->>>>>>> d474bbce
 
     def __repr__(self):
         return 'galsim.Sensor()'
@@ -188,11 +184,7 @@
         @param photons      A PhotonArray instance describing the incident photons
         @param image        The image into which the photons should be accumuated.
         """
-<<<<<<< HEAD
-        return self._silicon.accumulate(photons, self.rng._rng, image.image)
-=======
-        return self._silicon.accumulate(photons, self.rng, image._image.view())
->>>>>>> d474bbce
+        return self._silicon.accumulate(photons, self.rng._rng, image._image)
 
     def _read_config_file(self, filename):
         # This reads the Poisson simulator config file for
