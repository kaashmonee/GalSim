--- conflicted
+++ resolved
@@ -19,378 +19,5 @@
 We just import the LSSTDESC.Coord Angle class and related things into our namespace.
 """
 
-<<<<<<< HEAD
 from coord import AngleUnit, Angle, _Angle
-from coord import radians, hours, degrees, arcmin, arcsec
-=======
-import galsim
-from ._galsim import Angle, AngleUnit, radians, degrees, hours, arcmin, arcsec
-from .utilities import set_func_doc
-
-AngleUnit.__doc__ = """A class for defining angular units in galsim.Angle objects.
-
-Initialization
---------------
-
-An AngleUnit takes a single argument for initialization, a float that specifies the size of the
-desired angular unit in radians.  For example:
-
-    >>> import math
-    >>> gradian = galsim.AngleUnit(2. * math.pi / 400.)
-
-There are five built-in AngleUnits which are always available for use:
-
-    galsim.radians   # = galsim.AngleUnit(1.)
-    galsim.degrees   # = galsim.AngleUnit(pi / 180.)
-    galsim.hours     # = galsim.AngleUnit(pi / 12.)
-    galsim.arcmin    # = galsim.AngleUnit(pi / 180. / 60.)
-    galsim.arcsec    # = galsim.AngleUnit(pi / 180. / 3600.)
-"""
-
-def AngleUnit_repr(self):
-    if self == galsim.radians:
-        return 'galsim.radians'
-    elif self == galsim.degrees:
-        return 'galsim.degrees'
-    elif self == galsim.hours:
-        return 'galsim.hours'
-    elif self == galsim.arcmin:
-        return 'galsim.arcmin'
-    elif self == galsim.arcsec:
-        return 'galsim.arcsec'
-    else:
-        return 'galsim.AngleUnit(%r)'%self.getValue()
-AngleUnit.__repr__ = AngleUnit_repr
-AngleUnit.__eq__ = lambda self, other: (
-    isinstance(other,AngleUnit) and self.getValue() == other.getValue())
-AngleUnit.__ne__ = lambda self, other: not self.__eq__(other)
-AngleUnit.__hash__ = lambda self: hash(self.getValue())
-
-# Enable pickling
-AngleUnit.__getinitargs__ = lambda self: (self.getValue(), )
-
-
-def get_angle_unit(unit):
-    """Convert a string into the corresponding AngleUnit.
-    """
-    unit = unit.strip().lower()
-    if unit.startswith('rad') :
-        return galsim.radians
-    elif unit.startswith('deg') :
-        return galsim.degrees
-    elif unit.startswith('hour') :
-        return galsim.hours
-    elif unit.startswith('hr') :
-        return galsim.hours
-    elif unit.startswith('arcmin') :
-        return galsim.arcmin
-    elif unit.startswith('arcsec') :
-        return galsim.arcsec
-    else :
-        raise AttributeError("Unknown Angle unit: %s"%unit)
-
-
-
-Angle.__doc__ = """A class representing an Angle.
-
-Initialization
---------------
-
-Angles are a value with an AngleUnit.
-
-You typically create an Angle by multiplying a number by a galsim.AngleUnit, for example
-
-    >>> pixel = 0.27 * galsim.arcsec
-    >>> ra = 13.4 * galsim.hours
-    >>> dec = -32 * galsim.degrees
-    >>> import math
-    >>> theta = math.pi / 2. * galsim.radians
-
-You can initialize explicitly, taking a value and a unit:
-
-    >>> phi = galsim.Angle(90, galsim.degrees)
-
-There are five built-in AngleUnits which are always available for use:
-
-    galsim.radians   # = galsim.AngleUnit(1.)
-    galsim.degrees   # = galsim.AngleUnit(pi / 180.)
-    galsim.hours     # = galsim.AngleUnit(pi / 12.)
-    galsim.arcmin    # = galsim.AngleUnit(pi / 180. / 60.)
-    galsim.arcsec    # = galsim.AngleUnit(pi / 180. / 3600.)
-
-Radian access method
---------------------
-
-Since extracting the value in radians is extremely common, we have an accessor method to do this
-quickly:
-
-    >>> x = theta.rad
-    >>> print x
-    1.57079632679
-
-It is equivalent to the more verbose:
-
-    >>> x = theta / galsim.radians
-
-but without actually requiring the FLOP of dividing by 1.
-
-Operations
-----------
-
-Allowed arithmetic with Angles include the following:
-(In the list below, `x` is a double, `unit` is a galsim.AngleUnit, and `theta` is a galsim.Angle)
-
-    >>> theta = x * unit
-    >>> x = theta / unit
-    >>> theta3 = theta1 + theta2
-    >>> theta3 = theta1 - theta2
-    >>> theta2 = theta1 * x
-    >>> theta2 = x * theta1
-    >>> theta2 = theta1 / x
-    >>> theta2 += theta1
-    >>> theta2 -= theta1
-    >>> theta *= x
-    >>> theta /= x
-    >>> x = unit1 / unit2   # equivalent to x = (1 * unit1) / unit2
-
-Operations on NumPy arrays containing Angles are permitted, provided that they are within the bounds
-of the allowed operations on Angles listed above (e.g., addition/subtraction of Angles,
-multiplication of an Angle by a float, but not multiplication of Angles together).
-
-There are convenience function for getting the sin, cos, and tan of an angle, along with
-one for getting sin and cos together, which should be more efficient than doing sin and
-cos separately:
-
-    >>> sint = theta.sin()  # equivalent to sint = math.sin(theta.rad)
-    >>> cost = theta.cos()  # equivalent to sint = math.cos(theta.rad)
-    >>> tant = theta.tan()  # equivalent to sint = math.tan(theta.rad)
-    >>> sint, cost = theta.sincos()
-
-A consequence of this is that you can also use numpy trig functions directly on Angles:
-
-    >>> sint = numpy.sin(theta)
-    >>> cost = numpy.cos(theta)
-    >>> tant = numpy.tan(theta)
-
-Wrapping
---------
-
-Depending on the context, theta = 2pi radians and theta = 0 radians are the same thing.
-If you want your angles to be wrapped to [-pi,pi) radians, you can do this by calling
-
-    >>> theta = theta.wrap()
-
-This could be appropriate before testing for the equality of two angles for example, or
-calculating the difference between them.
-
-If you want to wrap to a different range than [-pi, pi), you can set the `center` argument
-to be the desired center of the the range.  e.g. for return values to fall in [0, 2pi),
-you would call
-
-    >>> theta = theta.wrap(center=math.pi * galsim.radians)
-
-@param center   The center point of the wrapped range. [default: 0]
-
-@returns the equivalent angle within the range [center-pi, center+pi)
-"""
-
-Angle.__str__ = lambda self: str(self.rad) + ' radians'
-Angle.__repr__ = lambda self: 'galsim.Angle(%r, galsim.radians)'%self.rad
-Angle.__eq__ = lambda self, other: isinstance(other,Angle) and self.rad == other.rad
-Angle.__ne__ = lambda self, other: not self.__eq__(other)
-Angle.__neg__ = lambda self: -1. * self
-Angle.__hash__ = lambda self: hash(repr(self))
-
-def _make_dms_string(decimal, sep):
-    if decimal >= 0:
-        sign = '+'
-    else:
-        sign = '-'
-        decimal = -decimal
-    d = int(decimal)
-    decimal -= d
-    decimal *= 60.
-    m = int(decimal)
-    decimal -= m
-    decimal *= 60.
-    s = int(decimal)
-    decimal -= s
-    decimal *= 1.e8
-    return '%s%02d%s%02d%s%02d.%08d'%(sign,d,sep,m,sep,s,decimal)
-
-def hms(self, sep=":"):
-    """Return an HMS representation of the angle as a string: hh:mm:ss.decimal.
-
-    The returned representation will have 0 <= hh < 24.
-
-    An optional `sep` parameter can change the : to something else (e.g. a space or
-    nothing at all).
-
-    Note: the reverse process is effected by Angle.from_hms:
-
-        >>> angle = -5.357 * galsim.hours
-        >>> hms = angle.hms()
-        >>> print hms
-        +18:38:34.80000000
-        >>> angle2 = galsim.Angle.from_hms(hms)
-        >>> print angle2 / galsim.hours
-        18.643
-        >>> print angle2 / galsim.hours - 24
-        -5.357
-        >>> print angle2 - angle - 24 * galsim.hours
-        0.0 radians
-
-    @param sep      The token to put between the hh and mm, and beteen mm and ss.  [default: ':']
-
-    @returns a string of the HMS representation of the angle.
-    """
-    # HMS convention is usually to have the hours between 0 and 24, not -12 and 12
-    h = self.wrap() / galsim.hours
-    if h < 0: h += 24.
-    return _make_dms_string(h,sep)
-
-def dms(self, sep=":"):
-    """Return a DMS representation of the angle as a string: (+/-)dd:mm:ss.decimal
-    An optional `sep` parameter can change the : to something else (e.g. a space or
-    nothing at all).
-
-    Note: the reverse process is effected by Angle.from_dms:
-
-        >>> angle = -(5 * galsim.degrees + 13 * galsim.arcmin + 23 * galsim.arcsec)
-        >>> dms = angle.dms()
-        >>> print dms
-        -05:13:23.00000000
-        >>> angle2 = galsim.Angle.from_dms(dms)
-        >>> print angle2 / galsim.degrees
-        -5.22305555556
-        >>> print angle2 - angle
-        0.0 radians
-
-    @param sep      The token to put between the dd and mm, and beteen mm and ss.  [default: ':']
-
-    @returns a string of the DMS representation of the angle.
-    """
-    d = self.wrap() / galsim.degrees
-    return _make_dms_string(d,sep)
-
-Angle.hms = hms
-Angle.dms = dms
-
-# Enable pickling
-def Angle_getstate(self):
-    return self.rad
-def Angle_setstate(self, theta):
-    self.__init__(theta, galsim.radians)
-Angle.__getstate__ = Angle_getstate
-Angle.__setstate__ = Angle_setstate
-
-def parse_dms(s):
-    """Convert a string of the form dd:mm:ss.decimal into decimal degrees."""
-    sign = 1
-    k = 0
-    if s[0] == '-':
-        sign = -1
-        k = 1
-    elif s[0] == '+':
-        k = 1
-
-    d = int(s[k:k+2])
-    k = k+2
-    while not '0' <= s[k] < '9': k = k+1
-    m = int(s[k:k+2])
-    k = k+2
-    while not '0' <= s[k] < '9': k = k+1
-    s = float(s[k:])
-
-    return sign * (d + m/60. + s/3600.)
-
-def Angle_from_hms(cls, hms_string):
-    """Convert a string of the form hh:mm:ss.decimal into an Angle.
-
-    There may be an initial + or - (or neither), then two digits for the hours, two for the
-    minutes, and two for the seconds.  Then there may be a decimal point followed by more
-    digits.  There may be a colon separating hh, mm, and ss, or whitespace, or nothing at all.
-    In fact, the code will ignore any non-digits between the hours, minutes, and seconds.
-
-    Note: the reverse process is effected by Angle.hms():
-
-        >>> angle = -5.357 * galsim.hours
-        >>> hms = angle.hms()
-        >>> print hms
-        +18:38:34.80000000
-        >>> angle2 = galsim.Angle.from_hms(hms)
-        >>> print angle2 / galsim.hours
-        18.643
-        >>> print angle2 / galsim.hours - 24
-        -5.357
-        >>> print angle2 - angle - 24 * galsim.hours
-        0.0 radians
-
-    @returns the corresponding Angle instance
-    """
-    return parse_dms(hms_string) * galsim.hours
-
-def Angle_from_dms(cls, dms_string):
-    """Convert a string of the form dd:mm:ss.decimal into an Angle.
-
-    There may be an initial + or - (or neither), then two digits for the degrees, two for the
-    minutes, and two for the seconds.  Then there may be a decimal point followed by more
-    digits.  There may be a colon separating dd, mm, and ss, or whitespace, or nothing at all.
-    In fact, the code will ignore any non-digits between the degrees, minutes, and seconds.
-
-    @returns the corresponding Angle instance
-    """
-    return parse_dms(dms_string) * galsim.degrees
-
-Angle.from_hms = classmethod(Angle_from_hms)
-Angle.from_dms = classmethod(Angle_from_dms)
-
-class rad_type(float):
-    """The return type of Angle.rad
-
-    A special type that works in most ways as a float, but which allows the use of Angle.rad()
-    as a function rather than a property, but raising a deprecation warning.
-
-    If you have trouble using this type as a float, you can write
-
-        >>> x = float(angle.rad)
-
-    to explicitly turn it into a regular float.  This won't be necessary in version 2.0
-    (and it's probably not ever necessary now).
-    """
-    def __init__(self, x):
-        float.__init__(x)
-
-    def __call__(self):
-        from .deprecated import depr
-        depr("angle.rad()", 1.5, "angle.rad",
-             "rad is now a property rather than a function.  Although note that the return "+
-             "type is not exactly a float (so you can get this message), but acts in most ways "+
-             "list one and is convertible into a real float with float(angle.rad) if needed.")
-        return float(self)
-
-Angle_rad_function = Angle.rad
-def Angle_rad_property(self):
-    return rad_type(Angle_rad_function(self))
-
-Angle.rad = property(Angle_rad_property)
-
-def _Angle(theta):
-    """Equivalent to ``Angle(theta, coord.radians)``, but without the normal overhead (which isn't
-    much to be honest, but this is nonetheless slightly quicker).
-
-    :param theta:   The numerical value of the angle in radians.
-    """
-    return Angle(theta, galsim.radians)
-
-set_func_doc(Angle.wrap, """Wrap Angle to lie in the range [-pi, pi) radians.
-
-Depending on the context, theta = 2pi radians and theta = 0 radians are the same thing.
-If you want your angles to be wrapped to [-pi, pi) radians, you can do this by calling
-
-    >>> theta = theta.wrap()
-
-This could be appropriate before testing for the equality of two angles for example, or
-calculating the difference between them.
-""")
->>>>>>> d474bbce
+from coord import radians, hours, degrees, arcmin, arcsec