--- conflicted
+++ resolved
@@ -177,7 +177,7 @@
         Traceback (most recent call last):
           File "<stdin>", line 1, in <module>
           File "galsim/base.py", line 1236, in drawImage
-            image.added_flux = prof._sbp.draw(imview.image)
+            image.added_flux = prof._sbp.draw(imview._image)
         RuntimeError: SB Error: fourierDraw() requires an FFT that is too large, 6144
         If you can handle the large FFT, you may update gsparams.maximum_fft_size.
         >>> big_fft_params = galsim.GSParams(maximum_fft_size=10240)
@@ -208,22 +208,6 @@
                   'range_division_for_extrema' : int,
                   'small_fraction_of_flux' : float
                 }
-    def __init__(self, sbp):
-        from .deprecated import depr
-        depr("GSObject constructor", 1.5, "",
-             "You shouldn't ever need to construct a GSObject directly.  Use a sub-class.")
-        if not isinstance(sbp, _galsim.SBProfile):
-            raise TypeError("GSObject must be initialized with an SBProfile!")
-        self._sbp = sbp
-
-    @property
-    def SBProfile(self):
-        from .deprecated import depr
-        depr("gsobject.SBProfile", 1.5, "gsobject._sbp",
-             "Note however that this is now officially an implementation detail, and not "+
-             "part of the public API.  Therefore, its usage may change without notice.")
-        return self._sbp
-
     @galsim.utilities.lazy_property
     def noise(self):
         return None
@@ -338,8 +322,7 @@
     def centroid(self):
         """The (x, y) centroid of an object as a Position.
         """
-        from .position import dep_posd_type
-        return dep_posd_type(self._sbp.centroid(), 'obj', 'centroid')
+        return self._sbp.centroid()
 
     @property
     def positive_flux(self):
@@ -390,68 +373,6 @@
         rather than the maximum value.  For most profiles, these are the same thing.
         """
         return self._sbp.maxSB()
-
-
-    # Deprecated function forms of all the above.
-    def maxK(self):
-        from .deprecated import depr
-        depr('obj.maxK()', 1.5, 'obj.maxk')
-        return self.maxk
-
-    def nyquistScale(self):
-        from .deprecated import depr
-        depr('obj.nyquistScale()', 1.5, 'obj.nyquist_scale')
-        return self.nyquist_scale
-
-    def stepK(self):
-        from .deprecated import depr
-        depr('obj.stepK()', 1.5, 'obj.stepk')
-        return self.stepk
-
-    def hasHardEdges(self):
-        from .deprecated import depr
-        depr('obj.hasHardEdges()', 1.5, 'obj.has_hard_edges')
-        return self.has_hard_edges
-
-    def isAxisymmetric(self):
-        from .deprecated import depr
-        depr('obj.isAxissymmetric()', 1.5, 'obj.is_axisymmetric')
-        return self.is_axisymmetric
-
-    def isAnalyticX(self):
-        from .deprecated import depr
-        depr('obj.isAnalyticX()', 1.5, 'obj.is_analytic_x')
-        return self.is_analytic_x
-
-    def isAnalyticK(self):
-        from .deprecated import depr
-        depr('obj.isAnalyticK()', 1.5, 'obj.is_analytic_k')
-        return self.is_analytic_k
-
-    def getFlux(self):
-        from .deprecated import depr
-        depr("obj.getFlux()", 1.5, "obj.flux")
-        return self.flux
-
-    def getPositiveFlux(self):
-        from .deprecated import depr
-        depr('obj.getPositiveFlux()', 1.5, 'obj.positive_flux')
-        return self.positive_flux
-
-    def getNegativeFlux(self):
-        from .deprecated import depr
-        depr('obj.getNegativeFlux()', 1.5, 'obj.negative_flux')
-        return self.negative_flux
-
-    def maxSB(self):
-        from .deprecated import depr
-        depr('obj.maxSB()', 1.5, 'obj.max_sb')
-        return self.max_sb
-
-    def getGSParams(self):
-        from .deprecated import depr
-        depr("obj.getGSParams()", 1.5, "obj.gsparams")
-        return self.gsparams
 
     # Some calculations that can be done for all GSObjects.
     def calculateHLR(self, size=None, scale=None, centroid=None, flux_frac=0.5):
@@ -1616,22 +1537,14 @@
             raise ValueError("drawReal requires an image with a PixelScale wcs")
 
         if image.dtype in [ np.float64, np.float32 ]:
-<<<<<<< HEAD
-            return self.SBProfile.draw(image.image, image.scale, add_to_image)
-=======
-            return self._sbp.draw(image._image.view(), image.scale, add_to_image)
->>>>>>> d474bbce
+            return self._sbp.draw(image._image, image.scale, add_to_image)
         else:
             # Need a temporary
             if image.dtype in [ np.complex128, np.int32, np.uint32 ]:
                 im1 = galsim.ImageD(bounds=image.bounds)
             else:
                 im1 = galsim.ImageF(bounds=image.bounds)
-<<<<<<< HEAD
-            added_flux = self.SBProfile.draw(im1.image, image.scale, False)
-=======
-            added_flux = self._sbp.draw(im1._image.view(), image.scale, False)
->>>>>>> d474bbce
+            added_flux = self._sbp.draw(im1._image, image.scale, False)
             if add_to_image:
                 image.array[:,:] += im1.array.astype(image.dtype, copy=False)
             else:
@@ -1722,17 +1635,13 @@
         # Even if N == Nk, this is useful to make this portion properly Hermitian in the
         # N/2 column and N/2 row.
         bwrap = galsim._BoundsI(0, wrap_size//2, -wrap_size//2, wrap_size//2-1)
-<<<<<<< HEAD
-        _galsim.wrapImage(kimage.image, bwrap, True, False)
+        _galsim.wrapImage(kimage._image, bwrap, True, False)
         kimage_wrap = kimage.subImage(bwrap)
-=======
-        kimage_wrap = kimage._image.wrap(bwrap, True, False)
->>>>>>> d474bbce
 
         # Perform the fourier transform.
         breal = galsim._BoundsI(-wrap_size//2, wrap_size//2+1, -wrap_size//2, wrap_size//2-1)
         real_image = galsim.Image(breal, dtype=float)
-        _galsim.irfft(kimage_wrap.image, real_image.image)
+        _galsim.irfft(kimage_wrap._image, real_image._image)
 
         # Add (a portion of) this to the original image.
         temp = real_image.subImage(image.bounds)
@@ -2047,11 +1956,7 @@
         @returns PhotonArray.
         """
         ud = galsim.UniformDeviate(rng)
-<<<<<<< HEAD
-        return self.SBProfile.shoot(int(n_photons), ud._rng)
-=======
-        return self._sbp.shoot(int(n_photons), ud)
->>>>>>> d474bbce
+        return self._sbp.shoot(int(n_photons), ud._rng)
 
     def drawKImage(self, image=None, nx=None, ny=None, bounds=None, scale=None,
                    add_to_image=False, recenter=True, setup_only=False):
@@ -2138,34 +2043,10 @@
         # Set the wcs of the images to use the dk scale size
         image.scale = dk
 
-<<<<<<< HEAD
         if setup_only:
             return image
 
-        self.SBProfile.drawK(image.image, dk, add_to_image)
-=======
-        if re is not None or im is not None: # pragma: no cover
-            # Make sure the input re and im images get all the right attributes to match
-            # the output image.
-            # This is a hack that won't get all use cases right, but probably most of them.
-            re._array = image._array.real
-            im._array = image._array.imag
-            b = image.bounds
-            re._image = _galsim.ImageView[np.float64](re._array, b.xmin, b.ymin)
-            im._image = _galsim.ImageView[np.float64](im._array, b.xmin, b.ymin)
-            re.scale = image.scale
-            im.scale = image.scale
-            re.setOrigin(image.origin)
-            im.setOrigin(image.origin)
-
-        if setup_only:
-            return image
-
         self._drawKImage(image, add_to_image)
-
-        if gain is not None:  # pragma: no cover
-            image /= gain
->>>>>>> d474bbce
 
         return image
 
@@ -2183,11 +2064,7 @@
 
         @returns an Image instance (created if necessary)
         """
-<<<<<<< HEAD
-        self.SBProfile.drawK(image.image, image.scale, add_to_image)
-=======
-        self._sbp.drawK(image._image.view(), image.scale, add_to_image)
->>>>>>> d474bbce
+        self._sbp.drawK(image._image, image.scale, add_to_image)
         return image
 
 
