# Copyright (c) 2012-2018 by the GalSim developers team on GitHub
# https://github.com/GalSim-developers
#
# This file is part of GalSim: The modular galaxy image simulation toolkit.
# https://github.com/GalSim-developers/GalSim
#
# GalSim is free software: redistribution and use in source and binary forms,
# with or without modification, are permitted provided that the following
# conditions are met:
#
# 1. Redistributions of source code must retain the above copyright notice, this
#    list of conditions, and the disclaimer given in the accompanying LICENSE
#    file.
# 2. Redistributions in binary form must reproduce the above copyright notice,
#    this list of conditions, and the disclaimer given in the documentation
#    and/or other materials provided with the distribution.
#
"""@file gsobject.py
Definitions for the class GSObject.

This file defines GSObject, the base class for all surface brightness profiles of astronomical
objects (galaxies, PSFs, pixel response), which defines the top-level interface to using all
of these classes.  The following other files include the implementations of various subclasses
which define specific surface brightness profiles:

    gaussian.py: a simple Gaussian profile.
    moffat.py: a Moffat PSF profile.
    airy.py: a (possibly obscurated) Airy profile.
    kolmogorov.py: a Kolmogorov atmospheric PSF profile.
    exponential.py: an Exponential disc.
    sersic.py: a Sersic profile, along with DeVaucouleurs as a special case.
    box.py: Box and Pixel, which are 2D box profiles and TopHat a radial top-hat profile.
    sum.py: Add, Sum, which allow adding two profiles together.
    convolve.py: Convolve, Convolution which convolve two profiles together, along with special
                 cases AutoConvolution and AutoCorrelation, and Deconvolve, Deconvolution.
    transform.py: Transform, Transformation, which allows profiles to be sheared, rotated,
                  dilated, shifted, or scaled in flux.
    fourierprofile.py: FourierProfile, which implements a square root in fourier-space.
    inclinedexponential.py: InclinedExponential, an inclined 3D exponential disk.
    inclinedsersic.py: InclinedSersic, an inclined 3D sersic profile.
    interpolatedimage.py: InterpolatedImage, a surface brightness profile from an arbitrary image.
    phase_psf.py: PhasePSF, OpticalPSF, PSF profiles from the wavefront at the pupil plane.
    real.py: RealGalaxy, which uses HST images of real observed galaxies.
    shapelet.py: a Shapelet profile, aka Gauss-Laguerre decomposition.
    spergel.py: a Spergel profile, which is qualitatively similar to a Sersic profile, but is
                analytic in k-space.
    randwalk.py: RandomWalk, which models knots of star formation.

All these classes have associated methods to (a) retrieve information (like the flux, half-light
radius, or intensity at a particular point); (b) carry out common operations, like shearing,
rescaling of flux or size, rotating, and shifting; and (c) actually make images of the surface
brightness profiles.
"""

import numpy as np
import math

from . import _galsim
from .position import PositionD, PositionI
from .utilities import lazy_property, parse_pos_args


class GSObject(object):
    """Base class for all GalSim classes that represent some kind of surface brightness profile.

    A GSObject is not intended to be constructed directly.  Normally, you would use whatever
    derived class is appropriate for the surface brightness profile you want:

        >>> gal = galsim.Sersic(n=4, half_light_radius=4.3)
        >>> psf = galsim.Moffat(beta=3, fwhm=2.85)
        >>> conv = galsim.Convolve([gal,psf])

    All of these classes are subclasses of GSObject, so you should see those docstrings for
    more details about how to construct the various profiles.  Here we discuss attributes and
    methods that are common to all GSObjects.

    GSObjects are always defined in sky coordinates.  So all sizes and other linear dimensions
    should be in terms of some kind of units on the sky, arcsec for instance.  Only later (when
    they are drawn) is the connection to pixel coordinates established via a pixel scale or WCS.
    (See the documentation for galsim.BaseWCS for more details about how to specify various kinds
    of world coordinate systems more complicated than a simple pixel scale.)

    For instance, if you eventually draw onto an image that has a pixel scale of 0.2 arcsec/pixel,
    then the normal thing to do would be to define your surface brightness profiles in terms of
    arcsec and then draw with `pixel_scale=0.2`.  However, while arcsec are the usual choice of
    units for the sky coordinates, if you wanted, you could instead define the sizes of all your
    galaxies and PSFs in terms of radians and then use `pixel_scale=0.2/206265` when you draw them.

    Transforming Methods
    --------------------

    The GSObject class uses an "immutable" design[1], so all methods that would potentially modify
    the object actually return a new object instead.  This uses pointers and such behind the
    scenes, so it all happens efficiently, but it makes using the objects a bit simpler, since
    you don't need to worry about some function changing your object behind your back.

    In all cases below, we just give an example usage.  See the docstrings for the methods for
    more details about how to use them.

        >>> obj = obj.shear(shear)      # Apply a shear to the object.
        >>> obj = obj.dilate(scale)     # Apply a flux-preserving dilation.
        >>> obj = obj.magnify(mu)       # Apply a surface-brightness-preserving magnification.
        >>> obj = obj.rotate(theta)     # Apply a rotation.
        >>> obj = obj.shift(dx,dy)      # Shft the object in real space.
        >>> obj = obj.transform(dudx,dudy,dvdx,dvdy)    # Apply a general jacobian transformation.
        >>> obj = obj.lens(g1,g2,mu)    # Apply both a lensing shear and magnification.
        >>> obj = obj.withFlux(flux)    # Set a new flux value.
        >>> obj = obj * ratio           # Scale the surface brightness profile by some factor.

    Access Methods
    --------------

    There are some access methods and properties that are available for all GSObjects.
    Again, see the docstrings for each method for more details.

        >>> obj.flux
        >>> obj.centroid
        >>> obj.nyquist_scale
        >>> obj.stepk
        >>> obj.maxk
        >>> obj.has_hard_edges
        >>> obj.is_axisymmetric
        >>> obj.is_analytic_x
        >>> obj.is_analytic_k
        >>> obj.xValue(x,y) or obj.xValue(pos)
        >>> obj.kValue(kx,ky) os obj.kValue(kpos)

    Most subclasses have additional methods that are available for values that are particular to
    that specific surface brightness profile.  e.g. `sigma = gauss.getSigma()`.  However, note
    that class-specific methods are not available after performing one of the above transforming
    operations.

        >>> gal = galsim.Gaussian(sigma=5)
        >>> gal = gal.shear(g1=0.2, g2=0.05)
        >>> sigma = gal.getSigma()              # This will raise an exception.

    It is however possible to access the original object that was transformed via the
    `original` attribute.

        >>> sigma = gal.original.getSigma()     # This works.

    No matter how many transformations are performed, the `original` attribute will contain the
    _original_ object (not necessarily the most recent ancestor).

    Drawing Methods
    ---------------

    The main thing to do with a GSObject once you have built it is to draw it onto an image.
    There are two methods that do this.  In both cases, there are lots of optional parameters.
    See the docstrings for these methods for more details.

        >>> image = obj.drawImage(...)
        >>> kimage = obj.drawKImage(...)

    Attributes
    ----------

    There two attributes that may be available for a GSObject.

        original    This was mentioned above as a way to access the original object that has
                    been transformed by one of the transforming methods.

        noise       Some types, like RealGalaxy, set this attribute to be the intrinsic noise that
                    is already inherent in the profile and will thus be present when you draw the
                    object.  The noise is propagated correctly through the various transforming
                    methods, as well as convolutions and flux rescalings.  Note that the `noise`
                    attribute can be set directly by users even for GSObjects that do not naturally
                    have one. The typical use for this attribute is to use it to whiten the noise in
                    the image after drawing.  See CorrelatedNoise for more details.

    GSParams
    --------

    All GSObject classes take an optional `gsparams` argument, so we document that feature here.
    For all documentation about the specific derived classes, please see the docstring for each
    one individually.

    The `gsparams` argument can be used to specify various numbers that govern the tradeoff between
    accuracy and speed for the calculations made in drawing a GSObject.  The numbers are
    encapsulated in a class called GSParams, and the user should make careful choices whenever they
    opt to deviate from the defaults.  For more details about the parameters and their default
    values, please see the docstring of the GSParams class (e.g. type `help(galsim.GSParams)`).

    For example, let's say you want to do something that requires an FFT larger than 4096 x 4096
    (and you have enough memory to handle it!).  Then you can create a new GSParams object with a
    larger `maximum_fft_size` and pass that to your GSObject on construction:

        >>> gal = galsim.Sersic(n=4, half_light_radius=4.3)
        >>> psf = galsim.Moffat(beta=3, fwhm=2.85)
        >>> conv = galsim.Convolve([gal,psf])
        >>> im = galsim.Image(1000,1000, scale=0.05)        # Note the very small pixel scale!
        >>> im = conv.drawImage(image=im)                   # This uses the default GSParams.
        Traceback (most recent call last):
          File "<stdin>", line 1, in <module>
          File "galsim/gsobject.py", line 1615, in drawImage
            added_photons = prof.drawFFT(draw_image, add)
          File "galsim/gsobject.py", line 1827, in drawFFT
            kimage, wrap_size = self.drawFFT_makeKImage(image)
          File "galsim/gsobject.py", line 1753, in drawFFT_makeKImage
            "If you can handle the large FFT, you may update gsparams.maximum_fft_size.")
        RuntimeError: drawFFT requires an FFT that is too large: 6144.
        If you can handle the large FFT, you may update gsparams.maximum_fft_size.
        >>> big_fft_params = galsim.GSParams(maximum_fft_size=10240)
        >>> conv = galsim.Convolve([gal,psf],gsparams=big_fft_params)
        >>> im = conv.drawImage(image=im)                   # Now it works (but is slow!)
        >>> im.write('high_res_sersic.fits')

    Note that for compound objects such as Convolution or Sum, not all GSParams can be
    changed when the compound object is created.  In the example given here, it is possible to
    change parameters related to the drawing, but not the Fourier space parameters for the
    components that go into the Convolution.  To get better sampling in Fourier space, for example,
    the `gal` and/or `psf` should be created with `gsparams` that have a non-default value of
    `folding_threshold`.  This statement applies to the threshold and accuracy parameters.
    """
    _gsparams_opt = { 'minimum_fft_size' : int,
                      'maximum_fft_size' : int,
                      'folding_threshold' : float,
                      'stepk_minimum_hlr' : float,
                      'maxk_threshold' : float,
                      'kvalue_accuracy' : float,
                      'xvalue_accuracy' : float,
                      'realspace_relerr' : float,
                      'realspace_abserr' : float,
                      'integration_relerr' : float,
                      'integration_abserr' : float,
                      'shoot_accuracy' : float,
                      'allowed_flux_variation' : float,
                      'range_division_for_extrema' : int,
                      'small_fraction_of_flux' : float
                    }
    def __init__(self):
        raise NotImplementedError("The GSObject base class should not be instantiated directly.")

    # Note: subclasses are expected to define the following attributes or properties:
    #
    # Required for all profiles:
    #
    #     _flux (the object's flux, natch)
    #     _gsparams (use GSParams.check(None) if you just want the default)
    #     _stepk (the sampling in k space necessary to avoid folding of image in x space)
    #     _maxk (the value of k beyond which aliasing can be neglected)
    #     _has_hard_edges (true if should use real-space convolution with another hard edge profile)
    #     _is_axisymmetric (true if f(x,y) = f(r)
    #     _is_analytic_x (true if _xValue and _drawReal are implemented)
    #     _is_analytic_k (true if _kValue and _drawKImage are implemented)
    #
    # Required for use with config processing (typically class attributes):
    #
    #     _req_params (dict of required config parameters: name : type)
    #     _opt_params (dict of optional config parameters)
    #     _single_params (list of dicts for parameters where exactly one of several is required)
    #     _takes_rng (bool specifying whether rng is an input parameter)
    #
    # Optional
    #
    #     _centroid (default = PositionD(0,0), which is often the right value)
    #     _positive_flux (default = _flux + _negative_flux)
    #     _negative_flux (default = 0; note: this should be absolute value of the negative flux)
    #     _max_sb (default 1.e500, which in this context is equivalent to "unknown")
    #     _noise (default None)
    #
    # In addition, subclasses should typically define most of the following methods.
    # The default in each case is to raise a NotImplementedError, so if you cannot implement one,
    # you may simply not define it.
    #
    #     _xValue(self, pos)
    #     _kValue(self, kpos)
    #     _drawReal(self, image)
    #     _shoot(self, photons, ud):
    #     _drawKImage(self, image)
    #
    # Required for real-space convolution
    #
    #     _sbp which must be an attribute or property providing a C++-layer SBProfile instance.
    #
    # Note that most objects don't need to implement real-space convolution, so use of a C++-layer
    # SBProfile sub-class is usually only an implementation detail to improve efficiency.
    #
    # TODO: For now, _sbp is also required for transformations, but this is expected to be
    #       addressed in a future PR.

    @property
    def flux(self):
        "The flux of the profile"
        return self._flux
    @property
    def gsparams(self):
        "A GSParams object that sets various parameters relevant for speed/accuracy trade-offs"
        return self._gsparams

    @property
    def maxk(self):
        "The value of k beyond which aliasing can be neglected."
        return self._maxk

    @property
    def stepk(self):
        "The sampling in k space necessary to avoid folding of image in x space."
        return self._stepk

    @property
    def nyquist_scale(self):
        "The Image pixel spacing that does not alias maxk."
        return math.pi / self.maxk

    @property
    def has_hard_edges(self):
        """Whether there are any hard edges in the profile, which would require very small k
        spacing when working in the Fourier domain.
        """
        return self._has_hard_edges

    @property
    def is_axisymmetric(self):
        "Wthether the profile is axially symmetric; affects efficiency of evaluation."
        return self._is_axisymmetric

    @property
    def is_analytic_x(self):
        """Whether the real-space values can be determined immediately at any position without
        requiring a Discrete Fourier Transform.
        """
        return self._is_analytic_x

    @property
    def is_analytic_k(self):
        """Whether the k-space values can be determined immediately at any position without
        requiring a Discrete Fourier Transform.
        """
        return self._is_analytic_k

    @property
    def centroid(self):
        "The (x, y) centroid of an object as a Position."
        return self._centroid

    @lazy_property
    def _centroid(self):
        # Most profiles are centered at 0,0, so make this the default.
        return PositionD(0,0)

    @property
    def positive_flux(self):
        """The expectation value of flux in positive photons.

        Some profiles, when rendered with photon shooting, need to shoot both positive- and
        negative-flux photons.  For such profiles, this method returns the total flux
        of the positive-valued photons.

        For profiles that don't have this complication, this is equivalent to getFlux().

        It should be generally true that `obj.positive_flux - obj.negative_flux` returns the same
        thing as `obj.flux`.  Small difference may accrue from finite numerical accuracy in
        cases involving lookup tables, etc.
        """
        return self._positive_flux

    @property
    def negative_flux(self):
        """Returns the expectation value of flux in negative photons.

        Some profiles, when rendered with photon shooting, need to shoot both positive- and
        negative-flux photons.  For such profiles, this method returns the total absolute flux
        of the negative-valued photons (i.e. as a positive value).

        For profiles that don't have this complication, this returns 0.

        It should be generally true that `obj.positive_flux - obj.negative_flux` returns the same
        thing as `obj.flux`.  Small difference may accrue from finite numerical accuracy in
        cases involving lookup tables, etc.
        """
        return self._negative_flux

    @lazy_property
    def _positive_flux(self):
        # The usual case.
        return self.flux + self._negative_flux

    @lazy_property
    def _negative_flux(self):
        # The usual case.
        return 0.

    @property
    def max_sb(self):
        """An estimate of the maximum surface brightness of the object.

        Some profiles will return the exact peak SB, typically equal to the value of
        obj.xValue(obj.centroid).  However, not all profiles (e.g. Convolution) know how to
        calculate this value without just drawing the image and checking what the maximum value is.
        Clearly, this would be inefficient, so in these cases, some kind of estimate is returned,
        which will generally be conservative on the high side.

        This routine is mainly used by the photon shooting process, where an overestimate of
        the maximum surface brightness is acceptable.

        Note, for negative-flux profiles, this will return the absolute value of the most negative
        surface brightness.  Technically, it is an estimate of the maximum deviation from zero,
        rather than the maximum value.  For most profiles, these are the same thing.
        """
        return self._max_sb

    @lazy_property
    def _max_sb(self):
        # The way this is used, overestimates are conservative.
        # So the default value of 1.e500 will skip the optimization involving the maximum sb.
        return 1.e500

    @property
    def noise(self):
        """An estimate of the noise already in the profile.

        Some profiles have some noise already in their definition.  E.g. those that come from
        observations of galaxies in real data.  In GalSim, RealGalaxy objects are an example of
        this.  In these cases, the noise attribute gives an estimate of the Noise object that
        would generate noise consistent with that already in the profile.

        It is permissible to attach a noise estimate to an existing object with

            >>> obj.noise = noise    # Some BaseNoise instance
        """
        return self._noise

    @noise.setter
    def noise(self, n):
        # We allow the user to set the noise with obj.noise = n
        self._noise = n

    @lazy_property
    def _noise(self):
        # Most profiles don't have any noise.
        return None

    # a couple of definitions for using GSObjects as duck-typed ChromaticObjects
    @property
    def separable(self): return True
    @property
    def interpolated(self): return False
    @property
    def deinterpolated(self): return self
    @property
    def SED(self):
        from .sed import SED
        return SED(self.flux, 'nm', '1')
    @property
    def spectral(self): return False
    @property
    def dimensionless(self): return True
    @property
    def wave_list(self): return np.array([], dtype=float)
    @property
    def I(self): return np.array([[self.Ixx, self.Ixy], [self.Ixy, self.Iyy]])

    # Also need this method to duck-type as a ChromaticObject
    def evaluateAtWavelength(self, wave):
        """Return profile at a given wavelength.  For GSObject instances, this is just `self`.
        This allows GSObject instances to be duck-typed as ChromaticObject instances."""
        return self

    # Make op+ of two GSObjects work to return an Add object
    # Note: we don't define __iadd__ and similar.  Let python handle this automatically
    # to make obj += obj2 be equivalent to obj = obj + obj2.
    def __add__(self, other):
        from .sum import Add
        return Add([self, other])

    # op- is unusual, but allowed.  It subtracts off one profile from another.
    def __sub__(self, other):
        from .sum import Add
        return Add([self, (-1. * other)])

    # Make op* work to adjust the flux of an object
    def __mul__(self, other):
        """Scale the flux of the object by the given factor.

        obj * flux_ratio is equivalent to obj.withScaledFlux(flux_ratio)

        It creates a new object that has the same profile as the original, but with the
        surface brightness at every location scaled by the given amount.

        You can also multiply by an SED, which will create a ChromaticObject where the SED
        acts like a wavelength-dependent `flux_ratio`.
        """
        return self.withScaledFlux(other)

    def __rmul__(self, other):
        """Equivalent to obj * other"""
        return self.__mul__(other)

    # Likewise for op/
    def __div__(self, other):
        """Equivalent to obj * (1/other)"""
        return self * (1. / other)

    __truediv__ = __div__

    def __neg__(self):
        return -1. * self

    # Some calculations that can be done for all GSObjects.
    def calculateHLR(self, size=None, scale=None, centroid=None, flux_frac=0.5):
        """Returns the half-light radius of the object.

        If the profile has a half_light_radius attribute, it will just return that, but in the
        general case, we draw the profile and estimate the half-light radius directly.

        This function (by default at least) is only accurate to a few percent, typically.
        Possibly worse depending on the profile being measured.  If you care about a high
        precision estimate of the half-light radius, the accuracy can be improved using the
        optional parameter scale to change the pixel scale used to draw the profile.

        The default scale is half the Nyquist scale, which were found to produce results accurate
        to a few percent on our internal tests.  Using a smaller scale will be more accurate at
        the expense of speed.

        In addition, you can optionally specify the size of the image to draw. The default size is
        None, which means drawImage will choose a size designed to contain around 99.5% of the
        flux.  This is overkill for this calculation, so choosing a smaller size than this may
        speed up this calculation somewhat.

        Also, while the name of this function refers to the half-light radius, in fact it can also
        calculate radii that enclose other fractions of the light, according to the parameter
        `flux_frac`.  E.g. for r90, you would set flux_frac=0.90.

        The default scale should usually be acceptable for things like testing that a galaxy
        has a reasonable resolution, but they should not be trusted for very fine grain
        discriminations.

        @param size         If given, the stamp size to use for the drawn image. [default: None,
                            which will let drawImage choose the size automatically]
        @param scale        If given, the pixel scale to use for the drawn image. [default:
                            0.5 * self.nyquist_scale]
        @param centroid     The position to use for the centroid. [default: self.centroid]
        @param flux_frac    The fraction of light to be enclosed by the returned radius.
                            [default: 0.5]

        @returns an estimate of the half-light radius in physical units
        """
        if hasattr(self, 'half_light_radius'):
            return self.half_light_radius

        if scale is None:
            scale = self.nyquist_scale * 0.5

        if centroid is None:
            centroid = self.centroid

        # Draw the image.  Note: need a method that integrates over pixels to get flux right.
        # The offset is to make all the rsq values different to help the precision a bit.
        offset = PositionD(0.2, 0.33)
        im = self.drawImage(nx=size, ny=size, scale=scale, offset=offset, dtype=float)

        center = im.true_center + offset + centroid/scale
        return im.calculateHLR(center=center, flux=self.flux, flux_frac=flux_frac)

    def calculateMomentRadius(self, size=None, scale=None, centroid=None, rtype='det'):
        """Returns an estimate of the radius based on unweighted second moments.

        The second moments are defined as:

        Q_ij = int( I(x,y) i j dx dy ) / int( I(x,y) dx dy )
        where i,j may be either x or y.

        If I(x,y) is a Gaussian, then T = Tr(Q) = Qxx + Qyy = 2 sigma^2.  Thus, one reasonable
        choice for a "radius" for an arbitrary profile is sqrt(T/2).

        In addition, det(Q) = sigma^4.  So another choice for an arbitrary profile is det(Q)^1/4.

        This routine can return either of these measures according to the value of the `rtype`
        parameter.  `rtype='trace'` will cause it to return sqrt(T/2).  `rtype='det'` will cause
        it to return det(Q)^1/4.  And `rtype='both'` will return a tuple with both values.

        Note that for the special case of a Gaussian profile, no calculation is necessary, and
        the `sigma` attribute will be used in both cases.  In the limit as scale->0, this
        function will return the same value, but because finite pixels are drawn, the results
        will not be precisely equal for real use cases.  The approximation being made is that
        the integral of I(x,y) i j dx dy over each pixel can be approximated as
        int(I(x,y) dx dy) * i_center * j_center.

        This function (by default at least) is only accurate to a few percent, typically.
        Possibly worse depending on the profile being measured.  If you care about a high
        precision estimate of the radius, the accuracy can be improved using the optional
        parameters size and scale to change the size and pixel scale used to draw the profile.

        The default is to use the the Nyquist scale for the pixel scale and let drawImage
        choose a size for the stamp that will enclose at least 99.5% of the flux.  These
        were found to produce results accurate to a few percent on our internal tests.
        Using a smaller scale and larger size will be more accurate at the expense of speed.

        The default parameters should usually be acceptable for things like testing that a galaxy
        has a reasonable resolution, but they should not be trusted for very fine grain
        discriminations.  For a more accurate estimate, see galsim.hsm.FindAdaptiveMom.

        @param size         If given, the stamp size to use for the drawn image. [default: None,
                            which will let drawImage choose the size automatically]
        @param scale        If given, the pixel scale to use for the drawn image. [default:
                            self.nyquist_scale]
        @param centroid     The position to use for the centroid. [default: self.centroid]
        @param rtype        There are three options for this parameter:
                            - 'trace' means return sqrt(T/2)
                            - 'det' means return det(Q)^1/4
                            - 'both' means return both: (sqrt(T/2), det(Q)^1/4)
                            [default: 'det']

        @returns an estimate of the radius in physical units (or both estimates if rtype == 'both')
        """
        if rtype not in ['trace', 'det', 'both']:
            raise ValueError("rtype must be one of 'trace', 'det', or 'both'")

        if hasattr(self, 'sigma'):
            if rtype == 'both':
                return self.sigma, self.sigma
            else:
                return self.sigma

        if scale is None:
            scale = self.nyquist_scale

        if centroid is None:
            centroid = self.centroid

        # Draw the image.  Note: need a method that integrates over pixels to get flux right.
        im = self.drawImage(nx=size, ny=size, scale=scale, dtype=float)

        center = im.true_center + centroid/scale
        return im.calculateMomentRadius(center=center, flux=self.flux, rtype=rtype)

    def calculateFWHM(self, size=None, scale=None, centroid=None):
        """Returns the full-width half-maximum (FWHM) of the object.

        If the profile has a fwhm attribute, it will just return that, but in the general case,
        we draw the profile and estimate the FWHM directly.

        As with calculateHLR and calculateMomentRadius, this function optionally takes size and
        scale values to use for the image drawing.  The default is to use the the Nyquist scale
        for the pixel scale and let drawImage choose a size for the stamp that will enclose at
        least 99.5% of the flux.  These were found to produce results accurate to well below
        one percent on our internal tests, so it is unlikely that you will want to adjust
        them for accuracy.  However, using a smaller size than default could help speed up
        the calculation, since the default is usually much larger than is needed.

        @param size         If given, the stamp size to use for the drawn image. [default: None,
                            which will let drawImage choose the size automatically]
        @param scale        If given, the pixel scale to use for the drawn image. [default:
                            self.nyquist_scale]
        @param centroid     The position to use for the centroid. [default: self.centroid]

        @returns an estimate of the full-width half-maximum in physical units
        """
        if hasattr(self, 'fwhm'):
            return self.fwhm

        if scale is None:
            scale = self.nyquist_scale

        if centroid is None:
            centroid = self.centroid

        # Draw the image.  Note: draw with method='sb' here, since the fwhm is a property of the
        # raw surface brightness profile, not integrated over pixels.
        # The offset is to make all the rsq values different to help the precision a bit.
        offset = PositionD(0.2, 0.33)

        im = self.drawImage(nx=size, ny=size, scale=scale, offset=offset, method='sb', dtype=float)

        # Get the maximum value, assuming the maximum is at the centroid.
        if self.is_analytic_x:
            Imax = self.xValue(centroid)
        else:
            im1 = self.drawImage(nx=1, ny=1, scale=scale, method='sb', offset=-centroid/scale)
            Imax = im1(1,1)

        center = im.true_center + offset + centroid/scale
        return im.calculateFWHM(center=center, Imax=Imax)

    def xValue(self, *args, **kwargs):
        """Returns the value of the object at a chosen 2D position in real space.

        This function returns the surface brightness of the object at a particular position
        in real space.  The position argument may be provided as a PositionD or PositionI
        argument, or it may be given as x,y (either as a tuple or as two arguments).

        The object surface brightness profiles are typically defined in world coordinates, so
        the position here should be in world coordinates as well.

        Not all GSObject classes can use this method.  Classes like Convolution that require a
        Discrete Fourier Transform to determine the real space values will not do so for a single
        position.  Instead a RuntimeError will be raised.  The xValue() method is available if and
        only if `obj.is_analytic_x == True`.

        Users who wish to use the xValue() method for an object that is the convolution of other
        profiles can do so by drawing the convolved profile into an image, using the image to
        initialize a new InterpolatedImage, and then using the xValue() method for that new object.

        @param position  The position at which you want the surface brightness of the object.

        @returns the surface brightness at that position.
        """
        pos = parse_pos_args(args,kwargs,'x','y')
        return self._xValue(pos)

    def _xValue(self, pos):
        """Equivalent to xValue(pos), but pos must be a galsim.PositionD instance

        @param pos      The position at which you want the surface brightness of the object.

        @returns the surface brightness at that position.
        """
        raise NotImplementedError("%s does not implement xValue"%self.__class__.__name__)

    def kValue(self, *args, **kwargs):
        """Returns the value of the object at a chosen 2D position in k space.

        This function returns the amplitude of the fourier transform of the surface brightness
        profile at a given position in k space.  The position argument may be provided as a
        PositionD or PositionI argument, or it may be given as kx,ky (either as a tuple or as two
        arguments).

        Technically, kValue() is available if and only if the given obj has `obj.is_analytic_k
        == True`, but this is the case for all GSObjects currently, so that should never be an
        issue (unlike for xValue()).

        @param position  The position in k space at which you want the fourier amplitude.

        @returns the amplitude of the fourier transform at that position.
        """
        kpos = parse_pos_args(args,kwargs,'kx','ky')
        return self._kValue(kpos)

    def _kValue(self, kpos):
        """Equivalent to kValue(kpos), but kpos must be a galsim.PositionD instance.
        """
        raise NotImplementedError("%s does not implement kValue"%self.__class__.__name__)

    def withFlux(self, flux):
        """Create a version of the current object with a different flux.

        This function is equivalent to `obj.withScaledFlux(flux / obj.flux)`.

        It creates a new object that has the same profile as the original, but with the
        surface brightness at every location rescaled such that the total flux will be
        the given value.  Note that if `flux` is an `SED`, the return value will be a
        `ChromaticObject` with specified SED.

        @param flux     The new flux for the object.

        @returns the object with the new flux
        """
        return self.withScaledFlux(flux / self.flux)

    def withScaledFlux(self, flux_ratio):
        """Create a version of the current object with the flux scaled by the given `flux_ratio`.

        This function is equivalent to `obj.withFlux(flux_ratio * obj.flux)`.  Indeed, withFlux()
        is implemented in terms of this one.

        It creates a new object that has the same profile as the original, but with the
        surface brightness at every location scaled by the given amount.  If `flux_ratio` is an SED,
        then the returned object is a `ChromaticObject` with an SED multiplied by obj.flux.
        Note that in this case the `.flux` attribute of the GSObject being scaled gets interpreted
        as being dimensionless, instead of having its normal units of [photons/s/cm^2].  The
        photons/s/cm^2 units are (optionally) carried by the SED instead, or even left out entirely
        if the SED is dimensionless itself (see discussion in the ChromaticObject docstring).  The
        GSObject `flux` attribute *does* still contribute to the ChromaticObject normalization,
        though.  For example, the following are equivalent:

            >>> chrom_obj = gsobj.withScaledFlux(sed * 3.0)
            >>> chrom_obj2 = (gsobj * 3.0).withScaledFlux(sed)

        An equivalent, and usually simpler, way to effect this scaling is

            >>> obj = obj * flux_ratio

        @param flux_ratio   The ratio by which to rescale the flux of the object when creating a new
                            one.

        @returns the object with the new flux.
        """
        from .sed import SED
        from .transform import Transform
        # Prohibit non-SED callable flux_ratio here as most likely an error.
        if hasattr(flux_ratio, '__call__') and not isinstance(flux_ratio, SED):
            raise TypeError('callable flux_ratio must be an SED.')

        if flux_ratio == 1:
            return self
        else:
            return Transform(self, flux_ratio=flux_ratio)

    def expand(self, scale):
        """Expand the linear size of the profile by the given `scale` factor, while preserving
        surface brightness.

        e.g. `half_light_radius` <-- `half_light_radius * scale`

        This doesn't correspond to either of the normal operations one would typically want to do to
        a galaxy.  The functions dilate() and magnify() are the more typical usage.  But this
        function is conceptually simple.  It rescales the linear dimension of the profile, while
        preserving surface brightness.  As a result, the flux will necessarily change as well.

        See dilate() for a version that applies a linear scale factor while preserving flux.

        See magnify() for a version that applies a scale factor to the area while preserving surface
        brightness.

        @param scale    The factor by which to scale the linear dimension of the object.

        @returns the expanded object.
        """
        from .transform import Transform
        return Transform(self, jac=[scale, 0., 0., scale])

    def dilate(self, scale):
        """Dilate the linear size of the profile by the given `scale` factor, while preserving
        flux.

        e.g. `half_light_radius` <-- `half_light_radius * scale`

        See expand() and magnify() for versions that preserve surface brightness, and thus
        changes the flux.

        @param scale    The linear rescaling factor to apply.

        @returns the dilated object.
        """
        from .transform import Transform
        # equivalent to self.expand(scale) * (1./scale**2)
        return Transform(self, jac=[scale, 0., 0., scale], flux_ratio=scale**-2)

    def magnify(self, mu):
        """Create a version of the current object with a lensing magnification applied to it,
        scaling the area and flux by `mu` at fixed surface brightness.

        This process applies a lensing magnification mu, which scales the linear dimensions of the
        image by the factor sqrt(mu), i.e., `half_light_radius` <-- `half_light_radius * sqrt(mu)`
        while increasing the flux by a factor of mu.  Thus, magnify() preserves surface brightness.

        See dilate() for a version that applies a linear scale factor while preserving flux.

        See expand() for a version that applies a linear scale factor while preserving surface
        brightness.

        @param mu   The lensing magnification to apply.

        @returns the magnified object.
        """
        return self.expand(math.sqrt(mu))

    def shear(self, *args, **kwargs):
        """Create a version of the current object with an area-preserving shear applied to it.

        The arguments may be either a Shear instance or arguments to be used to initialize one.

        For more details about the allowed keyword arguments, see the documentation for Shear
        (for doxygen documentation, see galsim.shear.Shear).

        The shear() method precisely preserves the area.  To include a lensing distortion with
        the appropriate change in area, either use shear() with magnify(), or use lens(), which
        combines both operations.

        @param shear    The Shear to be applied. Or, as described above, you may instead supply
                        parameters do construct a shear directly.  eg. `obj.shear(g1=g1,g2=g2)`.

        @returns the sheared object.
        """
        from .transform import Transform
        from .shear import Shear
        if len(args) == 1:
            if kwargs:
                raise TypeError("Error, gave both unnamed and named arguments to GSObject.shear!")
            if not isinstance(args[0], Shear):
                raise TypeError("Error, unnamed argument to GSObject.shear is not a Shear!")
            shear = args[0]
        elif len(args) > 1:
            raise TypeError("Error, too many unnamed arguments to GSObject.shear!")
        else:
            shear = Shear(**kwargs)
        return Transform(self, jac=shear.getMatrix().ravel().tolist())

    def _shear(self, shear):
        """Equivalent to self.shear(shear), but without the overhead of sanity checks or other
        ways to input the shear value.

        This is only valid for GSObjects.  For ChromaticObjects, you must use the regular shear.
        Also, it won't propagate any noise attribute.

        @param shear    The Shear to be applied. Must be a galsim.Shear instance.

        @returns the sheared object.
        """
        from .transform import _Transform
        new_obj = _Transform(self, shear.getMatrix())
        return new_obj

    def lens(self, g1, g2, mu):
        """Create a version of the current object with both a lensing shear and magnification
        applied to it.

        This GSObject method applies a lensing (reduced) shear and magnification.  The shear must be
        specified using the g1, g2 definition of shear (see Shear documentation for more details).
        This is the same definition as the outputs of the PowerSpectrum and NFWHalo classes, which
        compute shears according to some lensing power spectrum or lensing by an NFW dark matter
        halo.  The magnification determines the rescaling factor for the object area and flux,
        preserving surface brightness.

        @param g1       First component of lensing (reduced) shear to apply to the object.
        @param g2       Second component of lensing (reduced) shear to apply to the object.
        @param mu       Lensing magnification to apply to the object.  This is the factor by which
                        the solid angle subtended by the object is magnified, preserving surface
                        brightness.

        @returns the lensed object.
        """
        return self.shear(g1=g1, g2=g2).magnify(mu)

    def rotate(self, theta):
        """Rotate this object by an Angle `theta`.

        @param theta    Rotation angle (Angle object, +ve anticlockwise).

        @returns the rotated object.
        """
        from .angle import Angle
        from .transform import Transform
        if not isinstance(theta, Angle):
            raise TypeError("Input theta should be an Angle")
        s, c = theta.sincos()
        return Transform(self, jac=[c, -s, s, c])

    def transform(self, dudx, dudy, dvdx, dvdy):
        """Create a version of the current object with an arbitrary Jacobian matrix transformation
        applied to it.

        This applies a Jacobian matrix to the coordinate system in which this object
        is defined.  It changes a profile defined in terms of (x,y) to one defined in
        terms of (u,v) where:

            u = dudx x + dudy y
            v = dvdx x + dvdy y

        That is, an arbitrary affine transform, but without the translation (which is
        easily effected via the shift() method).

        Note that this function is similar to expand in that it preserves surface brightness,
        not flux.  If you want to preserve flux, you should also do

            >>> prof *= 1./abs(dudx*dvdy - dudy*dvdx)

        @param dudx     du/dx, where (x,y) are the current coords, and (u,v) are the new coords.
        @param dudy     du/dy, where (x,y) are the current coords, and (u,v) are the new coords.
        @param dvdx     dv/dx, where (x,y) are the current coords, and (u,v) are the new coords.
        @param dvdy     dv/dy, where (x,y) are the current coords, and (u,v) are the new coords.

        @returns the transformed object
        """
        from .transform import Transform
        return Transform(self, jac=[dudx, dudy, dvdx, dvdy])

    def shift(self, *args, **kwargs):
        """Create a version of the current object shifted by some amount in real space.

        After this call, the caller's type will be a GSObject.
        This means that if the caller was a derived type that had extra methods beyond
        those defined in GSObject (e.g. getSigma() for a Gaussian), then these methods
        are no longer available.

        Note: in addition to the dx,dy parameter names, you may also supply dx,dy as a tuple,
        or as a PositionD or PositionI object.

        The shift coordinates here are sky coordinates.  GSObjects are always defined in sky
        coordinates and only later (when they are drawn) is the connection to pixel coordinates
        established (via a pixel_scale or WCS).  So a shift of dx moves the object horizontally
        in the sky (e.g. west in the local tangent plane of the observation), and dy moves the
        object vertically (north in the local tangent plane).

        The units are typically arcsec, but we don't enforce that anywhere.  The units here just
        need to be consistent with the units used for any size values used by the GSObject.
        The connection of these units to the eventual image pixels is defined by either the
        `pixel_scale` or the `wcs` parameter of `drawImage`.

        Note: if you want to shift the object by a set number (or fraction) of pixels in the
        drawn image, you probably want to use the `offset` parameter of `drawImage` rather than
        this method.

        @param dx       Horizontal shift to apply.
        @param dy       Vertical shift to apply.
         -- or --
        @param offset   The shift to apply, given as PositionD(dx,dy) or PositionI(dx,dy)

        @returns the shifted object.
        """
        from .transform import Transform
        offset = parse_pos_args(args, kwargs, 'dx', 'dy')
        return Transform(self, offset=offset)

    def _shift(self, offset):
        """Equivalent to self.shift(shift), but without the overhead of sanity checks or option
        to give the shift as (dx,dy).

        This is only valid for GSObjects.  For ChromaticObjects, you must use the regular shift.
        Also, it won't propagate any noise attribute.

        @param offset   The shift to apply, given as PositionD(dx,dy) or PositionI(dx,dy)

        @returns the shifted object.
        """
        from .transform import _Transform
        new_obj = _Transform(self, offset=offset)
        return new_obj

    # Make sure the image is defined with the right size and wcs for drawImage()
    def _setup_image(self, image, nx, ny, bounds, add_to_image, dtype, odd=False):
        from .image import Image
        from .bounds import _BoundsI
        # Check validity of nx,ny,bounds:
        if image is not None:
            if bounds is not None:
                raise ValueError("Cannot provide bounds if image is provided")
            if nx is not None or ny is not None:
                raise ValueError("Cannot provide nx,ny if image is provided")
            if dtype is not None and image.array.dtype != dtype:
                raise ValueError("Cannot specify dtype != image.array.dtype if image is provided")

        # Make image if necessary
        if image is None:
            # Can't add to image if none is provided.
            if add_to_image:
                raise ValueError("Cannot add_to_image if image is None")
            # Use bounds or nx,ny if provided
            if bounds is not None:
                if nx is not None or ny is not None:
                    raise ValueError("Cannot set both bounds and (nx, ny)")
                image = Image(bounds=bounds, dtype=dtype)
            elif nx is not None or ny is not None:
                if nx is None or ny is None:
                    raise ValueError("Must set either both or neither of nx, ny")
                image = Image(nx, ny, dtype=dtype)
            else:
                N = self.getGoodImageSize(1.0)
                if odd: N += 1
                image = Image(N, N, dtype=dtype)

        # Resize the given image if necessary
        elif not image.bounds.isDefined():
            # Can't add to image if need to resize
            if add_to_image:
                raise ValueError("Cannot add_to_image if image bounds are not defined")
            N = self.getGoodImageSize(1.0)
            if odd: N += 1
            bounds = _BoundsI(1,N,1,N)
            image.resize(bounds)

        # Else use the given image as is

        return image

    def _local_wcs(self, wcs, image, offset, use_true_center, new_bounds):
        # Get the local WCS at the location of the object.

        if wcs.isUniform():
            return wcs.local()
        elif image is None:
            bounds = new_bounds
        else:
            bounds = image.bounds
        if not bounds.isDefined():
            raise ValueError("Cannot provide non-local wcs with automatically sized image")
        elif use_true_center:
            obj_cen = bounds.true_center
        else:
            obj_cen = bounds.center
            # Convert from PositionI to PositionD
            obj_cen = PositionD(obj_cen.x, obj_cen.y)
        # _parse_offset has already turned offset=None into PositionD(0,0), so it is safe to add.
        obj_cen += offset
        return wcs.local(image_pos=obj_cen)

    def _parse_offset(self, offset):
        if offset is None:
            return PositionD(0,0)
        else:
            if isinstance(offset, PositionD) or isinstance(offset, PositionI):
                return PositionD(offset.x, offset.y)
            else:
                # Let python raise the appropriate exception if this isn't valid.
                return PositionD(offset[0], offset[1])

    def _get_new_bounds(self, image, nx, ny, bounds):
        from .bounds import BoundsI
        if image is not None and image.bounds.isDefined():
            return image.bounds
        elif nx is not None and ny is not None:
            return BoundsI(1,nx,1,ny)
        elif bounds is not None and bounds.isDefined():
            return bounds
        else:
            return BoundsI()

    def _adjust_offset(self, new_bounds, offset, use_true_center):
        # Note: this assumes self is in terms of image coordinates.
        if use_true_center:
            # For even-sized images, the SBProfile draw function centers the result in the
            # pixel just up and right of the real center.  So shift it back to make sure it really
            # draws in the center.
            # Also, remember that numpy's shape is ordered as [y,x]
            dx = offset.x
            dy = offset.y
            shape = new_bounds.numpyShape()
            if shape[1] % 2 == 0: dx -= 0.5
            if shape[0] % 2 == 0: dy -= 0.5
            offset = PositionD(dx,dy)
        return offset

    def _determine_wcs(self, scale, wcs, image, default_wcs=None):
        from .wcs import BaseWCS, PixelScale
        # Determine the correct wcs given the input scale, wcs and image.
        if wcs is not None:
            if scale is not None:
                raise ValueError("Cannot provide both wcs and scale")
            if not isinstance(wcs, BaseWCS):
                raise TypeError("wcs must be a BaseWCS instance")
            if image is not None: image.wcs = None
        elif scale is not None:
            wcs = PixelScale(scale)
            if image is not None: image.wcs = None
        elif image is not None and image.wcs is not None:
            wcs = image.wcs

        # If the input scale <= 0, or wcs is still None at this point, then use the Nyquist scale:
        if wcs is None or (wcs.isPixelScale() and wcs.scale <= 0):
            if default_wcs is None:
                wcs = PixelScale(self.nyquist_scale)
            else:
                wcs = default_wcs

        return wcs

    def _prepareDraw(self):
        # Do any work that was postponed until drawImage.
        pass

    def drawImage(self, image=None, nx=None, ny=None, bounds=None, scale=None, wcs=None, dtype=None,
                  method='auto', area=1., exptime=1., gain=1., add_to_image=False,
                  use_true_center=True, offset=None, n_photons=0., rng=None, max_extra_noise=0.,
                  poisson_flux=None, sensor=None, surface_ops=(), n_subsample=3, maxN=None,
                  save_photons=False, setup_only=False):
        """Draws an Image of the object.

        The drawImage() method is used to draw an Image of the current object using one of several
        possible rendering methods (see below).  It can create a new Image or can draw onto an
        existing one if provided by the `image` parameter.  If the `image` is given, you can also
        optionally add to the given Image if `add_to_image = True`, but the default is to replace
        the current contents with new values.

        Providing an input image
        ------------------------

        Note that if you provide an `image` parameter, it is the image onto which the profile
        will be drawn.  The provided image *will be modified*.  A reference to the same image
        is also returned to provide a parallel return behavior to when `image` is `None`
        (described above).

        This option is useful in practice because you may want to construct the image first and
        then draw onto it, perhaps multiple times. For example, you might be drawing onto a
        subimage of a larger image. Or you may want to draw different components of a complex
        profile separately.  In this case, the returned value is typically ignored.  For example:

                >>> im1 = bulge.drawImage()
                >>> im2 = disk.drawImage(image=im1, add_to_image=True)
                >>> assert im1 is im2

                >>> full_image = galsim.Image(2048, 2048, scale=pixel_scale)
                >>> b = galsim.BoundsI(x-32, x+32, y-32, y+32)
                >>> stamp = obj.drawImage(image = full_image[b])
                >>> assert (stamp.array == full_image[b].array).all()

        Letting drawImage create the image for you
        ------------------------------------------

        If drawImage() will be creating the image from scratch for you, then there are several ways
        to control the size of the new image.  If the `nx` and `ny` keywords are present, then an
        image with these numbers of pixels on a side will be created.  Similarly, if the `bounds`
        keyword is present, then an image with the specified bounds will be created.  Note that it
        is an error to provide an existing Image when also specifying `nx`, `ny`, or `bounds`. In
        the absence of `nx`, `ny`, and `bounds`, drawImage will decide a good size to use based on
        the size of the object being drawn.  Basically, it will try to use an area large enough to
        include at least 99.5% of the flux.  (Note: the value 0.995 is really `1 -
        folding_threshold`.  You can change the value of `folding_threshold` for any object via
        GSParams.  See `help(GSParams)` for more details.)  You can set the pixel scale of the
        constructed image with the `scale` parameter, or set a WCS function with `wcs`.  If you do
        not provide either `scale` or `wcs`, then drawImage() will default to using the Nyquist
        scale for the current object.  You can also set the data type used in the new Image with the
        `dtype` parameter that has the same options as for the Image constructor.

        The drawing "method"
        --------------------

        There are several different possible methods drawImage() can use for rendering the image.
        This is set by the `method` parameter.  The options are:

            'auto'      This is the default, which will normally be equivalent to 'fft'.  However,
                        if the object being rendered is simple (no convolution) and has hard edges
                        (e.g. a Box or a truncated Moffat or Sersic), then it will switch to
                        'real_space', since that is often both faster and more accurate in these
                        cases (due to ringing in Fourier space).

            'fft'       The integration of the light within each pixel is mathematically equivalent
                        to convolving by the pixel profile (a Pixel object) and sampling the result
                        at the centers of the pixels.  This method will do that convolution using
                        a discrete Fourier transform.  Furthermore, if the object (or any component
                        of it) has been transformed via shear(), dilate(), etc., then these
                        transformations are done in Fourier space as well.

            'real_space'  This uses direct integrals (using the Gauss-Kronrod-Patterson algorithm)
                        in real space for the integration over the pixel response.  It is usually
                        slower than the 'fft' method, but if the profile has hard edges that cause
                        ringing in Fourier space, it can be faster and/or more accurate.  If you
                        use 'real_space' with something that is already a Convolution, then this
                        will revert to 'fft', since the double convolution that is required to also
                        handle the pixel response is far too slow to be practical using real-space
                        integrals.

            'phot'      This uses a technique called photon shooting to render the image.
                        Essentially, the object profile is taken as a probability distribution
                        from which a finite number of photons are "shot" onto the image.  Each
                        photon's flux gets added to whichever pixel the photon hits.  This process
                        automatically accounts for the integration of the light over the pixel
                        area, since all photons that hit any part of the pixel are counted.
                        Convolutions and transformations are simple geometric processes in this
                        framework.  However, there are two caveats with this method: (1) the
                        resulting image will have Poisson noise from the finite number of photons,
                        and (2) it is not available for all object types (notably anything that
                        includes a Deconvolution).

            'no_pixel'  Instead of integrating over the pixels, this method will sample the profile
                        at the centers of the pixels and multiply by the pixel area.  If there is
                        a convolution involved, the choice of whether this will use an FFT or
                        real-space calculation is governed by the `real_space` parameter of the
                        Convolution class.  This method is the appropriate choice if you are using
                        a PSF that already includes a convolution by the pixel response.  For
                        example, if you are using a PSF from an observed image of a star, then it
                        has already been convolved by the pixel, so you would not want to do so
                        again.  Note: The multiplication by the pixel area gets the flux
                        normalization right for the above use case.  cf. `method = 'sb'`.

            'sb'        This is a lot like 'no_pixel', except that the image values will simply be
                        the sampled object profile's surface brightness, not multiplied by the
                        pixel area.  This does not correspond to any real observing scenario, but
                        it could be useful if you want to view the surface brightness profile of an
                        object directly, without including the pixel integration.

        The 'phot' method has a few extra parameters that adjust how it functions.  The total
        number of photons to shoot is normally calculated from the object's flux.  This flux is
        taken to be given in photons/cm^2/s, so for most simple profiles, this times area * exptime
        will equal the number of photons shot.  (See the discussion in Rowe et al, 2015, for why
        this might be modified for InterpolatedImage and related profiles.)  However, you can
        manually set a different number of photons with `n_photons`.  You can also set
        `max_extra_noise` to tell drawImage() to use fewer photons than normal (and so is faster)
        such that no more than that much extra noise is added to any pixel.  This is particularly
        useful if you will be subsequently adding sky noise, and you can thus tolerate more noise
        than the normal number of photons would give you, since using fewer photons is of course
        faster.  Finally, the default behavior is to have the total flux vary as a Poisson random
        variate, which is normally appropriate with photon shooting.  But you can turn this off with
        `poisson_flux=False`.  It also defaults to False if you set an explicit value for
        `n_photons`.

        Given the periodicity implicit in the use of FFTs, there can occasionally be artifacts due
        to wrapping at the edges, particularly for objects that are quite extended (e.g., due to
        the nature of the radial profile). See `help(galsim.GSParams)` for parameters that you can
        use to reduce the level of these artifacts, in particular `folding_threshold` may be
        helpful if you see such artifacts in your images.

        Setting the offset
        ------------------

        The object will by default be drawn with its nominal center at the center location of the
        image.  There is thus a qualitative difference in the appearance of the rendered profile
        when drawn on even- and odd-sized images.  For a profile with a maximum at (0,0), this
        maximum will fall in the central pixel of an odd-sized image, but in the corner of the four
        central pixels of an even-sized image.  There are two parameters that can affect this
        behavior.  If you want the nominal center to always fall at the center of a pixel, you can
        use `use_true_center=False`.  This will put the object's center at the position
        `image.center` which is an integer pixel value, and is not the true center of an
        even-sized image.  You can also arbitrarily offset the profile from the image center with
        the `offset` parameter to handle any sub-pixel dithering you want.

        Setting the overall normalization
        ---------------------------------

        Normally, the flux of the object should be equal to the sum of all the pixel values in the
        image, less some small amount of flux that may fall off the edge of the image (assuming you
        don't use `method='sb'`).  However, you may optionally set a `gain` value, which converts
        between photons and ADU (so-called analog-to-digital units), the units of the pixel values
        in real images.  Normally, the gain of a CCD is in electrons/ADU, but in GalSim, we fold the
        quantum efficiency into the gain as well, so the units are photons/ADU.

        Another caveat is that, technically, flux is really in units of photons/cm^2/s, not photons.
        So if you want, you can keep track of this properly and provide an `area` and `exposure`
        time here. This detail is more important with chromatic objects where the SED is typically
        given in erg/cm^2/s/nm, so the exposure time and area are important details. With achromatic
        objects however, it is often more convenient to ignore these details and just consider the
        flux to be the total number of photons for this exposure, in which case, you would leave the
        area and exptime parameters at their default value of 1.

        On return, the image will have an attribute `added_flux`, which will be set to the total
        flux added to the image.  This may be useful as a sanity check that you have provided a
        large enough image to catch most of the flux.  For example:

            >>> obj.drawImage(image)
            >>> assert image.added_flux > 0.99 * obj.flux

        The appropriate threshold will depend on your particular application, including what kind
        of profile the object has, how big your image is relative to the size of your object,
        whether you are keeping `poisson_flux=True`, etc.

        The following code snippet illustrates how `gain`, `exptime`, `area`, and `method` can all
        influence the relationship between the `flux` attribute of a `GSObject` and both the pixel
        values and `.added_flux` attribute of an `Image` drawn with `drawImage()`:

            >>> obj = galsim.Gaussian(fwhm=1)
            >>> obj.flux
            1.0
            >>> im = obj.drawImage()
            >>> im.added_flux
            0.9999630988657515
            >>> im.array.sum()
            0.99996305
            >>> im = obj.drawImage(exptime=10, area=10)
            >>> im.added_flux
            0.9999630988657525
            >>> im.array.sum()
            99.996315
            >>> im = obj.drawImage(exptime=10, area=10, method='sb', scale=0.5, nx=10, ny=10)
            >>> im.added_flux
            0.9999973790505298
            >>> im.array.sum()
            399.9989
            >>> im = obj.drawImage(exptime=10, area=10, gain=2)
            >>> im.added_flux
            0.9999630988657525
            >>> im.array.sum()
            49.998158

        Using a non-trivial sensor
        --------------------------

        Normally the sensor is modeled as an array of pixels where any photon that hits a given
        pixel is accumulated into that pixel.  The final pixel value then just reflects the total
        number of pixels that hit each sensor.  However, real sensors do not (quite) work this way.

        In real CCDs, the photons travel some distance into the silicon before converting to
        electrons.  Then the electrons diffuse laterally some amount as they are pulled by the
        electric field toward the substrate.  Finally, previous electrons that have already been
        deposited will repel subsequent electrons, both slowing down their descent, leading to
        more diffusion, and pushing them laterally toward neighboring pixels, which is called
        the brighter-fatter effect.

        Users interested in modeling this kind of effect can supply a `sensor` object to use
        for the accumulation step.  See `SiliconSensor` in sensor.py for a class that models
        silicon-based CCD sensors.

        Some related effects may need to be done to the photons at the surface layer before being
        passed into the sensor object.  For instance, the photons may need to be given appropriate
        incidence angles according to the optics of the telescope (since this matters for where the
        photons are converted to electrons).  You may also need to give the photons wavelengths
        according to the SED of the object.  Such steps are specified in a `surface_ops` parameter,
        which should be a list of any such operations you wish to perform on the photon array
        before passing them to the sensor.  See `FRatioAngles` and `WavelengthSampler` in
        photon_array.py for two examples of such surface operators.

        Since the sensor deals with photons, it is most natural to use this feature in conjunction
        with photon shooting (`method='phot'`).  However, it is allowed with FFT methods too.
        But there is a caveat one should be aware of in this case.  The FFT drawing is used to
        produce an intermediate image, which is then converted to a PhotonArray using the
        factory function `PhotonArray.makeFromImage`.  This assigns photon positions randomly
        within each pixel where they were drawn, which isn't always a particularly good
        approximation.

        To improve this behavior, the intermediate image is drawn with smaller pixels than the
        target image, so the photons are given positions closer to their true locations.  The
        amount of subsampling is controlled by the `n_subsample` parameter, which defaults to 3.
        Larger values will be more accurate at the expense of larger FFTs (i.e. slower and using
        more memory).

        Initialization parameters
        -------------------------

        @param image        If provided, this will be the image on which to draw the profile.
                            If `image` is None, then an automatically-sized Image will be created.
                            If `image` is given, but its bounds are undefined (e.g. if it was
                            constructed with `image = galsim.Image()`), then it will be resized
                            appropriately based on the profile's size [default: None].
        @param nx           If provided and `image` is None, use to set the x-direction size of the
                            image.  Must be accompanied by `ny`.
        @param ny           If provided and `image` is None, use to set the y-direction size of the
                            image.  Must be accompanied by `nx`.
        @param bounds       If provided and `image` is None, use to set the bounds of the image.
        @param scale        If provided, use this as the pixel scale for the image.
                            If `scale` is None and `image` is given, then take the provided
                            image's pixel scale.
                            If `scale` is None and `image` is None, then use the Nyquist scale.
                            If `scale <= 0` (regardless of `image`), then use the Nyquist scale.
                            If `scale > 0` and `image` is given, then override `image.scale` with
                            the value given as a keyword.
                            [default: None]
        @param wcs          If provided, use this as the wcs for the image (possibly overriding any
                            existing `image.wcs`).  At most one of `scale` or `wcs` may be provided.
                            [default: None]
        @param dtype        The data type to use for an automatically constructed image.  Only
                            valid if `image` is None. [default: None, which means to use
                            numpy.float32]
        @param method       Which method to use for rendering the image.  See discussion above
                            for the various options and what they do. [default: 'auto']
        @param area         Collecting area of telescope in cm^2.  [default: 1.]
        @param exptime      Exposure time in s.  [default: 1.]
        @param gain         The number of photons per ADU ("analog to digital units", the units of
                            the numbers output from a CCD).  [default: 1]
        @param add_to_image Whether to add flux to the existing image rather than clear out
                            anything in the image before drawing.
                            Note: This requires that `image` be provided and that it have defined
                            bounds. [default: False]
        @param use_true_center  Normally, the profile is drawn to be centered at the true center
                            of the image (using the property image.true_center).
                            If you would rather use the integer center (given by image.center),
                            set this to `False`.  [default: True]
        @param offset       The location in pixel coordinates at which to center the profile being
                            drawn relative to the center of the image (either the true center if
                            `use_true_center=True` or nominal center if `use_true_center=False`).
                            [default: None]
        @param n_photons    If provided, the number of photons to use for photon shooting.
                            If not provided (i.e. `n_photons = 0`), use as many photons as
                            necessary to result in an image with the correct Poisson shot
                            noise for the object's flux.  For positive definite profiles, this
                            is equivalent to `n_photons = flux`.  However, some profiles need
                            more than this because some of the shot photons are negative
                            (usually due to interpolants).
                            [default: 0]
        @param rng          If provided, a random number generator to use for photon shooting,
                            which may be any kind of BaseDeviate object.  If `rng` is None, one
                            will be automatically created, using the time as a seed.
                            [default: None]
        @param max_extra_noise  If provided, the allowed extra noise in each pixel when photon
                            shooting.  This is only relevant if `n_photons=0`, so the number of
                            photons is being automatically calculated.  In that case, if the image
                            noise is dominated by the sky background, then you can get away with
                            using fewer shot photons than the full `n_photons = flux`.  Essentially
                            each shot photon can have a `flux > 1`, which increases the noise in
                            each pixel.  The `max_extra_noise` parameter specifies how much extra
                            noise per pixel is allowed because of this approximation.  A typical
                            value for this might be `max_extra_noise = sky_level / 100` where
                            `sky_level` is the flux per pixel due to the sky.  Note that this uses
                            a "variance" definition of noise, not a "sigma" definition.
                            [default: 0.]
        @param poisson_flux Whether to allow total object flux scaling to vary according to
                            Poisson statistics for `n_photons` samples when photon shooting.
                            [default: True, unless `n_photons` is given, in which case the default
                            is False]
        @param sensor       An optional Sensor instance, which will be used to accumulate the
                            photons onto the image. [default: None]
        @param surface_ops  A list of operators that can modify the photon array that will be
                            applied in order before accumulating the photons on the sensor.
                            [default: ()]
        @param n_subsample  The number of sub-pixels per final pixel to use for fft drawing when
                            using a sensor.  The sensor step needs to know the sub-pixel positions
                            of the photons, which is lost in the fft method.  So using smaller
                            pixels for the fft step keeps some of that information, making the
                            assumption of uniform flux per pixel less bad of an approximation.
                            [default: 3]
        @param maxN         Sets the maximum number of photons that will be added to the image
                            at a time.  (Memory requirements are proportional to this number.)
                            [default: None, which means no limit]
        @param save_photons If True, save the PhotonArray as `image.photons`. Only valid if method
                            is 'phot' or sensor is not None.  [default: False]
        @param setup_only   Don't actually draw anything on the image.  Just make sure the image
                            is set up correctly.  This is used internally by GalSim, but there
                            may be cases where the user will want the same functionality.
                            [default: False]

        @returns the drawn Image.
        """
        from .image import Image, ImageD
        from .convolve import Convolve, Convolution, Deconvolve
        from .box import Pixel
        from .wcs import PixelScale
        from .random import UniformDeviate
        from .photon_array import PhotonArray

        # Check that image is sane
        if image is not None and not isinstance(image, Image):
            raise ValueError("image is not an Image instance")

        # Make sure (gain, area, exptime) have valid values:
        if gain <= 0.:
            raise ValueError("Invalid gain <= 0.")
        if area <= 0.:
            raise ValueError("Invalid area <= 0.")
        if exptime <= 0.:
            raise ValueError("Invalid exptime <= 0.")

        if method not in ['auto', 'fft', 'real_space', 'phot', 'no_pixel', 'sb']:
            raise ValueError("Invalid method name = %s"%method)

        # Check that the user isn't convolving by a Pixel already.  This is almost always an error.
        if method == 'auto' and isinstance(self, Convolution):
            if any([ isinstance(obj, Pixel) for obj in self.obj_list ]):
                import warnings
                warnings.warn(
                    "You called drawImage with `method='auto'` "
                    "for an object that includes convolution by a Pixel.  "
                    "This is probably an error.  Normally, you should let GalSim "
                    "handle the Pixel convolution for you.  If you want to handle the Pixel "
                    "convolution yourself, you can use method=no_pixel.  Or if you really meant "
                    "for your profile to include the Pixel and also have GalSim convolve by "
                    "an _additional_ Pixel, you can suppress this warning by using method=fft.")

        # Some parameters are only relevant for method == 'phot'
        if method != 'phot' and sensor is None:
            if n_photons != 0.:
                raise ValueError("n_photons is only relevant for method='phot'")
            if rng is not None:
                raise ValueError("rng is only relevant for method='phot'")
            if max_extra_noise != 0.:
                raise ValueError("max_extra_noise is only relevant for method='phot'")
            if poisson_flux is not None:
                raise ValueError("poisson_flux is only relevant for method='phot'")
            if surface_ops != ():
                raise ValueError("surface_ops are only relevant for method='phot'")
            if save_photons:
                raise ValueError("save_photons is only valid for method='phot'")
        else:
            # If we want to save photons, it doesn't make sense to limit the number per shoot call.
            if save_photons and maxN is not None:
                raise ValueError("Setting maxN is incompatible with save_photons=True")

        # Do any delayed computation needed by fft or real_space drawing.
        if method != 'phot':
            self._prepareDraw()

        # Figure out what wcs we are going to use.
        wcs = self._determine_wcs(scale, wcs, image)

        # Make sure offset is a PositionD
        offset = self._parse_offset(offset)

        # Determine the bounds of the new image for use below (if it can be known yet)
        new_bounds = self._get_new_bounds(image, nx, ny, bounds)

        # Get the local WCS, accounting for the offset correctly.
        local_wcs = self._local_wcs(wcs, image, offset, use_true_center, new_bounds)

        # Convert the profile in world coordinates to the profile in image coordinates:
        prof = local_wcs.toImage(self)

        # Apply the offset, and possibly fix the centering for even-sized images
        offset = self._adjust_offset(new_bounds, offset, use_true_center)
        if offset != PositionD(0,0):
            prof = prof._shift(offset)
            local_wcs = local_wcs.withOrigin(offset)

        # Account for area and exptime.
        flux_scale = area * exptime
        # For surface brightness normalization, also scale by the pixel area.
        if method == 'sb':
            flux_scale /= local_wcs.pixelArea()
        # Only do the gain here if not photon shooting, since need the number of photons to
        # reflect that actual photons, not ADU.
        if gain != 1 and method != 'phot' and sensor is None:
            flux_scale /= gain

        prof *= flux_scale

        # If necessary, convolve by the pixel
        if method in ['auto', 'fft', 'real_space']:
            if method == 'auto':
                real_space = None
            elif method == 'fft':
                real_space = False
            else:
                real_space = True
            prof_no_pixel = prof
            prof = Convolve(prof, Pixel(scale=1.0, gsparams=self.gsparams),
                            real_space=real_space, gsparams=self.gsparams)

        # Make sure image is setup correctly
        image = prof._setup_image(image, nx, ny, bounds, add_to_image, dtype)
        image.wcs = wcs

        if setup_only:
            image.added_flux = 0.
            return image

        # Making a view of the image lets us change the center without messing up the original.
        imview = image._view()
        imview.setCenter(0,0)
        imview.wcs = PixelScale(1.0)
        orig_center = image.center  # Save the original center to pass to sensor.accumulate
        if method == 'phot':
            added_photons, photons = prof.drawPhot(imview, gain, add_to_image,
                                                   n_photons, rng, max_extra_noise, poisson_flux,
                                                   sensor, surface_ops, maxN,
                                                   orig_center, local_wcs)
        else:
            # If not using phot, but doing sensor, then make a copy.
            if sensor is not None:
                if imview.dtype in [np.float32, np.float64]:
                    dtype = None
                else:
                    dtype = np.float64
                draw_image = imview.real.subsample(n_subsample, n_subsample, dtype=dtype)
                draw_image.setCenter(0,0)
                if method in ['auto', 'fft', 'real_space']:
                    # Need to reconvolve by the new smaller pixel instead
                    prof = Convolve(
                            prof_no_pixel,
                            Pixel(scale=1.0/n_subsample, gsparams=self.gsparams),
                            real_space=real_space, gsparams=self.gsparams)
                elif n_subsample != 1:
                    # We can't just pull off the pixel-free version, so we need to deconvolve
                    # by the original pixel and reconvolve by the smaller one.
                    prof = Convolve(
                            prof,
                            Deconvolve(Pixel(scale=1.0, gsparams=self.gsparams)),
                            Pixel(scale=1.0/n_subsample, gsparams=self.gsparams),
                            gsparams=self.gsparams)
                add = False
                if not add_to_image: imview.setZero()
            else:
                draw_image = imview
                add = add_to_image

            if prof.is_analytic_x:
                added_photons = prof.drawReal(draw_image, add)
            else:
                added_photons = prof.drawFFT(draw_image, add)

            if sensor is not None:
                ud = UniformDeviate(rng)
                photons = PhotonArray.makeFromImage(draw_image, rng=ud)
                for op in surface_ops:
                    op.applyTo(photons, local_wcs)
                if imview.dtype in [np.float32, np.float64]:
                    added_photons = sensor.accumulate(photons, imview, orig_center)
                else:
                    # Need a temporary
                    im1 = ImageD(bounds=imview.bounds)
                    added_photons = sensor.accumulate(photons, im1, orig_center)
                    imview.array[:,:] += im1.array.astype(imview.dtype, copy=False)

        image.added_flux = added_photons / flux_scale
        if save_photons:
            image.photons = photons

        return image

    def drawReal(self, image, add_to_image=False):
        """
        Draw this profile into an Image by direct evaluation at the location of each pixel.

        This is usually called from the `drawImage` function, rather than called directly by the
        user.  In particular, the input image must be already set up with defined bounds.  The
        profile will be drawn centered on whatever pixel corresponds to (0,0) with the given
        bounds, not the image center (unlike drawImage).  The image also must have a PixelScale
        wcs.  The profile being drawn should have already been converted to image coordinates via

            >>> image_profile = original_wcs.toImage(original_profile)

        Note that the image produced by `drawReal` represents the profile sampled at the center
        of each pixel and then multiplied by the pixel area.  That is, the profile is NOT
        integrated over the area of the pixel.  This is equivalent to method='no_pixel' in
        drawImage.  If you want to render a profile integrated over the pixel, you can convolve
        with a Pixel first and draw that.

        @param image        The Image onto which to place the flux. [required]
        @param add_to_image Whether to add flux to the existing image rather than clear out
                            anything in the image before drawing. [default: False]

        @returns The total flux drawn inside the image bounds.
        """
        from .image import ImageD, ImageF
        if image.wcs is None or not image.wcs.isPixelScale():
            raise ValueError("drawReal requires an image with a PixelScale wcs")

        if image.dtype in [ np.float64, np.float32 ] and not add_to_image and image.iscontiguous:
            self._drawReal(image)
            return image.array.sum(dtype=float)
        else:
            # Need a temporary
            if image.dtype in [ np.complex128, np.int32, np.uint32 ]:
                im1 = ImageD(bounds=image.bounds, scale=image.scale)
            else:
                im1 = ImageF(bounds=image.bounds, scale=image.scale)
            self._drawReal(im1)
            if add_to_image:
                image.array[:,:] += im1.array.astype(image.dtype, copy=False)
            else:
                image.array[:,:] = im1.array
            return im1.array.sum(dtype=float)

    def _drawReal(self, image):
        """Equivalent to the regular drawReal(image, add_to_image=False), but without the usual
        sanity checks, and the image's dtype must be either float32 or float64, and it must
        have a c_contiguous array (image.iscontiguous must be True).
        """
        raise NotImplementedError("%s does not implement drawReal"%self.__class__.__name__)

    def getGoodImageSize(self, pixel_scale):
        """Return a good size to use for drawing this profile.

        The size will be large enough to cover most of the flux of the object.  Specifically,
        at least (1-gsparams.folding_threshold) (i.e. 99.5% by default) of the flux should fall
        in the image.

        Also, the returned size is always an even number, which is usually desired in practice.
        Of course, if you prefer an odd-sized image, you can add 1 to the result.

        @param pixel_scale      The desired pixel scale of the image to be built.

        @returns N, a good (linear) size of an image on which to draw this object.
        """
        # Start with a good size from stepk and the pixel scale
        Nd = 2. * math.pi / (pixel_scale * self.stepk)

        # Make it an integer
        # (Some slop to keep from getting extra pixels due to roundoff errors in calculations.)
        N = int(math.ceil(Nd*(1.-1.e-12)))

        # Round up to an even value
        N = 2 * ((N+1) // 2)
        return N

    def drawFFT_makeKImage(self, image):
        """
        This is a helper routine for drawFFT that just makes the (blank) k-space image
        onto which the profile will be drawn.  This can be useful if you want to break
        up the calculation into parts for extra efficiency.  E.g. save the k-space image of
        the PSF so drawing many models of the galaxy with the given PSF profile can avoid
        drawing the PSF each time.

        @param image        The Image onto which to place the flux.

        @returns (kimage, wrap_size), where wrap_size is either the size of kimage or smaller if
                                      the result should be wrapped before doing the inverse fft.
        """
        from .bounds import _BoundsI
        from .image import ImageCD, ImageCF
        # Start with what this profile thinks a good size would be given the image's pixel scale.
        N = self.getGoodImageSize(image.scale)

        # We must make something big enough to cover the target image size:
        image_N = max(np.max(np.abs((image.bounds._getinitargs()))) * 2,
                      np.max(image.bounds.numpyShape()))
        N = max(N, image_N)

        # Round up to a good size for making FFTs:
        N = image.good_fft_size(N)

        # Make sure we hit the minimum size specified in the gsparams.
        N = max(N, self.gsparams.minimum_fft_size)

        dk = 2.*np.pi / (N * image.scale)

        maxk = self.maxk
        if N*dk/2 > maxk:
            Nk = N
        else:
            # There will be aliasing.  Make a larger image and then wrap it.
            Nk = int(np.ceil(maxk/dk)) * 2

        if Nk > self.gsparams.maximum_fft_size:
            raise RuntimeError(
                "drawFFT requires an FFT that is too large: %s. "%Nk +
                "If you can handle the large FFT, you may update gsparams.maximum_fft_size.")

        bounds = _BoundsI(0,Nk//2,-Nk//2,Nk//2)
        if image.dtype in [ np.complex128, np.float64, np.int32, np.uint32 ]:
            kimage = ImageCD(bounds=bounds, scale=dk)
        else:
            kimage = ImageCF(bounds=bounds, scale=dk)
        return kimage, N

    def drawFFT_finish(self, image, kimage, wrap_size, add_to_image):
        """
        This is a helper routine for drawFFT that finishes the calculation, based on the
        drawn k-space image.

        It applies the Fourier transform to `kimage` and adds the result to `image`.

        @param image        The Image onto which to place the flux.
        @param kimage       The k-space Image where the object was drawn.
        @param wrap_size    The size of the region to wrap kimage, which must be either the same
                            size as kimage or smaller.
        @param add_to_image Whether to add flux to the existing image rather than clear out
                            anything in the image before drawing.

        @returns The total flux drawn inside the image bounds.
        """
        from .bounds import _BoundsI
        from .image import Image
        # Wrap the full image to the size we want for the FT.
        # Even if N == Nk, this is useful to make this portion properly Hermitian in the
        # N/2 column and N/2 row.
        bwrap = _BoundsI(0, wrap_size//2, -wrap_size//2, wrap_size//2-1)
        kimage_wrap = kimage._wrap(bwrap, True, False)

        # Perform the fourier transform.
        breal = _BoundsI(-wrap_size//2, wrap_size//2+1, -wrap_size//2, wrap_size//2-1)
        real_image = Image(breal, dtype=float)
        _galsim.irfft(kimage_wrap._image, real_image._image, True, True)

        # Add (a portion of) this to the original image.
        temp = real_image.subImage(image.bounds)
        if add_to_image:
            image += temp
        else:
            image.copyFrom(temp)
        added_photons = temp.array.sum(dtype=float)
        return added_photons

    def drawFFT(self, image, add_to_image=False):
        """
        Draw this profile into an Image by computing the k-space image and performing an FFT.

        This is usually called from the `drawImage` function, rather than called directly by the
        user.  In particular, the input image must be already set up with defined bounds.  The
        profile will be drawn centered on whatever pixel corresponds to (0,0) with the given
        bounds, not the image center (unlike drawImage).  The image also must have a PixelScale
        wcs.  The profile being drawn should have already been converted to image coordinates via

            >>> image_profile = original_wcs.toImage(original_profile)

        Note that the image produced by `drawFFT` represents the profile sampled at the center
        of each pixel and then multiplied by the pixel area.  That is, the profile is NOT
        integrated over the area of the pixel.  This is equivalent to method='no_pixel' in
        drawImage.  If you want to render a profile integrated over the pixel, you can convolve
        with a Pixel first and draw that.

        @param image        The Image onto which to place the flux. [required]
        @param add_to_image Whether to add flux to the existing image rather than clear out
                            anything in the image before drawing. [default: False]

        @returns The total flux drawn inside the image bounds.
        """
        if image.wcs is None or not image.wcs.isPixelScale():
            raise ValueError("drawPhot requires an image with a PixelScale wcs")

        kimage, wrap_size = self.drawFFT_makeKImage(image)
        self._drawKImage(kimage)
        return self.drawFFT_finish(image, kimage, wrap_size, add_to_image)

    def _calculate_nphotons(self, n_photons, poisson_flux, max_extra_noise, rng):
        """Calculate how many photons to shoot and what flux_ratio (called g) each one should
        have in order to produce an image with the right S/N and total flux.

        This routine is normally called by drawPhot.

        @returns n_photons, g
        """
        from .random import PoissonDeviate
        # For profiles that are positive definite, then N = flux. Easy.
        #
        # However, some profiles shoot some of their photons with negative flux. This means that
        # we need a few more photons to get the right S/N = sqrt(flux). Take eta to be the
        # fraction of shot photons that have negative flux.
        #
        # S^2 = (N+ - N-)^2 = (N+ + N- - 2N-)^2 = (Ntot - 2N-)^2 = Ntot^2(1 - 2 eta)^2
        # N^2 = Var(S) = (N+ + N-) = Ntot
        #
        # So flux = (S/N)^2 = Ntot (1-2eta)^2
        # Ntot = flux / (1-2eta)^2
        #
        # However, if each photon has a flux of 1, then S = (1-2eta) Ntot = flux / (1-2eta).
        # So in fact, each photon needs to carry a flux of g = 1-2eta to get the right
        # total flux.
        #
        # That's all the easy case. The trickier case is when we are sky-background dominated.
        # Then we can usually get away with fewer shot photons than the above.  In particular,
        # if the noise from the photon shooting is much less than the sky noise, then we can
        # use fewer shot photons and essentially have each photon have a flux > 1. This is ok
        # as long as the additional noise due to this approximation is "much less than" the
        # noise we'll be adding to the image for the sky noise.
        #
        # Let's still have Ntot photons, but now each with a flux of g. And let's look at the
        # noise we get in the brightest pixel that has a nominal total flux of Imax.
        #
        # The number of photons hitting this pixel will be Imax/flux * Ntot.
        # The variance of this number is the same thing (Poisson counting).
        # So the noise in that pixel is:
        #
        # N^2 = Imax/flux * Ntot * g^2
        #
        # And the signal in that pixel will be:
        #
        # S = Imax/flux * (N+ - N-) * g which has to equal Imax, so
        # g = flux / Ntot(1-2eta)
        # N^2 = Imax/Ntot * flux / (1-2eta)^2
        #
        # As expected, we see that lowering Ntot will increase the noise in that (and every
        # other) pixel.
        # The input max_extra_noise parameter is the maximum value of spurious noise we want
        # to allow.
        #
        # So setting N^2 = Imax + nu, we get
        #
        # Ntot = flux / (1-2eta)^2 / (1 + nu/Imax)
        # g = (1 - 2eta) * (1 + nu/Imax)
        #
        # Returns the total flux placed inside the image bounds by photon shooting.
        #

        flux = self.flux
        if flux == 0.0:
            return 0, 1.0
        posflux = self.positive_flux
        negflux = self.negative_flux
        eta = negflux / (posflux + negflux)
        eta_factor = 1.-2.*eta  # This is also the amount to scale each photon.
        mod_flux = flux/(eta_factor*eta_factor)

        # Use this for the factor by which to scale photon arrays.
        g = eta_factor

        # If requested, let the target flux value vary as a Poisson deviate
        if poisson_flux:
            # If we have both positive and negative photons, then the mix of these
            # already gives us some variation in the flux value from the variance
            # of how many are positive and how many are negative.
            # The number of negative photons varies as a binomial distribution.
            # <F-> = eta * Ntot * g
            # <F+> = (1-eta) * Ntot * g
            # <F+ - F-> = (1-2eta) * Ntot * g = flux
            # Var(F-) = eta * (1-eta) * Ntot * g^2
            # F+ = Ntot * g - F- is not an independent variable, so
            # Var(F+ - F-) = Var(Ntot*g - 2*F-)
            #              = 4 * Var(F-)
            #              = 4 * eta * (1-eta) * Ntot * g^2
            #              = 4 * eta * (1-eta) * flux
            # We want the variance to be equal to flux, so we need an extra:
            # delta Var = (1 - 4*eta + 4*eta^2) * flux
            #           = (1-2eta)^2 * flux
            mean = eta_factor*eta_factor * flux
            pd = PoissonDeviate(rng, mean)
            pd_val = pd() - mean + flux
            ratio = pd_val / flux
            g *= ratio
            mod_flux *= ratio

        if n_photons == 0.:
            n_photons = mod_flux
            if max_extra_noise > 0.:
                gfactor = 1. + max_extra_noise / self.max_sb
                n_photons /= gfactor
                g *= gfactor

        # Make n_photons an integer.
        iN = int(n_photons + 0.5)

        if iN <= 0:  # pragma: no cover
            import warnings
            warnings.warn("Automatic n_photons calculation did not end up with positive N. " +
                          "(n_photons = %s)  No photons will be shot. "%n_photons +
                          "prof = %s  "%self +
                          "flux = %s  "%self.flux +
                          "poisson_flux = %s  "%poisson_flux +
                          "max_extra_noise = %s  "%max_extra_noise +
                          "g = %s  "%g)
            return 0, 1.

        return iN, g


    def drawPhot(self, image, gain=1., add_to_image=False,
                 n_photons=0, rng=None, max_extra_noise=0., poisson_flux=None,
                 sensor=None, surface_ops=(), maxN=None, orig_center=PositionI(0,0),
                 local_wcs=None):
        """
        Draw this profile into an Image by shooting photons.

        This is usually called from the `drawImage` function, rather than called directly by the
        user.  In particular, the input image must be already set up with defined bounds.  The
        profile will be drawn centered on whatever pixel corresponds to (0,0) with the given
        bounds, not the image center (unlike drawImage).  The image also must have a PixelScale
        wcs.  The profile being drawn should have already been converted to image coordinates via

            >>> image_profile = original_wcs.toImage(original_profile)

        Note that the image produced by `drawPhot` represents the profile integrated over the
        area of each pixel.  This is equivalent to convolving the profile by a square `Pixel`
        profile and sampling the value at the center of each pixel, although this happens
        automatically by the shooting algorithm, so you do not need to manually convolve by
        a Pixel as you would for `drawReal` or `drawFFT`.

        @param image        The Image onto which to place the flux. [required]
        @param gain         The number of photons per ADU ("analog to digital units", the units of
                            the numbers output from a CCD). [default: 1.]
        @param add_to_image Whether to add to the existing images rather than clear out
                            anything in the image before drawing.  [default: False]
        @param n_photons    If provided, the number of photons to use for photon shooting.
                            If not provided (i.e. `n_photons = 0`), use as many photons as
                            necessary to result in an image with the correct Poisson shot
                            noise for the object's flux.  For positive definite profiles, this
                            is equivalent to `n_photons = flux`.  However, some profiles need
                            more than this because some of the shot photons are negative
                            (usually due to interpolants).  [default: 0]
        @param rng          If provided, a random number generator to use for photon shooting,
                            which may be any kind of BaseDeviate object.  If `rng` is None, one
                            will be automatically created, using the time as a seed.
                            [default: None]
        @param max_extra_noise  If provided, the allowed extra noise in each pixel when photon
                            shooting.  This is only relevant if `n_photons=0`, so the number of
                            photons is being automatically calculated.  In that case, if the image
                            noise is dominated by the sky background, then you can get away with
                            using fewer shot photons than the full `n_photons = flux`.  Essentially
                            each shot photon can have a `flux > 1`, which increases the noise in
                            each pixel.  The `max_extra_noise` parameter specifies how much extra
                            noise per pixel is allowed because of this approximation.  A typical
                            value for this might be `max_extra_noise = sky_level / 100` where
                            `sky_level` is the flux per pixel due to the sky.  Note that this uses
                            a "variance" definition of noise, not a "sigma" definition.
                            [default: 0.]
        @param poisson_flux Whether to allow total object flux scaling to vary according to
                            Poisson statistics for `n_photons` samples when photon shooting.
                            [default: True, unless `n_photons` is given, in which case the default
                            is False]
        @param sensor       An optional Sensor instance, which will be used to accumulate the
                            photons onto the image. [default: None]
        @param surface_ops  A list of operators that can modify the photon array that will be
                            applied in order before accumulating the photons on the sensor.
                            [default: ()]
        @param maxN         Sets the maximum number of photons that will be added to the image
                            at a time.  (Memory requirements are proportional to this number.)
                            [default: None, which means no limit]
        @param orig_center  The position of the image center in the original image coordinates.
                            [default: (0,0)]
        @param local_wcs    The local wcs in the original image. [default: None]

        @returns (nphotons, photons) where
            nphotons is the total flux of photons that landed inside the image bounds, and
            photons is the PhotonArray that was applied to the image.
        """
        from .random import UniformDeviate
        from .sensor import Sensor
        from .image import ImageD
        # Make sure the type of n_photons is correct and has a valid value:
        if n_photons < 0.:
            raise ValueError("Invalid n_photons < 0.")

        if poisson_flux is None:
            if n_photons == 0.: poisson_flux = True
            else: poisson_flux = False

        # Check that either n_photons is set to something or flux is set to something
        if n_photons == 0. and self.flux == 1.:
            import warnings
            warnings.warn(
                    "Warning: drawImage for object with flux == 1, area == 1, and "
                    "exptime == 1, but n_photons == 0.  This will only shoot a single photon.")

        ud = UniformDeviate(rng)

        # Make sure the image is set up to have unit pixel scale and centered at 0,0.
        if image.wcs is None or not image.wcs.isPixelScale():
            raise ValueError("drawPhot requires an image with a PixelScale wcs")

        if sensor is None:
            sensor = Sensor()
        elif not isinstance(sensor, Sensor):
            raise TypeError("The sensor provided is not a Sensor instance")

        Ntot, g = self._calculate_nphotons(n_photons, poisson_flux, max_extra_noise, ud)

        if gain != 1.:
            g /= gain

        # total flux falling inside image bounds, this will be returned on exit.
        added_flux = 0.

        if maxN is None:
            maxN = Ntot

        if not add_to_image: image.setZero()

        # Nleft is the number of photons remaining to shoot.
        Nleft = Ntot
        photons = None  # Just in case Nleft is already 0.
        resume = False
        while Nleft > 0:
            # Shoot at most maxN at a time
            thisN = min(maxN, Nleft)

            try:
                photons = self.shoot(thisN, ud)
            except RuntimeError:  # pragma: no cover
                # Give some extra explanation as a warning, then raise the original exception
                # so the traceback shows as much detail as possible.
                import warnings
                warnings.warn(
                    "Unable to draw this GSObject with photon shooting.  Perhaps it is a "+
                    "Deconvolve or is a compound including one or more Deconvolve objects.")
                raise

            if g != 1. or thisN != Ntot:
                photons.scaleFlux(g * thisN / Ntot)

            if image.scale != 1.:
                photons.scaleXY(1./image.scale)  # Convert x,y to image coords if necessary

            for op in surface_ops:
                op.applyTo(photons, local_wcs)

            if image.dtype in [np.float32, np.float64]:
                added_flux += sensor.accumulate(photons, image, orig_center, resume=resume)
                resume = True  # Resume from this point if there are any further iterations.
            else:
                # Need a temporary
                im1 = ImageD(bounds=image.bounds)
                added_flux += sensor.accumulate(photons, im1, orig_center)
                image.array[:,:] += im1.array.astype(image.dtype, copy=False)

            Nleft -= thisN

        return added_flux, photons


    def shoot(self, n_photons, rng=None):
        """Shoot photons into a PhotonArray.

        @param n_photons    The number of photons to use for photon shooting.
        @param rng          If provided, a random number generator to use for photon shooting,
                            which may be any kind of BaseDeviate object.  If `rng` is None, one
                            will be automatically created, using the time as a seed.
                            [default: None]

        @returns PhotonArray.
        """
        from .random import UniformDeviate
        from .photon_array import PhotonArray

        photons = PhotonArray(n_photons)
        if n_photons == 0:
            # It's ok to shoot 0, but downstream can have problems with it, so just stop now.
            return photons

        ud = UniformDeviate(rng)
        self._shoot(photons, ud)
        return photons

    def _shoot(self, photons, ud):
        """Shoot photons into the given PhotonArray

        @param photons      A PhotonArray instance into which the photons should be placed.
        @param ud           A UniformDeviate instance to use for the photon shooting,
        """
        raise NotImplementedError("%s does not implement shoot"%self.__class__.__name__)

    def drawKImage(self, image=None, nx=None, ny=None, bounds=None, scale=None,
                   add_to_image=False, recenter=True, setup_only=False):
        """Draws the k-space (complex) Image of the object, with bounds optionally set by input
        Image instance.

        Normalization is always such that image(0,0) = flux.  Unlike the real-space drawImage()
        function, the (0,0) point will always be one of the actual pixel values.  For even-sized
        images, it will be 1/2 pixel above and to the right of the true center of the image.

        Another difference from  drawImage() is that a wcs other than a simple pixel scale is not
        allowed.  There is no `wcs` parameter here, and if the images have a non-trivial wcs (and
        you don't override it with the `scale` parameter), a TypeError will be raised.

        Also, there is no convolution by a pixel.  This is just a direct image of the Fourier
        transform of the surface brightness profile.

        @param image        If provided, this will be the Image onto which to draw the k-space
                            image.  If `image` is None, then an automatically-sized image will be
                            created.  If `image` is given, but its bounds are undefined, then it
                            will be resized appropriately based on the profile's size.
                            [default: None]
        @param nx           If provided and `image` is None, use to set the x-direction size of the
                            image.  Must be accompanied by `ny`.
        @param ny           If provided and `image` is None, use to set the y-direction size of the
                            image.  Must be accompanied by `nx`.
        @param bounds       If provided and `image` is None, use to set the bounds of the image.
        @param scale        If provided, use this as the pixel scale, dk, for the images.
                            If `scale` is None and `image` is given, then take the provided
                            images' pixel scale (which must be equal).
                            If `scale` is None and `image` is None, then use the Nyquist scale.
                            If `scale <= 0` (regardless of `image`), then use the Nyquist scale.
                            [default: None]
        @param add_to_image Whether to add to the existing images rather than clear out
                            anything in the image before drawing.
                            Note: This requires that `image` be provided and that it has defined
                            bounds. [default: False]
        @param recenter     Whether to recenter the image to put k = 0 at the center (True) or to
                            trust the provided bounds (False).  [default: True]

        @returns an Image instance (created if necessary)
        """
        from .wcs import PixelScale
        from .image import Image
        # Make sure provided image is complex
        if image is not None and not image.iscomplex:
            raise ValueError("Provided image must be complex")

        # Possibly get the scale from image.
        if image is not None and scale is None:
            # Grab the scale to use from the image.
            # This will raise a TypeError if image.wcs is not a PixelScale
            scale = image.scale

        # The input scale (via scale or image.scale) is really a dk value, so call it that for
        # clarity here, since we also need the real-space pixel scale, which we will call dx.
        if scale is None or scale <= 0:
            dk = self.stepk
        else:
            dk = float(scale)
        if image is not None and image.bounds.isDefined():
            dx = np.pi/( max(image.array.shape) // 2 * dk )
        elif scale is None or scale <= 0:
            dx = self.nyquist_scale
        else:
            # Then dk = scale, which implies that we need to have dx smaller than nyquist_scale
            # by a factor of (dk/stepk)
            dx = self.nyquist_scale * dk / self.stepk

        # If the profile needs to be constructed from scratch, the _setup_image function will
        # do that, but only if the profile is in image coordinates for the real space image.
        # So make that profile.
        if image is None or not image.bounds.isDefined():
            real_prof = PixelScale(dx).toImage(self)
            dtype = np.complex128 if image is None else image.dtype
            image = real_prof._setup_image(image, nx, ny, bounds, add_to_image, dtype, odd=True)

        # Can't both recenter a provided image and add to it.
        if recenter and image.center != PositionI(0,0) and add_to_image:
            raise ValueError("Cannot recenter a non-centered image when add_to_image=True")

        # Set the center to 0,0 if appropriate
        if recenter and image.center != PositionI(0,0):
            image._shift(-image.center)

        # Set the wcs of the images to use the dk scale size
        image.scale = dk

        if setup_only:
            return image

        if not add_to_image and image.iscontiguous:
            self._drawKImage(image)
        else:
            im2 = Image(bounds=image.bounds, dtype=image.dtype, scale=image.scale)
            self._drawKImage(im2)
            image += im2
        return image

    def _drawKImage(self, image):
        """Equivalent to drawKImage(image, add_to_image, recenter=False, add_to_image=False), but
        without the normal sanity checks or the option to create the image automatically.

        The input image must be provided as a complex Image instance (dtype=complex64 or
        complex128), and the bounds should be set up appropriately (e.g. with 0,0 in the center if
        so desired).  This corresponds to recenter=False for the normal drawKImage.  And, it must
        have a c_contiguous array (image.iscontiguous must be True).

        @param image        The Image onto which to draw the k-space image. [required]
        """
        raise NotImplementedError("%s does not implement drawKImage"%self.__class__.__name__)

<<<<<<< HEAD
        prof.SBProfile.drawK(review.image, imview.image, gain, wmult)

        return re,im

    def __eq__(self, other):
        return (type(self) == type(other) and
                self.SBProfile == other.SBProfile)

    def __ne__(self, other): return not self.__eq__(other)
    def __hash__(self): return hash(("galsim.GSObject", self.SBProfile))

# Pickling an SBProfile is a bit tricky, since it's a base class for lots of other classes.
# Normally, we'll know what the derived class is, so we can just use the pickle stuff that is
# appropriate for that.  But if we get a SBProfile back from say the getObj() method of
# SBTransform, then we won't know what class it should be.  So, in this case, we use the
# repr to do the pickling.  This isn't usually a great idea in general, but it provides a
# convenient way to get the SBProfile to be the correct type in this case.
# So, getstate just returns the repr string.  And setstate builds the right kind of object
# by essentially doing `self = eval(repr)`.
_galsim.SBProfile.__getstate__ = lambda self: self.serialize()
def SBProfile_setstate(self, state):
    import galsim
    # In case the serialization uses these:
    from numpy import array, int16, int32, float32, float64
    # The serialization of an SBProfile object should eval to the right thing.
    # We essentially want to do `self = eval(state)`.  But that doesn't work in python of course.
    # Se we break up the serialization into the class and the args, then call init with that.
    cls, args = state.split('(',1)
    args = args[:-1]  # Remove final paren
    args = eval(args)
    self.__class__ = eval(cls)
    self.__init__(*args)
_galsim.SBProfile.__setstate__ = SBProfile_setstate
# Quick and dirty.  Just check serializations are equal.
_galsim.SBProfile.__eq__ = lambda self, other: self.serialize() == other.serialize()
_galsim.SBProfile.__ne__ = lambda self, other: not self.__eq__(other)
_galsim.SBProfile.__hash__ = lambda self: hash(self.serialize())
=======
    # Derived classes should define the __eq__ function
    def __ne__(self, other): return not self.__eq__(other)
>>>>>>> dda504cf
<|MERGE_RESOLUTION|>--- conflicted
+++ resolved
@@ -2263,45 +2263,5 @@
         """
         raise NotImplementedError("%s does not implement drawKImage"%self.__class__.__name__)
 
-<<<<<<< HEAD
-        prof.SBProfile.drawK(review.image, imview.image, gain, wmult)
-
-        return re,im
-
-    def __eq__(self, other):
-        return (type(self) == type(other) and
-                self.SBProfile == other.SBProfile)
-
-    def __ne__(self, other): return not self.__eq__(other)
-    def __hash__(self): return hash(("galsim.GSObject", self.SBProfile))
-
-# Pickling an SBProfile is a bit tricky, since it's a base class for lots of other classes.
-# Normally, we'll know what the derived class is, so we can just use the pickle stuff that is
-# appropriate for that.  But if we get a SBProfile back from say the getObj() method of
-# SBTransform, then we won't know what class it should be.  So, in this case, we use the
-# repr to do the pickling.  This isn't usually a great idea in general, but it provides a
-# convenient way to get the SBProfile to be the correct type in this case.
-# So, getstate just returns the repr string.  And setstate builds the right kind of object
-# by essentially doing `self = eval(repr)`.
-_galsim.SBProfile.__getstate__ = lambda self: self.serialize()
-def SBProfile_setstate(self, state):
-    import galsim
-    # In case the serialization uses these:
-    from numpy import array, int16, int32, float32, float64
-    # The serialization of an SBProfile object should eval to the right thing.
-    # We essentially want to do `self = eval(state)`.  But that doesn't work in python of course.
-    # Se we break up the serialization into the class and the args, then call init with that.
-    cls, args = state.split('(',1)
-    args = args[:-1]  # Remove final paren
-    args = eval(args)
-    self.__class__ = eval(cls)
-    self.__init__(*args)
-_galsim.SBProfile.__setstate__ = SBProfile_setstate
-# Quick and dirty.  Just check serializations are equal.
-_galsim.SBProfile.__eq__ = lambda self, other: self.serialize() == other.serialize()
-_galsim.SBProfile.__ne__ = lambda self, other: not self.__eq__(other)
-_galsim.SBProfile.__hash__ = lambda self: hash(self.serialize())
-=======
     # Derived classes should define the __eq__ function
-    def __ne__(self, other): return not self.__eq__(other)
->>>>>>> dda504cf
+    def __ne__(self, other): return not self.__eq__(other)