--- conflicted
+++ resolved
@@ -1091,11 +1091,7 @@
         else:
             return BoundsI()
 
-<<<<<<< HEAD
-    def _fix_offset(self, new_bounds, offset, use_true_center):
-=======
     def _adjust_offset(self, new_bounds, offset, use_true_center):
->>>>>>> 97522851
         # Note: this assumes self is in terms of image coordinates.
         if use_true_center:
             # For even-sized images, the SBProfile draw function centers the result in the
@@ -1107,11 +1103,7 @@
             shape = new_bounds.numpyShape()
             if shape[1] % 2 == 0: dx -= 0.5
             if shape[0] % 2 == 0: dy -= 0.5
-<<<<<<< HEAD
             offset = PositionD(dx,dy)
-=======
-            offset = galsim.PositionD(dx,dy)
->>>>>>> 97522851
         return offset
 
     def _determine_wcs(self, scale, wcs, image, default_wcs=None):
@@ -1556,7 +1548,7 @@
 
         # Apply the offset, and possibly fix the centering for even-sized images
         offset = self._adjust_offset(new_bounds, offset, use_true_center)
-        if offset != galsim.PositionD(0,0):
+        if offset != PositionD(0,0):
             prof = prof._shift(offset)
             local_wcs = local_wcs.withOrigin(offset)
 
@@ -1584,14 +1576,6 @@
             prof = Convolve(prof, Pixel(scale=1.0, gsparams=self.gsparams),
                             real_space=real_space, gsparams=self.gsparams)
 
-<<<<<<< HEAD
-        # Apply the offset, and possibly fix the centering for even-sized images
-        offset = prof._fix_offset(new_bounds, offset, use_true_center)
-        if offset != PositionD(0,0):
-            prof = prof._shift(offset)
-
-=======
->>>>>>> 97522851
         # Make sure image is setup correctly
         image = prof._setup_image(image, nx, ny, bounds, add_to_image, dtype)
         image.wcs = wcs
@@ -1625,11 +1609,6 @@
                             prof_no_pixel,
                             Pixel(scale=1.0/n_subsample, gsparams=self.gsparams),
                             real_space=real_space, gsparams=self.gsparams)
-<<<<<<< HEAD
-                    if offset != PositionD(0,0):
-                        prof = prof._shift(offset)
-=======
->>>>>>> 97522851
                 elif n_subsample != 1:
                     # We can't just pull off the pixel-free version, so we need to deconvolve
                     # by the original pixel and reconvolve by the smaller one.
@@ -1986,12 +1965,8 @@
 
     def drawPhot(self, image, gain=1., add_to_image=False,
                  n_photons=0, rng=None, max_extra_noise=0., poisson_flux=None,
-<<<<<<< HEAD
-                 sensor=None, surface_ops=(), maxN=None, orig_center=PositionI(0,0)):
-=======
-                 sensor=None, surface_ops=(), maxN=None, orig_center=galsim.PositionI(0,0),
+                 sensor=None, surface_ops=(), maxN=None, orig_center=PositionI(0,0),
                  local_wcs=None):
->>>>>>> 97522851
         """
         Draw this profile into an Image by shooting photons.
 
