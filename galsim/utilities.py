# Copyright (c) 2012-2017 by the GalSim developers team on GitHub
# https://github.com/GalSim-developers
#
# This file is part of GalSim: The modular galaxy image simulation toolkit.
# https://github.com/GalSim-developers/GalSim
#
# GalSim is free software: redistribution and use in source and binary forms,
# with or without modification, are permitted provided that the following
# conditions are met:
#
# 1. Redistributions of source code must retain the above copyright notice, this
#    list of conditions, and the disclaimer given in the accompanying LICENSE
#    file.
# 2. Redistributions in binary form must reproduce the above copyright notice,
#    this list of conditions, and the disclaimer given in the documentation
#    and/or other materials provided with the distribution.
#
"""@file utilities.py
Module containing general utilities for the GalSim software.
"""
import functools
from contextlib import contextmanager
from future.utils import iteritems
from builtins import range, object
import weakref


import numpy as np

def roll2d(image, shape):
    """Perform a 2D roll (circular shift) on a supplied 2D NumPy array, conveniently.

    @param image        The NumPy array to be circular shifted.
    @param shape        (iroll, jroll) The roll in the i and j dimensions, respectively.

    @returns the rolled image.
    """
    (iroll, jroll) = shape
    # The ascontiguousarray bit didn't used to be necessary.  But starting with
    # numpy v1.12, np.roll doesn't seem to always return a C-contiguous array.
    return np.ascontiguousarray(np.roll(np.roll(image, jroll, axis=1), iroll, axis=0))

def kxky(array_shape=(256, 256)):
    """Return the tuple `(kx, ky)` corresponding to the DFT of a unit integer-sampled array of input
    shape.

    Uses the SBProfile conventions for Fourier space, so `k` varies in approximate range (-pi, pi].
    Uses the most common DFT element ordering conventions (and those of FFTW), so that `(0, 0)`
    array element corresponds to `(kx, ky) = (0, 0)`.

    See also the docstring for np.fftfreq, which uses the same DFT convention, and is called here,
    but misses a factor of pi.

    Adopts NumPy array index ordering so that the trailing axis corresponds to `kx`, rather than the
    leading axis as would be expected in IDL/Fortran.  See docstring for numpy.meshgrid which also
    uses this convention.

    @param array_shape   The NumPy array shape desired for `kx, ky`.
    """
    # Note: numpy shape is y,x
    k_xaxis = np.fft.fftfreq(array_shape[1]) * 2. * np.pi
    k_yaxis = np.fft.fftfreq(array_shape[0]) * 2. * np.pi
    return np.meshgrid(k_xaxis, k_yaxis)

def g1g2_to_e1e2(g1, g2):
    """Convenience function for going from `(g1, g2)` -> `(e1, e2)`.

    Here `g1` and `g2` are reduced shears, and `e1` and `e2` are distortions - see shear.py for
    definitions of reduced shear and distortion in terms of axis ratios or other ways of specifying
    ellipses.

    @param g1   First reduced shear component
    @param g2   Second reduced shear component

    @returns the corresponding distortions, e1 and e2.
    """
    # Conversion:
    # e = (a^2-b^2) / (a^2+b^2)
    # g = (a-b) / (a+b)
    # b/a = (1-g)/(1+g)
    # e = (1-(b/a)^2) / (1+(b/a)^2)
    gsq = g1*g1 + g2*g2
    if gsq == 0.:
        return 0., 0.
    else:
        g = np.sqrt(gsq)
        boa = (1-g) / (1+g)
        e = (1 - boa*boa) / (1 + boa*boa)
        e1 = g1 * (e/g)
        e2 = g2 * (e/g)
        return e1, e2

def rotate_xy(x, y, theta):
    """Rotates points in the xy-Cartesian plane counter-clockwise through an angle `theta` about the
    origin of the Cartesian coordinate system.

    @param x        NumPy array of input `x` coordinates
    @param y        NumPy array of input `y` coordinates
    @param theta    Rotation angle (+ve counter clockwise) as an Angle instance

    @return the rotated coordinates `(x_rot,y_rot)`.
    """
    from .angle import Angle
    if not isinstance(theta, Angle):
        raise TypeError("Input rotation angle theta must be a galsim.Angle instance.")
    sint, cost = theta.sincos()
    x_rot = x * cost - y * sint
    y_rot = x * sint + y * cost
    return x_rot, y_rot

def parse_pos_args(args, kwargs, name1, name2, integer=False, others=[]):
    """Parse the args and kwargs of a function call to be some kind of position.

    We allow four options:

        f(x,y)
        f(galsim.PositionD(x,y)) or f(galsim.PositionI(x,y))
        f( (x,y) )  (or any indexable thing)
        f(name1=x, name2=y)

    If the inputs must be integers, set `integer=True`.
    If there are other args/kwargs to parse after these, then their names should be
    be given as the parameter `others`, which are passed back in a tuple after the position.
    """
    from .position import PositionD, PositionI
    def canindex(arg):
        try: arg[0], arg[1]
        except (TypeError, IndexError): return False
        else: return True

    other_vals = []
    if len(args) == 0:
        # Then name1,name2 need to be kwargs
        # If not, then python will raise an appropriate error.
        x = kwargs.pop(name1)
        y = kwargs.pop(name2)
    elif ( ( isinstance(args[0], PositionI) or
             (not integer and isinstance(args[0], PositionD)) ) and
           len(args) <= 1+len(others) ):
        x = args[0].x
        y = args[0].y
        for arg in args[1:]:
            other_vals.append(arg)
            others.pop(0)
    elif canindex(args[0]) and len(args) <= 1+len(others):
        x = args[0][0]
        y = args[0][1]
        for arg in args[1:]:
            other_vals.append(arg)
            others.pop(0)
    elif len(args) == 1:  # pragma: no cover
        if integer:
            raise TypeError("Cannot parse argument "+str(args[0])+" as a PositionI")
        else:
            raise TypeError("Cannot parse argument "+str(args[0])+" as a PositionD")
    elif len(args) <= 2 + len(others):
        x = args[0]
        y = args[1]
        for arg in args[2:]:
            other_vals.append(arg)
            others.pop(0)
    else:
        raise TypeError("Too many arguments supplied")
    # Read any remaining other kwargs
    if others:
        for name in others:
            val = kwargs.pop(name)
            other_vals.append(val)
    if kwargs:
        raise TypeError("Received unexpected keyword arguments: %s",kwargs)

    if integer:
        pos = PositionI(int(x),int(y))
    else:
        pos = PositionD(float(x),float(y))
    if other_vals:
        return (pos,) + tuple(other_vals)
    else:
        return pos


class SimpleGenerator:
    """A simple class that is constructed with an arbitrary object.
    Then generator() will return that object.
    """
    def __init__(self, obj): self._obj = obj
    def __call__(self): return self._obj

class AttributeDict(object): # pragma: no cover
    """Dictionary class that allows for easy initialization and refs to key values via attributes.

    NOTE: Modified a little from Jim's bot.git AttributeDict class so that tab completion now works
    in ipython since attributes are actually added to __dict__.

    HOWEVER this means the __dict__ attribute has been redefined to be a collections.defaultdict()
    so that Jim's previous default attribute behaviour is also replicated.
    """
    def __init__(self):
        import collections
        object.__setattr__(self, "__dict__", collections.defaultdict(AttributeDict))

    def __getattr__(self, name):
        return self.__dict__[name]

    def __setattr__(self, name, value):
        self.__dict__[name] = value

    def merge(self, other):
        self.__dict__.update(other.__dict__)

    def _write(self, output, prefix=""):
        for k, v in iteritems(self.__dict__):
            if isinstance(v, AttributeDict):
                v._write(output, prefix="{0}{1}.".format(prefix, k))
            else:
                output.append("{0}{1} = {2}".format(prefix, k, repr(v)))

    def __bool__(self):
        return not not self.__dict__

    def __repr__(self):
        output = []
        self._write(output, "")
        return "\n".join(output)

    __str__ = __repr__

    def __len__(self):
        return len(self.__dict__)

def rand_arr(shape, deviate):
    """Function to make a 2d array of random deviates (of any sort).

    @param shape        A list of length 2, indicating the desired 2d array dimensions
    @param deviate      Any GalSim deviate (see random.py) such as UniformDeviate, GaussianDeviate,
                        etc. to be used to generate random numbers

    @returns a NumPy array of the desired dimensions with random numbers generated using the
    supplied deviate.
    """
<<<<<<< HEAD
    from .image import ImageD
    from .noise import DeviateNoise
    if len(shape) is not 2:
        raise ValueError("Can only make a 2d array from this function!")
    # note reversed indices due to NumPy vs. Image array indexing conventions!
    tmp_img = ImageD(shape[1], shape[0])
    tmp_img.addNoise(DeviateNoise(deviate))
    return tmp_img.array
=======
    tmp = np.empty(tuple(shape), dtype=float)
    deviate.generate(tmp.ravel())
    return tmp
>>>>>>> 97522851

def convert_interpolant(interpolant):
    """Convert a given interpolant to an Interpolant if it is given as a string.
    """
    from .interpolant import Interpolant
    if isinstance(interpolant, Interpolant):
        return interpolant
    else:
        # Will raise an appropriate exception if this is invalid.
        return Interpolant.from_name(interpolant)

# A helper function for parsing the input position arguments for PowerSpectrum and NFWHalo:
def _convertPositions(pos, units, func):
    """Convert `pos` from the valid ways to input positions to two NumPy arrays

       This is used by the functions getShear(), getConvergence(), getMagnification(), and
       getLensing() for both PowerSpectrum and NFWHalo.
    """
    from .position import PositionD, PositionI
    from .angle import AngleUnit, arcsec
    # Check for PositionD or PositionI:
    if isinstance(pos, PositionD) or isinstance(pos, PositionI):
        pos = [ pos.x, pos.y ]

    # Check for list of PositionD or PositionI:
    # The only other options allow pos[0], so if this is invalid, an exception
    # will be raised:
    elif isinstance(pos[0], PositionD) or isinstance(pos[0], PositionI):
        pos = [ np.array([p.x for p in pos], dtype='float'),
                np.array([p.y for p in pos], dtype='float') ]

    # Now pos must be a tuple of length 2
    elif len(pos) != 2:
        raise TypeError("Unable to parse the input pos argument for %s."%func)

    else:
        # Check for (x,y):
        try:
            pos = [ float(pos[0]), float(pos[1]) ]
        except TypeError:
            # Only other valid option is ( xlist , ylist )
            pos = [ np.array(pos[0], dtype='float'),
                    np.array(pos[1], dtype='float') ]

    # Check validity of units
    if isinstance(units, str):
        # if the string is invalid, this raises a reasonable error message.
        units = AngleUnit.from_name(units)
    if not isinstance(units, AngleUnit):
        raise ValueError("units must be either an AngleUnit or a string")

    # Convert pos to arcsec
    if units != arcsec:
        scale = 1. * units / arcsec
        # Note that for the next two lines, pos *must* be a list, not a tuple.  Assignments to
        # elements of tuples is not allowed.
        pos[0] *= scale
        pos[1] *= scale

    return pos

def _lin_approx_err(x, f, i):
    r"""Error as \int abs(f(x) - approx(x)) when using ith data point to make piecewise linear
    approximation."""
    xleft, xright = x[:i+1], x[i:]
    fleft, fright = f[:i+1], f[i:]
    xi, fi = x[i], f[i]
    mleft = (fi-f[0])/(xi-x[0])
    mright = (f[-1]-fi)/(x[-1]-xi)
    f2left = f[0]+mleft*(xleft-x[0])
    f2right = fi+mright*(xright-xi)
    return np.trapz(np.abs(fleft-f2left), xleft), np.trapz(np.abs(fright-f2right), xright)

def _exact_lin_approx_split(x, f):
    r"""Split a tabulated function into a two-part piecewise linear approximation by exactly
    minimizing \int abs(f(x) - approx(x)) dx.  Operates in O(N^2) time.
    """
    errs = [_lin_approx_err(x, f, i) for i in range(1, len(x)-1)]
    i = np.argmin(np.sum(errs, axis=1))
    return i+1, errs[i]

def _lin_approx_split(x, f):
    r"""Split a tabulated function into a two-part piecewise linear approximation by approximately
    minimizing \int abs(f(x) - approx(x)) dx.  Chooses the split point by exactly minimizing
    \int (f(x) - approx(x))^2 dx in O(N) time.
    """
    dx = x[2:] - x[:-2]
    # Error contribution on the left.
    ff0 = f[1:-1]-f[0]  # Only need to search between j=1..(N-1)
    xx0 = x[1:-1]-x[0]
    mleft = ff0/xx0  # slope
    errleft = (np.cumsum(dx*ff0**2)
               - 2*mleft*np.cumsum(dx*ff0*xx0)
               + mleft**2*np.cumsum(dx*xx0**2))
    # Error contribution on the right.
    dx = dx[::-1]  # Reversed so that np.cumsum effectively works right-to-left.
    ffN = f[-2:0:-1]-f[-1]
    xxN = x[-2:0:-1]-x[-1]
    mright = ffN/xxN
    errright = (np.cumsum(dx*ffN**2)
                - 2*mright*np.cumsum(dx*ffN*xxN)
                + mright**2*np.cumsum(dx*xxN**2))
    errright = errright[::-1]

    # Get absolute error for the found point.
    i = np.argmin(errleft+errright)
    return i+1, _lin_approx_err(x, f, i+1)

def thin_tabulated_values(x, f, rel_err=1.e-4, trim_zeros=True, preserve_range=True,
                          fast_search=True):
    """
    Remove items from a set of tabulated f(x) values so that the error in the integral is still
    accurate to a given relative accuracy.

    The input `x,f` values can be lists, NumPy arrays, or really anything that can be converted
    to a NumPy array.  The new lists will be output as numpy arrays.

    @param x                The `x` values in the f(x) tabulation.
    @param f                The `f` values in the f(x) tabulation.
    @param rel_err          The maximum relative error to allow in the integral from the removal.
                            [default: 1.e-4]
    @param trim_zeros       Remove redundant leading and trailing points where f=0?  (The last
                            leading point with f=0 and the first trailing point with f=0 will be
                            retained).  Note that if both trim_leading_zeros and preserve_range are
                            True, then the only the range of `x` *after* zero trimming is preserved.
                            [default: True]
    @param preserve_range   Should the original range of `x` be preserved? (True) Or should the ends
                            be trimmed to include only the region where the integral is
                            significant? (False)  [default: True]
    @param fast_search      If set to True, then the underlying algorithm will use a relatively fast
                            O(N) algorithm to select points to include in the thinned approximation.
                            If set to False, then a slower O(N^2) algorithm will be used.  We have
                            found that the slower algorithm tends to yield a thinned representation
                            that retains fewer samples while still meeting the relative error
                            requirement.  [default: True]

    @returns a tuple of lists `(x_new, y_new)` with the thinned tabulation.
    """
    from heapq import heappush, heappop

    split_fn = _lin_approx_split if fast_search else _exact_lin_approx_split

    x = np.array(x)
    f = np.array(f)

    # Check for valid inputs
    if len(x) != len(f):
        raise ValueError("len(x) != len(f)")
    if rel_err <= 0 or rel_err >= 1:
        raise ValueError("rel_err must be between 0 and 1")
    if not (np.diff(x) >= 0).all():
        raise ValueError("input x is not sorted.")

    # Check for trivial noop.
    if len(x) <= 2:
        # Nothing to do
        return x,f

    if trim_zeros:
        first = max(f.nonzero()[0][0]-1, 0)  # -1 to keep one non-redundant zero.
        last = min(f.nonzero()[0][-1]+1, len(x)-1)  # +1 to keep one non-redundant zero.
        x, f = x[first:last+1], f[first:last+1]

    total_integ = np.trapz(abs(f), x)
    if total_integ == 0:
        return np.array([ x[0], x[-1] ]), np.array([ f[0], f[-1] ])
    thresh = total_integ * rel_err

    x_range = x[-1] - x[0]
    if not preserve_range:
        # Remove values from the front that integrate to less than thresh.
        err_integ1 = 0.5 * (abs(f[0]) + abs(f[1])) * (x[1] - x[0])
        k0 = 0
        while k0 < len(x)-2 and err_integ1 < thresh * (x[k0+1]-x[0]) / x_range:
            k0 = k0+1
            err_integ1 += 0.5 * (abs(f[k0]) + abs(f[k0+1])) * (x[k0+1] - x[k0])
        # Now the integral from 0 to k0+1 (inclusive) is a bit too large.
        # That means k0 is the largest value we can use that will work as the starting value.

        # Remove values from the back that integrate to less than thresh.
        k1 = len(x)-1
        err_integ2 = 0.5 * (abs(f[k1-1]) + abs(f[k1])) * (x[k1] - x[k1-1])
        while k1 > k0 and err_integ2 < thresh * (x[-1]-x[k1-1]) / x_range:
            k1 = k1-1
            err_integ2 += 0.5 * (abs(f[k1-1]) + abs(f[k1])) * (x[k1] - x[k1-1])
        # Now the integral from k1-1 to len(x)-1 (inclusive) is a bit too large.
        # That means k1 is the smallest value we can use that will work as the ending value.

        # Subtract the error so far from thresh
        thresh -= np.trapz(abs(f[:k0]),x[:k0]) + np.trapz(abs(f[k1:]),x[k1:])

        x = x[k0:k1+1]  # +1 since end of range is given as one-past-the-end.
        f = f[k0:k1+1]

        # And update x_range for the new values
        x_range = x[-1] - x[0]

    # Check again for noop after trimming endpoints.
    if len(x) <= 2:
        return x,f

    # Thin interior points.  Start with no interior points and then greedily add them back in one at
    # a time until relative error goal is met.
    # Use a heap to track:
    heap = [(-2*thresh,  # -err; initialize large enough to trigger while loop below.
             0,          # first index of interval
             len(x)-1)]  # last index of interval
    while (-sum(h[0] for h in heap) > thresh):
        _, left, right = heappop(heap)
        i, (errleft, errright) = split_fn(x[left:right+1], f[left:right+1])
        heappush(heap, (-errleft, left, i+left))
        heappush(heap, (-errright, i+left, right))
    splitpoints = sorted([0]+[h[2] for h in heap])
    return x[splitpoints], f[splitpoints]


# In Issue #739, Josh wrote the above algorithm as a replacement for the one here.
# It had been buggy, not actually hitting its target relative accuracy, so on the same issue,
# Mike fixed this algorithm to at least work correctly.  However, we recommend using the above
# algorithm, since it keeps fewer sample locations for a given rel_err than the old algorithm.
# On the other hand, the old algorithm can be quite a bit faster, being O(N), not O(N^2), so
# we retain the old algorithm here in case we want to re-enable it for certain applications.
def old_thin_tabulated_values(x, f, rel_err=1.e-4, preserve_range=False): # pragma: no cover
    """
    Remove items from a set of tabulated f(x) values so that the error in the integral is still
    accurate to a given relative accuracy.

    The input `x,f` values can be lists, NumPy arrays, or really anything that can be converted
    to a NumPy array.  The new lists will be output as python lists.

    @param x                The `x` values in the f(x) tabulation.
    @param f                The `f` values in the f(x) tabulation.
    @param rel_err          The maximum relative error to allow in the integral from the removal.
                            [default: 1.e-4]
    @param preserve_range   Should the original range of `x` be preserved? (True) Or should the ends
                            be trimmed to include only the region where the integral is
                            significant? (False)  [default: False]

    @returns a tuple of lists `(x_new, y_new)` with the thinned tabulation.
    """
    x = np.array(x)
    f = np.array(f)

    # Check for valid inputs
    if len(x) != len(f):
        raise ValueError("len(x) != len(f)")
    if rel_err <= 0 or rel_err >= 1:
        raise ValueError("rel_err must be between 0 and 1")
    if not (np.diff(x) >= 0).all():
        raise ValueError("input x is not sorted.")

    # Check for trivial noop.
    if len(x) <= 2:
        # Nothing to do
        return x,f

    # Start by calculating the complete integral of |f|
    total_integ = np.trapz(abs(f),x)
    if total_integ == 0:
        return np.array([ x[0], x[-1] ]), np.array([ f[0], f[-1] ])
    thresh = rel_err * total_integ
    x_range = x[-1] - x[0]

    if not preserve_range:
        # Remove values from the front that integrate to less than thresh.
        err_integ1 = 0.5 * (abs(f[0]) + abs(f[1])) * (x[1] - x[0])
        k0 = 0
        while k0 < len(x)-2 and err_integ1 < thresh * (x[k0+1]-x[0]) / x_range:
            k0 = k0+1
            err_integ1 += 0.5 * (abs(f[k0]) + abs(f[k0+1])) * (x[k0+1] - x[k0])
        # Now the integral from 0 to k0+1 (inclusive) is a bit too large.
        # That means k0 is the largest value we can use that will work as the starting value.

        # Remove values from the back that integrate to less than thresh.
        k1 = len(x)-1
        err_integ2 = 0.5 * (abs(f[k1-1]) + abs(f[k1])) * (x[k1] - x[k1-1])
        while k1 > k0 and err_integ2 < thresh * (x[-1]-x[k1-1]) / x_range:
            k1 = k1-1
            err_integ2 += 0.5 * (abs(f[k1-1]) + abs(f[k1])) * (x[k1] - x[k1-1])
        # Now the integral from k1-1 to len(x)-1 (inclusive) is a bit too large.
        # That means k1 is the smallest value we can use that will work as the ending value.

        # Subtract the error so far from thresh
        thresh -= np.trapz(abs(f[:k0]),x[:k0]) + np.trapz(abs(f[k1:]),x[k1:])

        x = x[k0:k1+1]  # +1 since end of range is given as one-past-the-end.
        f = f[k0:k1+1]

        # And update x_range for the new values
        x_range = x[-1] - x[0]

    # Start a new list with just the first item so far
    newx = [ x[0] ]
    newf = [ f[0] ]

    k0 = 0  # The last item currently in the new array
    k1 = 1  # The current item we are considering to skip or include
    while k1 < len(x)-1:
        # We are considering replacing all the true values between k0 and k1+1 (non-inclusive)
        # with a linear approxmation based on the points at k0 and k1+1.
        lin_f = f[k0] + (f[k1+1]-f[k0])/(x[k1+1]-x[k0]) * (x[k0:k1+2] - x[k0])
        # Integrate | f(x) - lin_f(x) | from k0 to k1+1, inclusive.
        err_integ = np.trapz(np.abs(f[k0:k1+2] - lin_f), x[k0:k1+2])
        # If the integral of the difference is < thresh * (dx/x_range), we can skip this item.
        if abs(err_integ) < thresh * (x[k1+1]-x[k0]) / x_range:
            # OK to skip item k1
            k1 = k1 + 1
        else:
            # Also ok to keep if its own relative error is less than rel_err
            true_integ = np.trapz(f[k0:k1+2], x[k0:k1+2])
            if abs(err_integ) < rel_err * abs(true_integ):
                # OK to skip item k1
                k1 = k1 + 1
            else:
                # Have to include this one.
                newx.append(x[k1])
                newf.append(f[k1])
                k0 = k1
                k1 = k1 + 1

    # Always include the last item
    newx.append(x[-1])
    newf.append(f[-1])

    return newx, newf


def _gammafn(x):  # pragma: no cover
    """
    This code is not currently used, but in case we need a gamma function at some point, it will be
    here in the utilities module.

    The gamma function is present in python2.7's math module, but not 2.6.  So try using that,
    and if it fails, use some code from RosettaCode:
    http://rosettacode.org/wiki/Gamma_function#Python
    """
    try:
        import math
        return math.gamma(x)
    except AttributeError:
        y  = float(x) - 1.0
        sm = _gammafn._a[-1]
        for an in _gammafn._a[-2::-1]:
            sm = sm * y + an
        return 1.0 / sm

_gammafn._a = ( 1.00000000000000000000, 0.57721566490153286061, -0.65587807152025388108,
              -0.04200263503409523553, 0.16653861138229148950, -0.04219773455554433675,
              -0.00962197152787697356, 0.00721894324666309954, -0.00116516759185906511,
              -0.00021524167411495097, 0.00012805028238811619, -0.00002013485478078824,
              -0.00000125049348214267, 0.00000113302723198170, -0.00000020563384169776,
               0.00000000611609510448, 0.00000000500200764447, -0.00000000118127457049,
               0.00000000010434267117, 0.00000000000778226344, -0.00000000000369680562,
               0.00000000000051003703, -0.00000000000002058326, -0.00000000000000534812,
               0.00000000000000122678, -0.00000000000000011813, 0.00000000000000000119,
               0.00000000000000000141, -0.00000000000000000023, 0.00000000000000000002
             )

def horner(x, coef, dtype=None):
    """Evaluate univariate polynomial using Horner's method.

    I.e., take A + Bx + Cx^2 + Dx^3 and evaluate it as
    A + x(B + x(C + x(D)))

    @param x        A numpy array of values at which to evaluate the polynomial.
    @param coef     Polynomial coefficients of increasing powers of x.
    @param dtype    Optionally specify the dtype of the return array. [default: None]

    @returns a numpy array of the evaluated polynomial.  Will be the same shape as x.
    """
    coef = np.trim_zeros(coef, trim='b')
    result = np.zeros_like(x, dtype=dtype)
    if len(coef) == 0: return result
    result += coef[-1]
    for c in coef[-2::-1]:
        result *= x
        if c != 0: result += c
    #np.testing.assert_almost_equal(result, np.polynomial.polynomial.polyval(x,coef))
    return result

def horner2d(x, y, coefs, dtype=None):
    """Evaluate bivariate polynomial using nested Horner's method.

    @param x        A numpy array of the x values at which to evaluate the polynomial.
    @param y        A numpy array of the y values at which to evaluate the polynomial.
    @param coefs    2D array-like of coefficients in increasing powers of x and y.
                    The first axis corresponds to increasing the power of y, and the second to
                    increasing the power of x.
    @param dtype    Optionally specify the dtype of the return array. [default: None]

    @returns a numpy array of the evaluated polynomial.  Will be the same shape as x and y.
    """
    result = horner(y, coefs[-1], dtype=dtype)
    for coef in coefs[-2::-1]:
        result *= x
        result += horner(y, coef, dtype=dtype)
    # Useful when working on this... (Numpy method is much slower, btw.)
    #np.testing.assert_almost_equal(result, np.polynomial.polynomial.polyval2d(x,y,coefs))
    return result


def deInterleaveImage(image, N, conserve_flux=False,suppress_warnings=False):
    """
    The routine to do the opposite of what 'interleaveImages' routine does. It generates a
    (uniform) dither sequence of low resolution images from a high resolution image.

    Many pixel level detector effects, such as interpixel capacitance, persistence, charge
    diffusion etc. can be included only on images drawn at the native pixel scale, which happen to
    be undersampled in most cases. Nyquist-sampled images that also include the effects of detector
    non-idealities can be obtained by drawing multiple undersampled images (with the detector
    effects included) that are offset from each other by a fraction of a pixel. If the offsets are
    uniformly spaced, then images can be combined using 'interleaveImages' into a Nyquist-sampled
    image.

    Drawing multiple low resolution images of a light profile can be a lot slower than drawing a
    high resolution image of the same profile, even if the total number of pixels is the same. A
    uniformly offset dither sequence can be extracted from a well-resolved image that is drawn by
    convolving the surface brightness profile explicitly with the native pixel response and setting
    a lower sampling scale (or higher sampling rate) using the `pixel_scale' argument in drawImage()
    routine and setting the `method' parameter to `no_pixel'.

    Here is an example script using this routine:

    Interleaving four Gaussian images
    ---------------------------------

        >>> n = 2
        >>> gal = galsim.Gaussian(sigma=2.8)
        >>> gal_pix = galsim.Convolve([gal,galsim.Pixel(scale=1.0)])
        >>> img = gal_pix.drawImage(gal_pix,scale=1.0/n,method='no_pixel')
        >>> im_list, offsets = galsim.utilities.deInterleaveImage(img,N=n)
        >>> for im in im_list:
        >>>     im.applyNonlinearity(lambda x: x-0.01*x**2) #detector effects
        >>> img_new = galsim.utilities.interleaveImages(im_list,N=n,offsets)

    @param image             Input image from which lower resolution images are extracted.
    @param N                 Number of images extracted in either directions. It can be of type
                             'int' if equal number of images are extracted in both directions or a
                             list or tuple of two integers, containing the number of images in x
                             and y directions respectively.
    @param conserve_flux     Should the routine output images that have, on average, same total
                             pixel values as the input image (True) or should the pixel values
                             summed over all the images equal the sum of pixel values of the input
                             image (False)? [default: False]
    @param suppress_warnings Suppresses the warnings about the pixel scale of the output, if True.
                             [default: False]

    @returns a list of images and offsets to reconstruct the input image using 'interleaveImages'.
    """
    from .image import Image
    from .position import PositionD
    from .wcs import JacobianWCS, PixelScale
    if isinstance(N,int):
        n1,n2 = N,N
    elif hasattr(N,'__iter__'):
        if len(N)==2:
            n1,n2 = N
        else:
            raise TypeError("'N' has to be a list or a tuple of two integers")
        if not (n1 == int(n1) and n2 == int(n2)):
            raise TypeError("'N' has to be of type int or a list or a tuple of two integers")
        n1 = int(n1)
        n2 = int(n2)
    else:
        raise TypeError("'N' has to be of type int or a list or a tuple of two integers")

    if not isinstance(image, Image):
        raise TypeError("'image' has to be an instance of galsim.Image")

    y_size,x_size = image.array.shape
    if x_size%n1 or y_size%n2:
        raise ValueError("The value of 'N' is incompatible with the dimensions of the image to "+
                         +"be 'deinterleaved'")

    im_list, offsets = [], []
    for i in range(n1):
        for j in range(n2):
            # The tricky part - going from array indices to Image coordinates (x,y)
            # DX[i'] = -(i+0.5)/n+0.5 = -i/n + 0.5*(n-1)/n
            #    i  = -n DX[i'] + 0.5*(n-1)
            dx,dy = -(i+0.5)/n1+0.5,-(j+0.5)/n2+0.5
            offset = PositionD(dx,dy)
            img_arr = image.array[j::n2,i::n1].copy()
            img = Image(img_arr)
            if conserve_flux is True:
                img *= n1*n2
            im_list.append(img)
            offsets.append(offset)

    wcs = image.wcs
    if wcs is not None and wcs.isUniform():
        jac = wcs.jacobian()
        for img in im_list:
            img_wcs = JacobianWCS(jac.dudx*n1,jac.dudy*n2,jac.dvdx*n1,jac.dvdy*n2)
            ## Since pixel scale WCS is not equal to its jacobian, checking if img_wcs is a pixel
            ## scale
            img_wcs_decomp = img_wcs.getDecomposition()
            if img_wcs_decomp[1].g==0:
                img.wcs = PixelScale(img_wcs_decomp[0])
            else:
                img.wcs = img_wcs
            ## Preserve the origin so that the interleaved image has the same bounds as the image
            ## that is being deinterleaved.
            img.setOrigin(image.origin)

    elif suppress_warnings is False:
        import warnings
        warnings.warn("Individual images could not be assigned a WCS automatically.")

    return im_list, offsets


def interleaveImages(im_list, N, offsets, add_flux=True, suppress_warnings=False,
    catch_offset_errors=True):
    """
    Interleaves the pixel values from two or more images and into a single larger image.

    This routine converts a list of images taken at a series of (uniform) dither offsets into a
    single higher resolution image, where the value in each final pixel is the observed pixel
    value from exactly one of the original images.  It can be used to build a Nyquist-sampled image
    from a set of images that were observed with pixels larger than the Nyquist scale.

    In the original observed images, the integration of the surface brightness over the pixels is
    equivalent to convolution by the pixel profile and then sampling at the centers of the pixels.
    This procedure simulates an observation sampled at a higher resolution than the original images,
    while retaining the original pixel convolution.

    Such an image can be obtained in a fairly simple manner in simulations of surface brightness
    profiles by convolving them explicitly with the native pixel response and setting a lower
    sampling scale (or higher sampling rate) using the `pixel_scale' argument in drawImage()
    routine and setting the `method' parameter to `no_pixel'.

    However, pixel level detector effects can be included only on images drawn at the native pixel
    scale, which happen to be undersampled in most cases. Nyquist-sampled images that also include
    the effects of detector non-idealities can be obtained by drawing multiple undersampled images
    (with the detector effects included) that are offset from each other by a fraction of a pixel.

    This is similar to other procedures that build a higher resolution image from a set of low
    resolution images, such as MultiDrizzle and IMCOM. A disadvantage of this routine compared to
    ther others is that the images must be offset in equal steps in each direction. This is
    difficult to acheive with real observations but can be precisely acheived in a series of
    simulated images.

    An advantage of this procedure is that the noise in the final image is not correlated as the
    pixel values are each taken from just a single input image. Thus, this routine preserves the
    noise properties of the pixels.

    Here's an example script using this routine:

    Interleaving two Gaussian images along the x-axis
    -------------------------------------------------

        >>> n = 2
        >>> gal = galsim.Gaussian(sigma=2.8)
        >>> DX = numpy.arange(0.0,1.0,1./n)
        >>> DX -= DX.mean()
        >>> im_list, offsets = [], []
        >>> for dx in DX:
            ... offset = galsim.PositionD(dx,0.0)
            ... offsets.append(offset)
            ... im = galsim.Image(16,16)
            ... gal.drawImage(image=im,offset=offset,scale=1.0)
            ... im.applyNonlinearity(lambda x: x - 0.01*x**2) # detector effects
            ... im_list.append(im)
        >>> img = galsim.utilities.interleaveImages(im_list=im_list,N=(n,1),offsets=offsets)

    @param im_list             A list containing the galsim.Image instances to be interleaved.
    @param N                   Number of images to interleave in either directions. It can be of
                               type `int' if equal number of images are interleaved in both
                               directions or a list or tuple of two integers, containing the number
                               of images in x and y directions respectively.
    @param offsets             A list containing the offsets as galsim.PositionD instances
                               corresponding to every image in `im_list'. The offsets must be spaced
                               equally and must span an entire pixel area. The offset values must
                               be symmetric around zero, hence taking positive and negative values,
                               with upper and lower limits of +0.5 and -0.5 (limit values excluded).
    @param add_flux            Should the routine add the fluxes of all the images (True) or average
                               them (False)? [default: True]
    @param suppress_warnings   Suppresses the warnings about the pixel scale of the output, if True.
                               [default: False]
    @param catch_offset_errors Checks for the consistency of `offsets` with `N` and raises Errors
                               if inconsistencies found (True). Recommended, but could slow down
                               the routine a little. [default: True]

    @returns the interleaved image
    """
    from .position import PositionD
    from .image import Image
    from .wcs import PixelScale, JacobianWCS
    if isinstance(N,int):
        n1,n2 = N,N
    elif hasattr(N,'__iter__'):
        if len(N)==2:
            n1,n2 = N
        else:
            raise TypeError("'N' has to be a list or a tuple of two integers")
        if not (n1 == int(n1) and n2 == int(n2)):
            raise TypeError("'N' has to be of type int or a list or a tuple of two integers")
        n1 = int(n1)
        n2 = int(n2)
    else:
        raise TypeError("'N' has to be of type int or a list or a tuple of two integers")

    if len(im_list)<2:
        raise TypeError("'im_list' needs to have at least two instances of galsim.Image")

    if (n1*n2 != len(im_list)):
        raise ValueError("'N' is incompatible with the number of images in 'im_list'")

    if len(im_list)!=len(offsets):
        raise ValueError("'im_list' and 'offsets' must be lists of same length")

    for offset in offsets:
        if not isinstance(offset, PositionD):
            raise TypeError("'offsets' must be a list of galsim.PositionD instances")

    if not isinstance(im_list[0], Image):
        raise TypeError("'im_list' must be a list of galsim.Image instances")

    # These should be the same for all images in `im_list'.
    y_size, x_size = im_list[0].array.shape
    wcs = im_list[0].wcs

    for im in im_list[1:]:
        if not isinstance(im, Image):
            raise TypeError("'im_list' must be a list of galsim.Image instances")

        if im.array.shape != (y_size,x_size):
            raise ValueError("All galsim.Image instances in 'im_list' must be of the same size")

        if im.wcs != wcs:
            raise ValueError(
                "All galsim.Image instances in 'im_list' must have the same WCS")

    img_array = np.zeros((n2*y_size,n1*x_size))
    # The tricky part - going from (x,y) Image coordinates to array indices
    # DX[i'] = -(i+0.5)/n+0.5 = -i/n + 0.5*(n-1)/n
    #    i  = -n DX[i'] + 0.5*(n-1)
    for k in range(len(offsets)):
        dx, dy = offsets[k].x, offsets[k].y

        i = int(round((n1-1)*0.5-n1*dx))
        j = int(round((n2-1)*0.5-n2*dy))

        if catch_offset_errors is True:
            err_i = (n1-1)*0.5-n1*dx - round((n1-1)*0.5-n1*dx)
            err_j = (n2-1)*0.5-n2*dy - round((n2-1)*0.5-n2*dy)
            tol = 1.e-6
            if abs(err_i)>tol or abs(err_j)>tol:
                raise ValueError(
                    "'offsets' must be a list of galsim.PositionD instances with x values "+
                    "spaced by 1/{0} and y values by 1/{1} around 0 for N = ".format(n1,n2)+str(N))

            if i<0 or j<0 or i>=x_size or j>=y_size:
                raise ValueError(
                    "'offsets' must be a list of galsim.PositionD instances with x values "+
                    "spaced by 1/{0} and y values by 1/{1} around 0 for N = ".format(n1,n2)+str(N))

        img_array[j::n2,i::n1] = im_list[k].array[:,:]

    img = Image(img_array)
    if not add_flux:
        # Fix the flux normalization
        img /= 1.0*len(im_list)

    # Assign an appropriate WCS for the output
    if wcs is not None and wcs.isUniform():
        jac = wcs.jacobian()
        dudx, dudy, dvdx, dvdy = jac.dudx, jac.dudy, jac.dvdx, jac.dvdy
        img_wcs = JacobianWCS(1.*dudx/n1,1.*dudy/n2,1.*dvdx/n1,1.*dvdy/n2)
        ## Since pixel scale WCS is not equal to its jacobian, checking if img_wcs is a pixel scale
        img_wcs_decomp = img_wcs.getDecomposition()
        if img_wcs_decomp[1].g==0: ## getDecomposition returns scale,shear,angle,flip
            img.wcs = PixelScale(img_wcs_decomp[0])
        else:
            img.wcs = img_wcs

    elif suppress_warnings is False:
        import warnings
        warnings.warn("Interleaved image could not be assigned a WCS automatically.")

    # Assign a possibly non-trivial origin and warn if individual image have different origins.
    orig = im_list[0].origin
    img.setOrigin(orig)
    for im in im_list[1:]:
        if not im.origin==orig:  # pragma: no cover
            import warnings
            warnings.warn("Images in `im_list' have multiple values for origin. Assigning the \
            origin of the first Image instance in 'im_list' to the interleaved image.")
            break

    return img

class LRU_Cache:
    """ Simplified Least Recently Used Cache.
    Mostly stolen from http://code.activestate.com/recipes/577970-simplified-lru-cache/,
    but added a method for dynamic resizing.  The least recently used cached item is
    overwritten on a cache miss.

    @param user_function   A python function to cache.
    @param maxsize         Maximum number of inputs to cache.  [Default: 1024]

    Usage
    -----
    >>> def slow_function(*args) # A slow-to-evaluate python function
    >>>    ...
    >>>
    >>> v1 = slow_function(*k1)  # Calling function is slow
    >>> v1 = slow_function(*k1)  # Calling again with same args is still slow
    >>> cache = galsim.utilities.LRU_Cache(slow_function)
    >>> v1 = cache(*k1)  # Returns slow_function(*k1), slowly the first time
    >>> v1 = cache(*k1)  # Returns slow_function(*k1) again, but fast this time.

    Methods
    -------
    >>> cache.resize(maxsize) # Resize the cache, either upwards or downwards.  Upwards resizing
                              # is non-destructive.  Downwards resizing will remove the least
                              # recently used items first.
    """
    def __init__(self, user_function, maxsize=1024):
        # Link layout:     [PREV, NEXT, KEY, RESULT]
        self.root = root = [None, None, None, None]
        self.user_function = user_function
        self.cache = cache = {}

        last = root
        for i in range(maxsize):
            key = object()
            cache[key] = last[1] = last = [last, root, key, None]
        root[0] = last

    def __call__(self, *key):
        cache = self.cache
        root = self.root
        link = cache.get(key)
        if link is not None:
            # Cache hit: move link to last position
            link_prev, link_next, _, result = link
            link_prev[1] = link_next
            link_next[0] = link_prev
            last = root[0]
            last[1] = root[0] = link
            link[0] = last
            link[1] = root
            return result
        # Cache miss: evaluate and insert new key/value at root, then increment root
        #             so that just-evaluated value is in last position.
        result = self.user_function(*key)
        root = self.root  # re-establish root in case user_function modified it due to recursion
        root[2] = key
        root[3] = result
        oldroot = root
        root = self.root = root[1]
        root[2], oldkey = None, root[2]
        root[3], oldvalue = None, root[3]
        del cache[oldkey]
        cache[key] = oldroot
        return result

    def resize(self, maxsize):
        """ Resize the cache.  Increasing the size of the cache is non-destructive, i.e.,
        previously cached inputs remain in the cache.  Decreasing the size of the cache will
        necessarily remove items from the cache if the cache is already filled.  Items are removed
        in least recently used order.

        @param maxsize  The new maximum number of inputs to cache.
        """
        oldsize = len(self.cache)
        if maxsize == oldsize:
            return
        else:
            root = self.root
            cache = self.cache
            if maxsize < oldsize:
                for i in range(oldsize - maxsize):
                    # Delete root.next
                    current_next_link = root[1]
                    new_next_link = root[1] = root[1][1]
                    new_next_link[0] = root
                    del cache[current_next_link[2]]
            elif maxsize > oldsize:
                for i in range(maxsize - oldsize):
                    # Insert between root and root.next
                    key = object()
                    cache[key] = link = [root, root[1], key, None]
                    root[1][0] = link
                    root[1] = link
            else:
                raise ValueError("Invalid maxsize: {0:}".format(maxsize))


# http://stackoverflow.com/questions/2891790/pretty-printing-of-numpy-array
@contextmanager
def printoptions(*args, **kwargs):
    original = np.get_printoptions()
    np.set_printoptions(*args, **kwargs)
    # contextmanager exception handling is tricky.  Don't forget to wrap the yield:
    # http://preshing.com/20110920/the-python-with-statement-by-example/
    try:
        yield
    finally:
        np.set_printoptions(**original)


def listify(arg):
    """Turn argument into a list if not already iterable."""
    return [arg] if not hasattr(arg, '__iter__') else arg


def dol_to_lod(dol, N=None):
    """Generate list of dicts from dict of lists (with broadcasting).
    Specifically, generate "scalar-valued" kwargs dictionaries from a kwarg dictionary with values
    that are length-N lists, or possibly length-1 lists or scalars that should be broadcasted up to
    length-N lists.
    """
    if N is None:
        N = max(len(v) for v in dol.values() if hasattr(v, '__len__'))
    # Loop through broadcast range
    for i in range(N):
        out = {}
        for k, v in iteritems(dol):
            try:
                out[k] = v[i]
            except IndexError:  # It's list-like, but too short.
                if len(v) != 1:
                    raise ValueError("Cannot broadcast kwargs of different non-length-1 lengths.")
                out[k] = v[0]
            except TypeError:  # Value is not list-like, so broadcast it in its entirety.
                out[k] = v
            except KeyboardInterrupt:
                raise
            except: # pragma: no cover
                raise ValueError("Cannot broadcast kwarg {0}={1}".format(k, v))
        yield out

def structure_function(image):
    """Estimate the angularly-averaged structure function of a 2D random field.

    The angularly-averaged structure function D(r) of the 2D field phi is defined as:

    D(|r|) = <|phi(x) - phi(x+r)|^2>

    where the x and r on the RHS are 2D vectors, but the |r| on the LHS is just a scalar length.

    @param image  Image containing random field realization.  The `.scale` attribute here *is* used
                  in the calculation.  If it's `None`, then the code will use 1.0 for the scale.
    @returns      A python callable mapping a separation length r to the estimate of the structure
                  function D(r).
    """
    from .table import LookupTable2D
    array = image.array
    nx, ny = array.shape
    scale = image.scale
    if scale is None:
        scale = 1.0

    # The structure function can be derived from the correlation function B(r) as:
    # D(r) = 2 * [B(0) - B(r)]

    corr = np.fft.ifft2(np.abs(np.fft.fft2(np.fft.fftshift(array)))**2).real / (nx * ny)
    # Check that the zero-lag correlation function is equal to the variance before doing the
    # ifftshift.
    assert (corr[0, 0] / np.var(array) - 1.0) < 1e-6
    corr = np.fft.ifftshift(corr)

    x = scale * (np.arange(nx) - nx//2)
    y = scale * (np.arange(ny) - ny//2)
    tab = LookupTable2D(x, y, corr)
    thetas = np.arange(0., 2*np.pi, 100)  # Average over these angles.

    return lambda r: 2*(tab(0.0, 0.0) - np.mean(tab(r*np.cos(thetas), r*np.sin(thetas))))

def combine_wave_list(*args):
    """Combine wave_list attributes of all objects in obj_list while respecting blue_limit and
    red_limit attributes.  Should work with SEDs, Bandpasses, and ChromaticObjects.

    @param obj_list  List of SED, Bandpass, or ChromaticObject objects.
    @returns        wave_list, blue_limit, red_limit
    """
    from .sed import SED
    from .bandpass import Bandpass
    from .gsobject import GSObject
    from .chromatic import ChromaticObject
    if len(args) == 1:
        if isinstance(args[0],
                      (SED, Bandpass, ChromaticObject, GSObject)):
            args = [args[0]]
        elif isinstance(args[0], (list, tuple)):
            args = args[0]
        else:
            raise TypeError("Single input argument must be a SED, Bandpass, GSObject, "
                            " ChromaticObject or a (possibly mixed) list of them.")

    blue_limit = 0.0
    red_limit = np.inf
    wave_list = np.array([], dtype=float)
    for obj in args:
        if hasattr(obj, 'blue_limit'):
            blue_limit = max(blue_limit, obj.blue_limit)
        if hasattr(obj, 'red_limit'):
            red_limit = min(red_limit, obj.red_limit)
        wave_list = np.union1d(wave_list, obj.wave_list)
    wave_list = wave_list[(wave_list >= blue_limit) & (wave_list <= red_limit)]
    if blue_limit > red_limit:
        raise RuntimeError("Empty wave_list intersection.")
    # Make sure both limits are included.
    if len(wave_list) > 0 and (wave_list[0] != blue_limit or wave_list[-1] != red_limit):
        wave_list = np.union1d([blue_limit, red_limit], wave_list)
    return wave_list, blue_limit, red_limit

def functionize(f):
    """ Decorate a function `f` which accepts scalar positional or keyword arguments, to accept
    arguments that can be either scalars or _functions_.  If the arguments include univariate
    (N-variate) functions, then the output will be a univariate (N-variate) function.  While it's
    okay to mix scalar and N-variate function arguments, it is an error to mix N-variate and
    M-variate function arguments.

    As an example:

    >>> def f(x, y):      # Function of two scalars.
    ...     return x + y
    >>> decorated = functionize(f)   # Function of two scalars, functions, or a mix.
    >>> result = f(2, 3)  # 5
    >>> result = f(2, lambda u: u)  # Generates a TypeError
    >>> result = decorated(2, 3)  # Scalar args returns a scalar
    >>> result = decorated(2, lambda u: u)  # Univariate argument leads to a univariate output.
    >>> print(result(5))  # 7
    >>> result = decorated(2, lambda u,v: u*v)  # Bivariate argument leads to a bivariate output.
    >>> print(result(5, 7))  # 2 + (5*7) = 37

    We can use arguments that accept keyword arguments too:

    >>> def f2(u, v=None):
    ...    if v is None:
    ...        v = 6.0
    ...    return u / v
    >>> result = decorated(2, f2)
    >>> print(result(12))  # 2 + (12./6) = 4.0
    >>> print(result(12, v=4))  # 2 + (12/4) = 5

    Note that you can also use python's decorator syntax:

    >>> @functionize
    >>> def f(x, y):
    ...     return x + y

    @param f  The function to be decorated.
    @returns  The decorated function.

    """
    @functools.wraps(f)
    def ff(*args, **kwargs):
        # First check if any of the arguments are callable...
        if not any(hasattr(arg, '__call__') for arg in args+tuple(kwargs.values())):
            return f(*args, **kwargs)  # ... if not, then keep output type a scalar ...
        else:
            def fff(*inner_args, **inner_kwargs): # ...else the output type is a function: `fff`.
                new_args = [arg
                            if not hasattr(arg, '__call__')
                            else arg(*inner_args, **inner_kwargs)
                            for arg in args]
                new_kwargs = dict([(k, v)
                                   if not hasattr(v, '__call__')
                                   else (k, v(*inner_args, **inner_kwargs))
                                   for k, v in iteritems(kwargs)])
                return f(*new_args, **new_kwargs)
            return fff
    return ff

def math_eval(str, other_modules=()):
    """Evaluate a string that may include numpy, np, or math commands.

    @param str              The string to evaluate
    @param other_modules    Other modules in addition to numpy, np, math to import as well.
                            Should be given as a list of strings.  [default: None]

    @returns Whatever the string evaluates to.
    """
    # Python 2 and 3 have a different syntax for exec with globals() dict.
    # The exec_ function lets us use the Python 3 syntax even in Python 2.
    from future.utils import exec_
    gdict = globals().copy()
    exec_('import galsim', gdict)
    exec_('import numpy', gdict)
    exec_('import numpy as np', gdict)
    exec_('import math', gdict)
    exec_('import coord', gdict)
    for m in other_modules:  # pragma: no cover  (We don't use this.)
        exec_('import ' + m, gdict)
    return eval(str, gdict)

def binomial(a, b, n):
    """Return xy coefficients of (ax + by)^n ordered by descending powers of a.

    For example:

    # (x + y)^3 = 1 x^3 + 3 x^2 y + 3 x y^2 + 1 y^3
    >>>  print(binomial(1, 1, 3))
    array([ 1.,  3.,  3.,  1.])


    # (2 x + y)^3 = 8 x^3 + 12 x^2 y + 6 x y^2 + 1 y^3
    >>>  print(binomial(2, 1, 3))
    array([ 8.,  12.,  6.,  1.])

    @param a    First scalar in binomial to be expanded.
    @param b    Second scalar in binomial to be expanded.
    @param n    Exponent of expansion.
    @returns    Array of coefficients in expansion.
    """
    b_over_a = float(b)/float(a)
    def generate():
        c = a**n
        yield c
        for i in range(n):  # pragma: no branch  (It never actually gets past the last yield.)
            c *= b_over_a * (n-i)/(i+1)
            yield c
    return np.fromiter(generate(), float, n+1)

def unweighted_moments(image, origin=None):
    """Computes unweighted 0th, 1st, and 2nd moments in image coordinates.  Respects image bounds,
    but ignores any scale or wcs.

    @param image    Image from which to compute moments
    @param origin   Optional origin in image coordinates used to compute Mx and My
                    [default: galsim.PositionD(0, 0)].
    @returns  Dict with entries for [M0, Mx, My, Mxx, Myy, Mxy]
    """
    from .position import PositionD
    if origin is None:
        origin = PositionD(0,0)
    a = image.array.astype(float)
    offset = image.origin - origin
    xgrid, ygrid = np.meshgrid(np.arange(image.array.shape[1]) + offset.x,
                               np.arange(image.array.shape[0]) + offset.y)
    M0 = np.sum(a)
    Mx = np.sum(xgrid * a) / M0
    My = np.sum(ygrid * a) / M0
    Mxx = np.sum(((xgrid-Mx)**2) * a) / M0
    Myy = np.sum(((ygrid-My)**2) * a) / M0
    Mxy = np.sum((xgrid-Mx) * (ygrid-My) * a) / M0
    return dict(M0=M0, Mx=Mx, My=My, Mxx=Mxx, Myy=Myy, Mxy=Mxy)

def unweighted_shape(arg):
    """Computes unweighted second moment size and ellipticity given either an image or a dict of
    unweighted moments.

    The size is:
        rsqr = Mxx+Myy
    The ellipticities are:
        e1 = (Mxx-Myy) / rsqr
        e2 = 2*Mxy / rsqr

    @param arg   Either a galsim.Image or the output of unweighted_moments(image).
    @returns  Dict with entries for [rsqr, e1, e2]
    """
    from .image import Image
    if isinstance(arg, Image):
        arg = unweighted_moments(arg)
    rsqr = arg['Mxx'] + arg['Myy']
    return dict(rsqr=rsqr, e1=(arg['Mxx']-arg['Myy'])/rsqr, e2=2*arg['Mxy']/rsqr)

def rand_with_replacement(n, n_choices, rng, weight=None, _n_rng_calls=False):
    """Select some number of random choices from a list, with replacement, using a supplied RNG.

    `n` random choices with replacement are made assuming that those choices should range from 0 to
    `n_choices`-1, so they can be used as indices in a list/array.  If `weight` is supplied, then
    it should be an array of length `n_choices` that ranges from 0-1, and can be used to make
    weighted choices from the list.

    @param n           Number of random selections to make.
    @param n_choices   Number of entries from which to choose.
    @param rng         RNG to use.  Should be a galsim.BaseDeviate.
    @param weight      Optional list of weight factors to use for weighting the selection of
                       random indices.
    @returns a NumPy array of length `n` containing the integer-valued indices that were selected.
    """
    from .random import BaseDeviate, UniformDeviate
    # Make sure we got a proper RNG.
    if not isinstance(rng, BaseDeviate):
        raise TypeError("The rng provided to rand_with_replacement() is not a BaseDeviate")
    ud = UniformDeviate(rng)

    # Sanity check the requested number of random indices.
    # Note: we do not require that the type be an int, as long as the value is consistent with
    # an integer value (i.e., it could be a float 1.0 or 1).
    if not n-int(n) == 0 or n < 1:
        raise ValueError("n must be an integer >= 1.")
    if not n_choices-int(n_choices) == 0 or n_choices < 1:
        raise ValueError("n_choices must be an integer >= 1.")

    # Sanity check the input weight.
    if weight is not None:
        # We need some sanity checks here in case people passed in weird values.
        if len(weight) != n_choices:
            raise ValueError("Array of weights has wrong length: %d instead of %d"%
                                 (len(weight), n_choices))
        if np.min(weight)<0 or np.max(weight)>1 or np.any(np.isnan(weight)) or \
                np.any(np.isinf(weight)):
            raise ValueError("Supplied weights include values outside [0,1] or inf/NaN values!")

    # We first make a random list of integer indices.
    index = np.zeros(n)
    ud.generate(index)
    if _n_rng_calls:
        # Here we use the undocumented kwarg (for internal use by config) to track the number of
        # RNG calls.
        n_rng_calls = n
    index = (n_choices*index).astype(int)

    # Then we account for the weights, if possible.
    if weight is not None:
        # If weight factors are available, make sure the random selection uses the weights.
        test_vals = np.zeros(n)
        # Note that the weight values by definition have a maximum of 1, as enforced above.
        ud.generate(test_vals)
        if _n_rng_calls:
            n_rng_calls += n
        # The ones with mask==True are the ones we should replace.
        mask = test_vals > weight[index]
        while np.any(mask):
            # Update the index and test values for those that failed. We have to do this by
            # generating random numbers into new arrays, because ud.generate() does not enable
            # us to directly populate a sub-array like index[mask] or test_vals[mask].
            n_fail = mask.astype(int).sum()
            # First update the indices that failed.
            new_arr = np.zeros(n_fail)
            ud.generate(new_arr)
            index[mask] = (n_choices*new_arr).astype(int)
            # Then update the test values that failed.
            new_test_vals = np.zeros(n_fail)
            ud.generate(new_test_vals)
            test_vals[mask] = new_test_vals
            if _n_rng_calls:
                n_rng_calls += 2*n_fail
            # Finally, update the test array used to determine whether any galaxies failed.
            mask = test_vals > weight[index]

    if _n_rng_calls:
        return index, n_rng_calls
    else:
        return index


def check_share_file(filename, subdir):
    """Find SED or Bandpass file, possibly adding share_dir/subdir.
    """
    from . import meta_data
    import os

    if os.path.isfile(filename):
        return True, filename

    new_filename = os.path.join(meta_data.share_dir, subdir, filename)
    if os.path.isfile(new_filename):
        return True, new_filename
    else:
        return False, ''


# http://stackoverflow.com/a/6849299
class lazy_property(object):
    """
    meant to be used for lazy evaluation of an object attribute.
    property should represent non-mutable data, as it replaces itself.
    """
    def __init__(self, fget):
        self.fget = fget
        self.func_name = fget.__name__

    def __get__(self, obj, cls):
        if obj is None:
            return self
        value = self.fget(obj)
        setattr(obj, self.func_name, value)
        return value

# cf. Docstring Inheritance Decorator at:
# https://github.com/ActiveState/code/wiki/Python_index_1
# Although I modified it slightly, since the original recipe there had a bug that made it
# not work properly with 2 levels of sub-classing (e.g. Pixel <- Box <- GSObject)
class doc_inherit(object):
    """
    Docstring inheriting method descriptor
    The class itself is also used as a decorator
    """

    def __init__(self, mthd):
        self.mthd = mthd
        self.name = mthd.__name__

    def __get__(self, obj, cls):
        for parent in cls.__bases__: # pragma: no branch
            parfunc = getattr(parent, self.name, None)
            if parfunc and getattr(parfunc, '__doc__', None): # pragma: no branch
                break

        if obj:
            return self.get_with_inst(obj, cls, parfunc)
        else:
            return self.get_no_inst(cls, parfunc)

    def get_with_inst(self, obj, cls, parfunc):
        @functools.wraps(self.mthd, assigned=('__name__','__module__'))
        def f(*args, **kwargs):
            return self.mthd(obj, *args, **kwargs)
        return self.use_parent_doc(f, parfunc)

    def get_no_inst(self, cls, parfunc):
        @functools.wraps(self.mthd, assigned=('__name__','__module__'))
        def f(*args, **kwargs): # pragma: no cover (without inst, this is not normally called.)
            return self.mthd(*args, **kwargs)
        return self.use_parent_doc(f, parfunc)

    def use_parent_doc(self, func, source):
        if source is None: # pragma: no cover
            raise NameError("Can't find '%s' in parents"%self.name)
        func.__doc__ = source.__doc__
        return func

# Assign an arbitrary ordering to weakref.ref so that it can be part of a heap.
class OrderedWeakRef(weakref.ref):
    def __lt__(self, other):
        return id(self) < id(other)


def nCr(n, r):
    """Combinations.  I.e., the number of ways to choose `r` distiguishable things from `n`
    distinguishable things.
    """
    from math import factorial
    if 0 <= r <= n:
        return factorial(n) // (factorial(r) * factorial(n-r))
    else:
        return 0

# From http://code.activestate.com/recipes/81253-weakmethod/
class WeakMethod(object):
    def __init__(self, f):
        self.f = f.__func__
        self.c = weakref.ref(f.__self__)
    def __call__(self, *args):
        if self.c() == None :
            raise TypeError('Method called on dead object')
        return self.f(self.c(), *args)<|MERGE_RESOLUTION|>--- conflicted
+++ resolved
@@ -238,20 +238,11 @@
     @returns a NumPy array of the desired dimensions with random numbers generated using the
     supplied deviate.
     """
-<<<<<<< HEAD
     from .image import ImageD
     from .noise import DeviateNoise
-    if len(shape) is not 2:
-        raise ValueError("Can only make a 2d array from this function!")
-    # note reversed indices due to NumPy vs. Image array indexing conventions!
-    tmp_img = ImageD(shape[1], shape[0])
-    tmp_img.addNoise(DeviateNoise(deviate))
-    return tmp_img.array
-=======
     tmp = np.empty(tuple(shape), dtype=float)
     deviate.generate(tmp.ravel())
     return tmp
->>>>>>> 97522851
 
 def convert_interpolant(interpolant):
     """Convert a given interpolant to an Interpolant if it is given as a string.
