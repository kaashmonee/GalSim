--- conflicted
+++ resolved
@@ -128,7 +128,6 @@
             self._original = obj.original
         else:
             self._original = obj
-<<<<<<< HEAD
         self._gsparams = galsim.GSParams.check(gsparams, self._original.gsparams)
         self._sbp = _galsim.SBTransform(obj._sbp, dudx, dudy, dvdx, dvdy, offset._p,
                                         flux_ratio, self.gsparams._gsp)
@@ -140,48 +139,13 @@
         self._sbp.getJac(self._jac.ctypes.data)
         self._offset = galsim.PositionD(self._sbp.getOffset())
         self._flux_ratio = self._sbp.getFluxScaling()
-=======
-        self._sbp = _galsim.SBTransform(obj._sbp, dudx, dudy, dvdx, dvdy, offset, flux_ratio,
-                                        gsparams)
-
-        self._jac = np.asarray(self._sbp.getJac())
-        self._offset = self._sbp.getOffset()
-        self._flux_ratio = self._sbp.getFluxScaling()
-        self._gsparams = gsparams
->>>>>>> 2ced30e0
-
-    def getJac(self):
-        """Return the Jacobian of the transformation.
-        """
-        from .deprecated import depr
-        depr("transform.getJac()", 1.5, "transform.jac.ravel()")
-        return self.jac.ravel()
-
-    def getOffset(self):
-        """Return the offset of the transformation.
-        """
-        from .deprecated import depr
-        depr("transform.getOffset()", 1.5, "transform.offset")
-        return self.offset
-
-    def getFluxRatio(self):
-        """Return the flux ratio of the transformation.
-        """
-        from .deprecated import depr
-        depr("transform.getFluxRatio()", 1.5, "transform.flux_radio")
-        return self.flux_ratio
 
     @lazy_property
     def noise(self):
         if self.original.noise is None:
             return None
         else:
-<<<<<<< HEAD
             dudx, dudy, dvdx, dvdy = self._jac.ravel()
-=======
-            jac = self._jac
-            flux_ratio = self._flux_ratio
->>>>>>> 2ced30e0
             return galsim.correlatednoise._BaseCorrelatedNoise(
                     self.original.noise.rng,
                     galsim._Transform(self.original.noise._profile,
@@ -255,19 +219,11 @@
 
     def _prepareDraw(self):
         self._original._prepareDraw()
-<<<<<<< HEAD
         dudx, dudy, dvdx, dvdy = self._jac.ravel()
         self._sbp = galsim._galsim.SBTransform(self._original._sbp,
                                                dudx, dudy, dvdx, dvdy,
-                                               self.getOffset()._p, self.getFluxRatio(),
+                                               self.offset._p, self.flux_ratio,
                                                self.gsparams._gsp)
-=======
-        dudx, dudy, dvdx, dvdy = self._jac
-        self._sbp = galsim._galsim.SBTransform(self._original._sbp,
-                                               dudx, dudy, dvdx, dvdy,
-                                               self.offset, self.flux_ratio,
-                                               self._gsparams)
->>>>>>> 2ced30e0
 
     def _fwd_ident(self, x, y):
         return x, y
@@ -334,7 +290,6 @@
         ret._original = obj.original
     else:
         ret._original = obj
-<<<<<<< HEAD
     ret._gsparams = galsim.GSParams.check(gsparams, ret._original.gsparams)
     ret._sbp = _galsim.SBTransform(obj._sbp, dudx, dudy, dvdx, dvdy, offset._p,
                                    flux_ratio, ret.gsparams._gsp)
@@ -342,24 +297,4 @@
     ret._sbp.getJac(ret._jac.ctypes.data)
     ret._offset = galsim.PositionD(ret._sbp.getOffset())
     ret._flux_ratio = ret._sbp.getFluxScaling()
-    return ret
-=======
-    ret._sbp = _galsim.SBTransform(obj._sbp, dudx, dudy, dvdx, dvdy, offset, flux_ratio, gsparams)
-    ret._jac = np.asarray(ret._sbp.getJac())
-    ret._offset = ret._sbp.getOffset()
-    ret._flux_ratio = ret._sbp.getFluxScaling()
-    ret._gsparams = gsparams
-    return ret
-
-def SBTransform_init(self):
-    obj = self.getObj()
-    dudx, dudy, dvdx, dvdy = self.getJac()
-    offset = self.getOffset()
-    flux_ratio = self.getFluxScaling()
-    gsparams = self.getGSParams()
-    return (obj, dudx, dudy, dvdx, dvdy, offset, flux_ratio, gsparams)
-_galsim.SBTransform.__getinitargs__ = SBTransform_init
-_galsim.SBTransform.__getstate__ = lambda self: None
-_galsim.SBTransform.__repr__ = lambda self: \
-        'galsim._galsim.SBTransform(%r, %r, %r, %r, %r, %r, %r, %r)'%self.__getinitargs__()
->>>>>>> 2ced30e0
+    return ret