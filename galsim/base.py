--- conflicted
+++ resolved
@@ -265,13 +265,8 @@
     # Also add methods which create a new GSObject with the transformations applied...
     #
     def createTransformed(self, ellipse):
-<<<<<<< HEAD
-        """@brief Returns a new GSObject by applying a galsim.Ellipse transformation 
+        """@brief Returns a new GSObject by applying a galsim.ellipse.Ellipse transformation 
         (shear, dilate, and/or shift).
-=======
-        """@brief Returns a new GSObject by applying a galsim.ellipse.Ellipse transformation (shear,
-        dilate, and/or shift).
->>>>>>> 7666a1e9
 
         Note that Ellipse objects can be initialized in a variety of ways (see documentation 
         of this class for details).
@@ -317,13 +312,8 @@
         return ret
 
     def createSheared(self, *args, **kwargs):
-<<<<<<< HEAD
         """@brief Returns a new GSObject by applying a shear, where arguments are either a
-        galsim.Shear or keyword arguments that can be used to create one.
-=======
-        """@brief Returns A new GSObject by applying a shear, where arguments are either a
         galsim.shear.Shear or keyword arguments that can be used to create one.
->>>>>>> 7666a1e9
         """
         ret = self.copy()
         ret.applyShear(*args, **kwargs)
