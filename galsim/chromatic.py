# Copyright (c) 2012-2014 by the GalSim developers team on GitHub
# https://github.com/GalSim-developers
#
# This file is part of GalSim: The modular galaxy image simulation toolkit.
# https://github.com/GalSim-developers/GalSim
#
# GalSim is free software: redistribution and use in source and binary forms,
# with or without modification, are permitted provided that the following
# conditions are met:
#
# 1. Redistributions of source code must retain the above copyright notice, this
#    list of conditions, and the disclaimer given in the accompanying LICENSE
#    file.
# 2. Redistributions in binary form must reproduce the above copyright notice,
#    this list of conditions, and the disclaimer given in the documentation
#    and/or other materials provided with the distribution.
#
"""@file chromatic.py
Define wavelength-dependent surface brightness profiles.

Implementation is done by constructing GSObjects as functions of wavelength. The drawImage()
method then integrates over wavelength while also multiplying by a throughput function.

Possible uses include galaxies with color gradients, automatically drawing a given galaxy through
different filters, or implementing wavelength-dependent point spread functions.
"""

import numpy as np
import copy

import galsim

class ChromaticObject(object):
    """Base class for defining wavelength-dependent objects.

    This class primarily serves as the base class for chromatic subclasses, including Chromatic,
    ChromaticSum, and ChromaticConvolution.  See the docstrings for these classes for more details.
    The ChromaticAtmosphere() function also creates a ChromaticObject.

    Initialization
    --------------

    A ChromaticObject can also be instantiated directly from an existing GSObject.
    In this case, the newly created ChromaticObject will act nearly the same way the original
    GSObject works, except that it has access to the ChromaticObject methods described below;
    especially expand(), dilate() and shift().

    @param gsobj  The GSObject to be chromaticized.

    Methods
    -------

    gsobj = chrom_obj.evaluateAtWavelength(lambda) returns the monochromatic surface brightness
    profile (as a GSObject) at a given wavelength (in nanometers).

    The setupInterpolation() method can be used for non-separable ChromaticObjects to expedite the
    image rendering process.  See the docstring of that method for more details and discussion of
    when this is a useful tool (and the interplay between interpolation, object
    transformations, and convolutions).

    Also, ChromaticObject has most of the same methods as GSObjects with the following exceptions:

    The GSObject access methods (e.g. xValue(), maxK(), etc.) are not available.  Instead,
    you would need to evaluate the profile at a particular wavelength and access what you want
    from that.

    There is no withFlux() method, since this is in general undefined for a chromatic object.
    See the SED class for how to set a chromatic flux density function.

    The transformation methods: transform(), expand(), dilate(), magnify(), shear(), rotate(),
    lens(), and shift() can now accept functions of wavelength as arguments, as opposed to the
    constants that GSObjects are limited to.  These methods can be used to effect a variety of
    physical chromatic effects, such as differential chromatic refraction, chromatic seeing, and
    diffraction-limited wavelength-dependence.

    The drawImage() method draws the object as observed through a particular bandpass, so the
    function parameters are somewhat different.  See the docstring for ChromaticObject.drawImage()
    for more details.

    The drawKImage() method is not yet implemented.
    """

    # In general, `ChromaticObject` and subclasses should provide the following interface:
    # 1) Define an `evaluateAtWavelength` method, which returns a GSObject representing the
    #    profile at a particular wavelength.
    # 2) Define a `withScaledFlux` method, which scales the flux at all wavelengths by a fixed
    #    multiplier.
    # 3) Initialize a `separable` attribute.  This marks whether (`separable = True`) or not
    #    (`separable = False`) the given chromatic profile can be factored into a spatial profile
    #    and a spectral profile.  Separable profiles can be drawn quickly by evaluating at a single
    #    wavelength and adjusting the flux via a (fast) 1D integral over the spectral component.
    #    Inseparable profiles, on the other hand, need to be evaluated at multiple wavelengths
    #    in order to draw (slow).
    # 4) Separable objects must initialize an `SED` attribute, which is a callable object (often a
    #    `galsim.SED` instance) that returns the _relative_ flux of the profile at a given
    #    wavelength. (The _absolute_ flux is controlled by both the `SED` and the `.flux` attribute
    #    of the underlying chromaticized GSObject(s).  See `galsim.Chromatic` docstring for details
    #    concerning normalization.)
    # 5) Initialize a `wave_list` attribute, which specifies wavelengths at which the profile (or
    #    the SED in the case of separable profiles) will be evaluated when drawing a
    #    ChromaticObject.  The type of `wave_list` should be a numpy array, and may be empty, in
    #    which case either the Bandpass object being drawn against, or the integrator being used
    #    will determine at which wavelengths to evaluate.

    # Additionally, instances of `ChromaticObject` and subclasses will usually have either an `obj`
    # attribute representing a manipulated `GSObject` or `ChromaticObject`, or an `objlist`
    # attribute in the case of compound classes like `ChromaticSum` and `ChromaticConvolution`.

    def __init__(self, obj):
        if not isinstance(obj, (galsim.GSObject, ChromaticObject)):
            raise TypeError("Can only directly instantiate ChromaticObject with a GSObject "+
                            "or ChromaticObject argument.")
        # TODO: Once we convert to a fully immutable style (when the mutating methods are
        #       eventually removed), we can get rid of this copy() call.  Probably lots of others
        #       as well...
        self.obj = obj.copy()
        if isinstance(obj, galsim.GSObject):
            self.separable = True
            self.SED = lambda w: 1.0
            self.wave_list = np.array([], dtype=float)
        elif obj.separable:
            self.separable = True
            self.SED = obj.SED
            self.wave_list = obj.wave_list
        else:
            self.separable = False
            self.SED = lambda w: 1.0
            self.wave_list = np.array([], dtype=float)
        # Some private attributes to handle affine transformations
        # _A is a 3x3 augmented affine transformation matrix that holds both translation and
        # shear/rotate/dilate specifications.
        # (see http://en.wikipedia.org/wiki/Affine_transformation#Augmented_matrix)
        self._A = lambda w: np.matrix(np.identity(3), dtype=float)
        # _fluxFactor holds a wavelength-dependent flux rescaling.  This is only needed because
        # a wavelength-dependent dilate(f(w)) is implemented as a combination of a
        # wavelength-dependent expansion and wavelength-dependent flux rescaling.
        self._fluxFactor = lambda w: 1.0
        # Attribute to track whether the affine transformation information has been reset.
        self._reset = False

    def setupInterpolation(self, waves, oversample_fac=1.):
        """
        This method is used as a pre-processing step that can expedite image rendering using objects
        that have to be built up as sums of GSObjects with different parameters at each wavelength,
        by interpolating between Images at each wavelength instead of making a more costly
        instantiation of the relevant GSObject at each value of wavelength at which the bandpass is
        defined.  This routine does a costly initialization process to build up a grid of images to
        be used for the interpolation later on.  However, the object can get reused with different
        bandpasses, so there should not be any need to make many versions of this object, and there
        is a significant savings each time it is drawn into an image.  As a general rule of thumb,
        chromatic objects that are separable do not benefit from this particular optimization,
        whereas those that involve making GSObjects with wavelength-dependent keywords or
        transformations do benefit from it.  Note that the interpolation scheme is simple linear
        interpolation in wavelength, and no extrapolation beyond the originally-provided range of
        wavelengths is permitted.

        The speedup involved in using interpolation depends in part on the bandpass used for
        rendering (since that determines how many full profile evaluations are involved in rendering
        the image).  However, for ChromaticAtmosphere with simple profiles like Kolmogorov, the
        speedup in some simple example cases is roughly a factor of three, whereas for more
        expensive to render profiles like the ChromaticOpticalPSF, the speedup is more typically a
        factor of 10-50.

        Achromatic transformations can be applied either before or after setting up interpolation,
        with the best option depending on the application.  For example, when rendering many times
        with the same achromatic transformation applied, it is typically advantageous to apply the
        transformation before setting up the interpolation.  But there is no value in this when
        applying different achromatic transformation to each object.  Chromatic transformations must
        be applied before setting up interpolation, and attempts to render images of
        ChromaticObjects with interpolation followed by a chromatic transformation will result in an
        exception being raised.

        Because of the clever way that the ChromaticConvolution routine works, convolutions of
        non-separable chromatic objects that use interpolation with separable objects will still
        benefit from these optimizations.  For example, a non-separable chromatic PSF that uses
        interpolation, when convolved with a sum of two galaxy components each with their own SED
        will be able to take advantage of this optimization.  In contrast, when convolving two
        non-separable profiles there is no way to take advantage of the interpolation optimization,
        so even in the case that interpolation has been set up, it will be ignored and the full
        calculation will be done.

        For use cases requiring a high level of precision, we recommend a comparison between the
        interpolated and the more accurate calculation for at least one case, to ensure that the
        required precision has been reached.  Also note that after calling `setupInterpolation`, it
        is possible to revert to the exact calculation by calling `noInterpolation`.

        The input parameter `waves` determines the input grid on which images are precomputed.  It
        is difficult to give completely general guidance as to how many wavelengths to choose or how
        they should be spaced; some experimentation compared with the exact calculation is warranted
        for each particular application.  The best choice of settings might depend on how strongly
        the parameters of the object depend on wavelength.

        @param waves            The list, tuple, or NumPy array of wavelengths to be used when
                                building up the grid of images for interpolation.  The wavelengths
                                should be given in nanometers, and they should span the full range
                                of wavelengths covered by any bandpass to be used for drawing Images
                                (i.e., this class will not extrapolate beyond the given range of
                                wavelengths).  They can be spaced any way the user likes, not
                                necessarily linearly, though interpolation will be linear in
                                wavelength.
        @param oversample_fac   Factor by which to oversample the stored profiles compared to the
                                default, which is to sample them at the Nyquist frequency for
                                whichever wavelength has the highest Nyquist frequency.
                                `oversample_fac`>1 results in higher accuracy but costlier
                                pre-computations (more memory and time). [default: 1]
        """
        # Set up the interpolation (which can be a costly step, depending on the length of
        # `waves`).
        self.waves = np.sort(np.array(waves))

        # Make the objects between which we are going to interpolate.  Note that these do not have
        # to be saved for later, unlike the images.
        objs = [ self.evaluateAtWavelength(wave) for wave in waves ]

        # The evaluation step (above) led to the incorporation of any shears and other
        # transformations into the stored models between which we interpolation, so reset the
        # internal attributes that store information about transformations, if indeed there were any
        # transformations.
        if hasattr(self, '_A') and not all ([self._nullTransformation(w) for w in waves]):
            self._A = lambda w: np.matrix(np.identity(3), dtype=float)
            self._fluxFactor = lambda w: 1.0
            self._reset = True

        # Check the fluxes for the objects.  If they are unity (within some tolerance) then that
        # makes things simple.  If they are not, however, then we have to reset them to unity, and
        # modify the SED attribute, which now refers to the total flux at a given wavelength after
        # integrating over the whole light profile.
        fluxes = np.array([ obj.getFlux() for obj in objs ])
        if np.any(abs(fluxes - 1.0) > 1000.*np.finfo(fluxes.dtype.type).eps):
            # Figure out the rescaling factor for the SED.
            rescale_fac = np.zeros_like(self.waves)
            for ind in range(len(self.waves)):
                rescale_fac[ind] = fluxes[ind]
                objs[ind].setFlux(1.0)
            if not hasattr(self, 'SED'):
                self.SED = lambda w : 1.0
            self.SED = galsim.LookupTable(x=self.waves, f=self.SED(self.waves)*rescale_fac,
                                          interpolant='linear')

        # Find the Nyquist scale for each, and to be safe, choose the minimum value to use for the
        # array of images that is being stored.
        nyquist_dx_vals = [ obj.nyquistScale() for obj in objs ]
        dx = min(nyquist_dx_vals) / oversample_fac

        # Find the suggested image size for each object given the choice of scale, and use the
        # maximum just to be safe.
        possible_im_sizes = [ obj.SBProfile.getGoodImageSize(dx, 1.0) for obj in objs ]
        n_im = max(possible_im_sizes)

        # Find the stepK and maxK values for each object.  These will be used later on, so that we
        # can force these values when instantiating InterpolatedImages before drawing.
        self.stepK_vals = [ obj.stepK() for obj in objs ]
        self.maxK_vals = [ obj.maxK() for obj in objs ]

        # Finally, now that we have an image scale and size, draw all the images.  Note that
        # `no_pixel` is used (we want the object on its own, without a pixel response).
        self.ims = [ obj.drawImage(scale=dx, nx=n_im, ny=n_im, method='no_pixel') for obj in objs ]

    def noInterpolation(self):
        """
        A routine to force an object for which interpolation was previously set up go back to the
        exact calculation.

        This can only be done if some transformation was not done when setting up the interpolation,
        since the information about that transformation was deleted at that time.
        """
        if hasattr(self, 'waves'):
            # Check whether some chromatic transformation was done when setting up the
            # interpolation.  If so, information about it has been lost, so raise an exception.
            if hasattr(self, '_reset') and self._reset:
                raise RuntimeError(
                    "Error, cannot go back to exact calculation because a transformation was "
                    "applied (and then cleared) when storing images.")

            # Get rid of the stored attributes related to interpolation.
            del self.waves
            del self.stepK_vals
            del self.maxK_vals
            del self.ims

    def hasInterpolation(self):
        """
        A routine to check whether an object has interpolation set up or not.

        @returns    True or False
        """
        return hasattr(self, 'waves')

    def _evaluateAtWavelength(self, wave):
        """
        Evaluate this ChromaticObject at a particular wavelength, either using interpolation or via
        direct calculation, depending on whether or not interpolation has been set up.

        @param wave     Wavelength in nanometers.

        @returns the monochromatic object at the given wavelength, as a GSObject.
        """
        if hasattr(self, 'waves'):
            im, stepk, maxk = self._imageAtWavelength(wave)
            return galsim.InterpolatedImage(im, _force_stepk=stepk, _force_maxk=maxk)
        else:
            return self.evaluateAtWavelength(wave)

    def _imageAtWavelength(self, wave):
        """
        Get an image of the object at a particular wavelength, using linear interpolation between
        the originally-stored images.  Also returns values for step_k and max_k, to be used to
        expedite the instantation of InterpolatedImages.

        @param wave     Wavelength in nanometers.

        @returns an Image of the object at the given wavelength.
        """
        # First, some wavelength-related sanity checks.
        if not hasattr(self, 'waves'):
            raise RuntimeError("Requested image at some wavelength without setting up "
                               "interpolation!")
        if wave < min(self.waves) or wave > max(self.waves):
            raise RuntimeError("Requested wavelength %.1f is outside the allowed range:"
                               " %.1f to %.1f nm"%(wave, min(self.waves), max(self.waves)))

        # Figure out where the supplied wavelength is compared to the list of wavelengths on which
        # images were originally tabulated.
        lower_idx, frac = _findWave(self.waves, wave)

        # Actually do the interpolation for the image, stepK, and maxK.
        im = _linearInterp(self.ims, frac, lower_idx)
        stepk = _linearInterp(self.stepK_vals, frac, lower_idx)
        maxk = _linearInterp(self.maxK_vals, frac, lower_idx)
        if hasattr(self, 'SED'):
            return self.SED(wave)*im, stepk, maxk
        else:
            return im, stepk, maxk

    def setupInterpolation(self, waves, oversample_fac=1.):
        """
        This method is used as a pre-processing step that can expedite image rendering using objects
        that have to be built up as sums of GSObjects with different parameters at each wavelength,
        by interpolating between Images at each wavelength instead of making a more costly
        instantiation of the relevant GSObject at each value of wavelength at which the bandpass is
        defined.  This routine does a costly initialization process to build up a grid of images to
        be used for the interpolation later on.  However, the object can get reused with different
        bandpasses, so there should not be any need to make many versions of this object, and there
        is a significant savings each time it is drawn into an image.  As a general rule of thumb,
        chromatic objects that are separable do not benefit from this particular optimization,
        whereas those that involve making GSObjects with wavelength-dependent keywords or
        transformations do benefit from it.  Note that the interpolation scheme is simple linear
        interpolation in wavelength, and no extrapolation beyond the originally-provided range of
        wavelengths is permitted.

        The speedup involved in using interpolation depends in part on the bandpass used for
        rendering (since that determines how many full profile evaluations are involved in rendering
        the image).  However, for ChromaticAtmosphere with simple profiles like Kolmogorov, the
        speedup in some simple example cases is roughly a factor of three, whereas for more
        expensive to render profiles like the ChromaticOpticalPSF, the speedup is more typically a
        factor of 10-50.

        Achromatic transformations can be applied either before or after setting up interpolation,
        with the best option depending on the application.  For example, when rendering many times
        with the same achromatic transformation applied, it is typically advantageous to apply the
        transformation before setting up the interpolation.  But there is no value in this when
        applying different achromatic transformation to each object.  Chromatic transformations
        should be applied before setting up interpolation; attempts to render images of
        ChromaticObjects with interpolation followed by a chromatic transformation will result in
        the interpolation being unset and the full calculation being done.

        Because of the clever way that the ChromaticConvolution routine works, convolutions of
        separable chromatic objects with non-separable ones that use interpolation will still
        benefit from these optimizations.  For example, a non-separable chromatic PSF that uses
        interpolation, when convolved with a sum of two galaxy components each with their own SED
        will be able to take advantage of this optimization.  In contrast, when convolving two
        non-separable profiles that already have interpolation set up, there is no way to take
        advantage of that interpolation optimization, so it will be ignored and the full calculation
        will be done.  However, interpolation can be set up for the convolution of two non-separable
        profiles, after the convolution step.  This could be beneficial for example when convolving
        a chromatic optical PSF and chromatic atmosphere, before convolving with multiple galaxy
        profiles.

        For use cases requiring a high level of precision, we recommend a comparison between the
        interpolated and the more accurate calculation for at least one case, to ensure that the
        required precision has been reached.  Also note that after calling `setupInterpolation`, it
        is possible to revert to the exact calculation by calling `removeInterpolation`.

        The input parameter `waves` determines the input grid on which images are precomputed.  It
        is difficult to give completely general guidance as to how many wavelengths to choose or how
        they should be spaced; some experimentation compared with the exact calculation is warranted
        for each particular application.  The best choice of settings might depend on how strongly
        the parameters of the object depend on wavelength.

        @param waves            The list, tuple, or NumPy array of wavelengths to be used when
                                building up the grid of images for interpolation.  The wavelengths
                                should be given in nanometers, and they should span the full range
                                of wavelengths covered by any bandpass to be used for drawing Images
                                (i.e., this class will not extrapolate beyond the given range of
                                wavelengths).  They can be spaced any way the user likes, not
                                necessarily linearly, though interpolation will be linear in
                                wavelength between the specified wavelengths.
        @param oversample_fac   Factor by which to oversample the stored profiles compared to the
                                default, which is to sample them at the Nyquist frequency for
                                whichever wavelength has the highest Nyquist frequency.
                                `oversample_fac`>1 results in higher accuracy but costlier
                                pre-computations (more memory and time). [default: 1]
        """
        # Set up the interpolation (which can be a costly step, depending on the length of
        # `waves`).
        self.waves = np.sort(np.array(waves))

        # Make the objects between which we are going to interpolate.  Note that these do not have
        # to be saved for later, unlike the images.
        objs = [ self.evaluateAtWavelength(wave) for wave in self.waves ]

        # The evaluation step (above) led to the incorporation of any shears and other
        # transformations into the stored models between which we interpolation, so reset the
        # internal attributes that store information about transformations, if indeed there were any
        # transformations.
        if hasattr(self, '_A') and not all ([self._nullTransformation(w) for w in self.waves]):
            # Store the old transformations.
            self._save_A = self._A
            self._save_fluxFactor = self._fluxFactor
            # Then reset the one that is stored as part of this profile.
            self._A = lambda w: np.matrix(np.identity(3), dtype=float)
            self._fluxFactor = lambda w: 1.0

        # Check the fluxes for the objects.  If they are unity (within some tolerance) then that
        # makes things simple.  If they are not, however, then we have to reset them to unity, and
        # modify the SED attribute, which now refers to the total flux at a given wavelength after
        # integrating over the whole light profile.
        fluxes = np.array([ obj.getFlux() for obj in objs ])
        if np.any(abs(fluxes - 1.0) > 10.*np.finfo(fluxes.dtype.type).eps):
            # Figure out the rescaling factor for the SED.
            for obj in objs:
                obj.setFlux(1.)
            if not hasattr(self, 'SED'):
                self.SED = lambda w : 1.0
            self.SED = galsim.LookupTable(x=self.waves, f=self.SED(self.waves)*fluxes,
                                          interpolant='linear')

        # Find the Nyquist scale for each, and to be safe, choose the minimum value to use for the
        # array of images that is being stored.
        nyquist_scale_vals = [ obj.nyquistScale() for obj in objs ]
        scale = min(nyquist_scale_vals) / oversample_fac

        # Find the suggested image size for each object given the choice of scale, and use the
        # maximum just to be safe.
        possible_im_sizes = [ obj.SBProfile.getGoodImageSize(scale, 1.0) for obj in objs ]
        im_size = max(possible_im_sizes)

        # Find the stepK and maxK values for each object.  These will be used later on, so that we
        # can force these values when instantiating InterpolatedImages before drawing.
        self.stepK_vals = [ obj.stepK() for obj in objs ]
        self.maxK_vals = [ obj.maxK() for obj in objs ]

        # Finally, now that we have an image scale and size, draw all the images.  Note that
        # `no_pixel` is used (we want the object on its own, without a pixel response).
        self.ims = [ obj.drawImage(scale=scale, nx=im_size, ny=im_size, method='no_pixel') \
                         for obj in objs ]

    def removeInterpolation(self):
        """
        A routine to force an object for which interpolation was previously set up go back to the
        exact calculation.
        """
        if hasattr(self, 'waves'):
            # Check whether some chromatic transformation was done when setting up the
            # interpolation, and restore the associated _A and _fluxFactor in combination with any
            # other transformations that have been done in the meantime.
            if hasattr(self, '_save_A'):
                # Need to be careful about order.  What's in self._A came after what's in
                # self._save_A.

                if all([self._nullTransformation(w) for w in self.waves]):
                    self._A = self._save_A
                else:
                    tmp_A = self._A
                    self._A = lambda w: tmp_A(w) * self._save_A

                if all([self._nullFluxTransformation(w) for w in self.waves]):
                    self._fluxFactor = self._save_fluxFactor
                else:
                    tmp_fluxFactor = self._fluxFactor
                    self._fluxFactor = lambda w: tmp_fluxFactor(w) * self._save_fluxFactor(w)

                # Then delete the old _save_A.
                del self._save_A
                del self._save_fluxFactor

            # Get rid of the stored attributes related to interpolation.
            del self.waves
            del self.stepK_vals
            del self.maxK_vals
            del self.ims

    def hasInterpolation(self):
        """
        A routine to check whether an object has interpolation set up or not.

        @returns    True or False
        """
        return hasattr(self, 'waves')

    def _evaluateAtWavelength(self, wave):
        """
        Evaluate this ChromaticObject at a particular wavelength, either using interpolation or via
        direct calculation, depending on whether or not interpolation has been set up.

        @param wave     Wavelength in nanometers.

        @returns the monochromatic object at the given wavelength, as a GSObject.
        """
        if hasattr(self, 'waves'):
            im, stepk, maxk = self._imageAtWavelength(wave)
            return galsim.InterpolatedImage(im, _force_stepk=stepk, _force_maxk=maxk)
        else:
            return self.evaluateAtWavelength(wave)

    def _imageAtWavelength(self, wave):
        """
        Get an image of the object at a particular wavelength, using linear interpolation between
        the originally-stored images.  Also returns values for step_k and max_k, to be used to
        expedite the instantation of InterpolatedImages.

        @param wave     Wavelength in nanometers.

        @returns an Image of the object at the given wavelength.
        """
        # First, some wavelength-related sanity checks.
        if wave < min(self.waves) or wave > max(self.waves):
            raise RuntimeError("Requested wavelength %.1f is outside the allowed range:"
                               " %.1f to %.1f nm"%(wave, min(self.waves), max(self.waves)))

        # Figure out where the supplied wavelength is compared to the list of wavelengths on which
        # images were originally tabulated.
        lower_idx, frac = _findWave(self.waves, wave)

        # Actually do the interpolation for the image, stepK, and maxK.
        im = _linearInterp(self.ims, frac, lower_idx)
        stepk = _linearInterp(self.stepK_vals, frac, lower_idx)
        maxk = _linearInterp(self.maxK_vals, frac, lower_idx)
        if hasattr(self, 'SED'):
            return self.SED(wave)*im, stepk, maxk
        else:
            return im, stepk, maxk

    def drawImage(self, bandpass, image=None, integrator=None, **kwargs):
        """Base implementation for drawing an image of a ChromaticObject.

        Some subclasses may choose to override this for specific efficiency gains.  For instance,
        most GalSim use cases will probably finish with a convolution, in which case
        ChromaticConvolution.drawImage() will be used.

        The task of drawImage() in a chromatic context is to integrate a chromatic surface
        brightness profile multiplied by the throughput of `bandpass`, over the wavelength interval
        indicated by `bandpass`.  This integration will take place either via brute-force drawing
<<<<<<< HEAD
        the image at each wavelength, or via an optimized version of the routine that uses some
        approximations to significantly speed-up the calculations for non-separable profiles.
        `drawImage` chooses which method to use depending on whether the user has done the
        pre-computation necessary for the latter, using the `setupInterpolation` method.

        Several integrators are available in galsim.integ to do this integration when using the
        first (non-interpolated integration).  By default,
=======
        the image at some number of wavelengths, or via an optimized version of the routine that
        uses interpolation between stored images (see setupInterpolation() for more details).
        `drawImage` chooses which method to use depending on whether the user has called
        setupInterpolation().

        Several integrators are available in galsim.integ to do this integration when using the
        first method (non-interpolated integration).  By default,
>>>>>>> b4c8f1f8
        `galsim.integ.SampleIntegrator(rule=np.trapz)` will be used if either
        `bandpass.wave_list` or `self.wave_list` have len() > 0.  If lengths of both are zero, which
        may happen if both the bandpass throughput and the SED associated with `self` are analytic
        python functions, for example, then `galsim.integ.ContinuousIntegrator(rule=np.trapz)`
        will be used instead.  This latter case by default will evaluate the integrand at 250
        equally-spaced wavelengths between `bandpass.blue_limit` and `bandpass.red_limit`.

        By default, the above two integrators will use the trapezoidal rule for integration.  The
        midpoint rule for integration can be specified instead by passing an integrator that has
        been initialized with the `rule=galsim.integ.midpt` argument.  Finally, when creating a
        ContinuousIntegrator, the number of samples `N` is also an argument.  For example:

            >>> integrator = galsim.ContinuousIntegrator(rule=galsim.integ.midpt, N=100)
            >>> image = chromatic_obj.drawImage(bandpass, integrator=integrator)

        @param bandpass         A Bandpass object representing the filter against which to
                                integrate.
        @param image            Optionally, the Image to draw onto.  (See GSObject.drawImage()
                                for details.)  [default: None]
        @param integrator       One of the image integrators from galsim.integ [default: None,
                                which will try to select an appropriate integrator automatically.]
<<<<<<< HEAD
                                This keyword is ignored in the case that optimized interpolation
                                between precomputed images is to be used to render the image.
=======
                                This keyword is ignored if setupInterpolation() has been called for
                                this object.
>>>>>>> b4c8f1f8
        @param **kwargs         For all other kwarg options, see GSObject.drawImage()

        @returns the drawn Image.
        """
        if hasattr(self, 'waves'):
            return self._interp_drawImage(bandpass, image=image,
                                          integrator=integrator, **kwargs)
        else:
            return self._normal_drawImage(bandpass, image=image,
                                          integrator=integrator, **kwargs)

    def _normal_drawImage(self, bandpass, image=None, integrator=None, **kwargs):
        """
        Base implementation for drawing an image of a ChromaticObject without interpolation.
        Users will not typically call this directly, and should instead use `drawImage`.
        """
        # To help developers debug extensions to ChromaticObject, check that ChromaticObject has
        # the expected attributes
        if self.separable: assert hasattr(self, 'SED')
        assert hasattr(self, 'wave_list')

        # setup output image (semi-arbitrarily using the bandpass effective wavelength)
        prof0 = self.evaluateAtWavelength(bandpass.effective_wavelength)
        image = prof0.drawImage(image=image, setup_only=True, **kwargs)
        # Remove from kwargs anything that is only used for setting up image:
        kwargs.pop('dtype', None)
        kwargs.pop('scale', None)
        kwargs.pop('wcs', None)
        kwargs.pop('nx', None)
        kwargs.pop('ny', None)

        # determine combined self.wave_list and bandpass.wave_list
        wave_list = self._getCombinedWaveList(bandpass)

        if self.separable:
            if len(wave_list) > 0:
                multiplier = np.trapz(self.SED(wave_list) * bandpass(wave_list), wave_list)
            else:
                multiplier = galsim.integ.int1d(lambda w: self.SED(w) * bandpass(w),
                                                bandpass.blue_limit, bandpass.red_limit)
            prof0 *= multiplier/self.SED(bandpass.effective_wavelength)
            image = prof0.drawImage(image=image, **kwargs)
            return image

        # decide on integrator
        if integrator is None:
            if len(wave_list) > 0:
                integrator = galsim.integ.SampleIntegrator(np.trapz)
            else:
                integrator = galsim.integ.ContinuousIntegrator(np.trapz)

        # merge self.wave_list into bandpass.wave_list if using a sampling integrator
        if isinstance(integrator, galsim.integ.SampleIntegrator):
            bandpass = galsim.Bandpass(galsim.LookupTable(wave_list, bandpass(wave_list),
                                                          interpolant='linear'))

        add_to_image = kwargs.pop('add_to_image', False)
        integral = integrator(self.evaluateAtWavelength, bandpass, image, kwargs)

        # For performance profiling, store the number of evaluations used for the last integration
        # performed.  Note that this might not be very useful for ChromaticSum instances, which are
        # drawn one profile at a time, and hence _last_n_eval will only represent the final
        # component drawn.
        self._last_n_eval = integrator.last_n_eval

        # Apply integral to the initial image appropriately.
        # Note: Don't do image = integral and return that for add_to_image==False.
        #       Remember that python doesn't actually do assignments, so this won't update the
        #       original image if the user provided one.  The following procedure does work.
        if not add_to_image:
            image.setZero()
        image += integral
        return image

    def _interp_drawImage(self, bandpass, image=None, integrator=None, **kwargs):
        """Draw method adapted to work for ChromaticImage instances for which interpolation between
        stored images is being used.  Users should not call this routine directly, and should
        instead interact with the `drawImage` method.
        """
<<<<<<< HEAD
        # Check whether the object has had some chromatic transformation applied to it.  Since we
        # are interpolating between stored images, this is not a situation that _interp_drawImage
        # can handle.  We have to lose the interpolation.
        if hasattr(self, '_A') and self._chromaticTransformation(bandpass):
            import warnings
            warnings.warn("Cannot render image with chromatic transformation applied to it"
                          " using interpolation between stored images.  Reverting to "
                          "non-interpolated version.")
            self.noInterpolation()
            return self._normal_drawImage(bandpass, image=image,
                                          integrator=integrator, **kwargs)

=======
>>>>>>> b4c8f1f8
        # Note that integrator is not actually selectable.
        if integrator is not None:
            import warnings
            warnings.warn("Cannot choose image integrator when using stored images! "
                          "Ignoring this keyword argument.")

        # setup output image (semi-arbitrarily using the bandpass effective wavelength).
        # Note: we cannot just use self._imageAtWavelength, because that routine returns an image
        # with whatever pixel scale was required to sample all the images properly.  We want to set
        # up an output image that has the requested pixel scale, which might change the image size
        # and so on.
        prof0 = self._evaluateAtWavelength(bandpass.effective_wavelength)
        image = prof0.drawImage(image=image, setup_only=True, **kwargs)
        # Remove from kwargs anything that is only used for setting up image:
<<<<<<< HEAD
        if 'dtype' in kwargs: kwargs.pop('dtype')
        if 'scale' in kwargs: kwargs.pop('scale')
        if 'wcs' in kwargs: kwargs.pop('wcs')

        # determine combined self.wave_list and bandpass.wave_list
        wave_list = self._getCombinedWaveList(bandpass)

        # merge self.wave_list into bandpass.wave_list since we are using a sampling integrator
        bandpass = galsim.Bandpass(galsim.LookupTable(wave_list, bandpass(wave_list),
                                                      interpolant='linear'))

=======
        kwargs.pop('dtype', None)
        kwargs.pop('scale', None)
        kwargs.pop('wcs', None)
        kwargs.pop('nx', None)
        kwargs.pop('ny', None)

        # determine combination of self.wave_list and bandpass.wave_list
        wave_list = self._getCombinedWaveList(bandpass)

>>>>>>> b4c8f1f8
        # The integration is carried out using the following two basic approaches:
        # (1) We use linear interpolation between the stored images to get an image at a given
        #     wavelength.
        # (2) We use the midpoint rule for integration.

<<<<<<< HEAD
        # Figure out the dwave for each of the wavelengths in the bandpass.
        dw = [bandpass.wave_list[1]-bandpass.wave_list[0]]
        dw.extend(0.5*(bandpass.wave_list[2:]-bandpass.wave_list[0:-2]))
        dw.append(bandpass.wave_list[-1]-bandpass.wave_list[-2])
=======
        # Figure out the dwave for each of the wavelengths in the combined wave_list.
        dw = [wave_list[1]-wave_list[0]]
        dw.extend(0.5*(wave_list[2:]-wave_list[0:-2]))
        dw.append(wave_list[-1]-wave_list[-2])
>>>>>>> b4c8f1f8
        # Set up arrays to accumulate the weights for each of the stored images.
        weight_fac = np.zeros(len(self.waves))
        for idx, w in enumerate(bandpass.wave_list):
            # Find where this is with respect to the wavelengths on which images are stored.
            lower_idx, frac = _findWave(self.waves, w)
            # Store the weight factors for the two stored images that can contribute at this
            # wavelength.  Must include the dwave that is part of doing the integral.
            if hasattr(self, 'SED'):
                b = self.SED(w)*bandpass(w)*dw[idx]
            else:
                b = bandpass(w)*dw[idx]
            weight_fac[lower_idx] += (1.0-frac)*b
            weight_fac[lower_idx+1] += frac*b

        # Do the integral as a weighted sum.
        integral = sum([w*im for w,im in zip(weight_fac, self.ims)])

        # Figure out stepK and maxK using the minimum and maximum (respectively) that have nonzero
        # weight.  This is the most conservative possible choice, since it's possible that some of
        # the images that have non-zero weights might have such tiny weights that they don't change
        # the effective stepk and maxk we should use.
        stepk = min(np.array(self.stepK_vals)[weight_fac>0])
        maxk = max(np.array(self.maxK_vals)[weight_fac>0])

        # Instantiate the InterpolatedImage, using these conservative stepK and maxK choices.
        int_im = galsim.InterpolatedImage(integral, _force_stepk=stepk, _force_maxk=maxk)
        # Get the transformations at bandpass.red_limit (they are achromatic so it doesn't matter
        # where you get them).
        if hasattr(self, '_A'):
            A0 = self._A(bandpass.red_limit)
            f0 = self._fluxFactor(bandpass.red_limit)
            int_im = int_im.transform(A0[0,0], A0[0,1], A0[1,0], A0[1,1])
            int_im = int_im.shift(A0[0,2], A0[1,2])
            int_im *= f0

        # Apply integral to the initial image appropriately.  This will naturally work properly and
        # take into account the supplied value of `add_to_image`, which will be included in kwargs.
        image = int_im.drawImage(image=image, **kwargs)
        return image

    def _getCombinedWaveList(self, bandpass):
        wave_list = bandpass.wave_list
        wave_list = np.union1d(wave_list, self.wave_list)
        wave_list = wave_list[wave_list <= bandpass.red_limit]
        wave_list = wave_list[wave_list >= bandpass.blue_limit]
        return wave_list

    def _nullTransformation(self, wave):
        """
        A utility to check whether the internally stored transformation matrix is consistent with a
        null transformation at a given wavelength.

        @param wave     Wavelength in nanometers.
        @returns True/False (True if the transformation corresponds to no shear, shift dilation,
        or flux rescaling)
        """
        null_A = np.matrix(np.identity(3), dtype=float)
        A0 = self._A(wave)
        f0 = self._fluxFactor(wave)
        # Check whether any transformation was done.
<<<<<<< HEAD
        if np.any(abs(A0-null_A) > 1000.*np.finfo(A0.dtype.type).eps) or \
                abs(f0-1.) > 1000.*np.finfo(A0.dtype.type).eps:
            return False
        else:
            return True
=======
        return not (np.any(abs(A0-null_A) > 10.*np.finfo(A0.dtype.type).eps) or \
                        abs(f0-1.) > 10.*np.finfo(A0.dtype.type).eps)

    def _nullFluxTransformation(self, wave):
        """
        A utility to check whether the internally stored flux transformation is consistent with a
        null transformation at a given wavelength.

        @param wave     Wavelength in nanometers.
        @returns True/False (True if the transformation corresponds to no flux rescaling)
        """
        f0 = self._fluxFactor(wave)
        # Check whether any transformation was done.
        return (abs(f0-1.) <= 10.*np.finfo(np.array(f0).dtype.type).eps)
>>>>>>> b4c8f1f8

    def _chromaticTransformation(self, bandpass):
        """
        A utility to check whether the stored transformations are effectively chromatic or
        achromatic across a given bandpass.

        @param bandpass     A galsim.Bandpass object across which the test is to be done.
        @returns True/False (True if the transformation is chromatic).
        """
        # This test is going to just use bandpass.red_limit and bandpass.blue_limit.  It seems
        # unlikely that the transformations would agree perfectly at these wavelengths if there is
        # some non-trivial wavelength dependence.
        A0 = self._A(bandpass.blue_limit)
        A1 = self._A(bandpass.red_limit)
        f0 = self._fluxFactor(bandpass.blue_limit)
        f1 = self._fluxFactor(bandpass.red_limit)
<<<<<<< HEAD
        if np.any(abs(A1-A0) > 1000.*np.finfo(A0.dtype.type).eps) or \
                abs(f1-f0) > 1000.*np.finfo(A0.dtype.type).eps:
            return True
        else:
            return False
=======
        return (np.any(abs(A1-A0) > 10.*np.finfo(A0.dtype.type).eps) or
                abs(f1-f0) > 10.*np.finfo(A0.dtype.type).eps)
>>>>>>> b4c8f1f8

    def draw(self, *args, **kwargs):
        """An obsolete synonym for obj.drawImage(method='no_pixel')
        """
        normalization = kwargs.pop('normalization','f')
        if normalization in ['flux','f']:
            return self.drawImage(*args, method='no_pixel', **kwargs)
        else:
            return self.drawImage(*args, method='sb', **kwargs)

    def evaluateAtWavelength(self, wave):
        """Evaluate this chromatic object at a particular wavelength.

        @param wave     Wavelength in nanometers.

        @returns the monochromatic object at the given wavelength.
        """
        if self.__class__ != ChromaticObject:
            raise NotImplementedError(
                    "Subclasses of ChromaticObject must override evaluateAtWavelength()")
        if not hasattr(self, '_A'):
            raise AttributeError(
                    "Attempting to evaluate ChromaticObject before affine transform " +
                    "matrix has been created!")
        ret = self.obj.evaluateAtWavelength(wave).copy()
        A0 = self._A(wave)
        ret = ret.transform(A0[0,0], A0[0,1], A0[1,0], A0[1,1])
        ret = ret.shift(A0[0,2], A0[1,2])
        ret = ret * self._fluxFactor(wave)
        return ret

    def __mul__(self, flux_ratio):
        """Scale the flux of the object by the given flux ratio.

        obj * flux_ratio is equivalent to obj.withFlux(obj.getFlux() * flux_ratio)

        It creates a new object that has the same profile as the original, but with the
        surface brightness at every location scaled by the given amount.

        @param flux_ratio   The factor by which to scale the linear dimension of the object.
                            In addition, `flux_ratio` may be a callable function, in which case
                            the argument should be wavelength in nanometers and the return value
                            the scale for that wavelength.

        @returns a new object with the flux scaled appropriately.
        """
        if hasattr(flux_ratio, '__call__'):
            ret = self.copy()
            ret._fluxFactor = lambda w: self._fluxFactor(w) * flux_ratio(w)
            return ret
        else:
            return self.withScaledFlux(flux_ratio)

    def withScaledFlux(self, flux_ratio):
        """Multiply the flux of the object by `flux_ratio`

        @param flux_ratio   The factor by which to scale the flux.

        @returns the object with the new flux.
        """
        ret = self.copy()
        ret.obj = self.obj.withScaledFlux(flux_ratio)
        return ret

    def centroid(self, bandpass):
        """ Determine the centroid of the wavelength-integrated surface brightness profile.

        @param bandpass  The bandpass through which the observation is made.

        @returns the centroid of the integrated surface brightness profile, as a PositionD.
        """
        # if either the Bandpass or self maintain a wave_list, evaluate integrand only at
        # those wavelengths.
        if len(bandpass.wave_list) > 0 or len(self.wave_list) > 0:
            w = np.union1d(bandpass.wave_list, self.wave_list)
            w = w[(w <= bandpass.red_limit) & (w >= bandpass.blue_limit)]
            objs = [self.evaluateAtWavelength(y) for y in w]
            fluxes = [o.getFlux() for o in objs]
            centroids = [o.centroid() for o in objs]
            xcentroids = np.array([c.x for c in centroids])
            ycentroids = np.array([c.y for c in centroids])
            bp = bandpass(w)
            flux = np.trapz(bp * fluxes, w)
            xcentroid = np.trapz(bp * fluxes * xcentroids, w) / flux
            ycentroid = np.trapz(bp * fluxes * ycentroids, w) / flux
            return galsim.PositionD(xcentroid, ycentroid)
        else:
            flux_integrand = lambda w: self.evaluateAtWavelength(w).getFlux() * bandpass(w)
            def xcentroid_integrand(w):
                mono = self.evaluateAtWavelength(w)
                return mono.centroid().x * mono.getFlux() * bandpass(w)
            def ycentroid_integrand(w):
                mono = self.evaluateAtWavelength(w)
                return mono.centroid().y * mono.getFlux() * bandpass(w)
            flux = galsim.integ.int1d(flux_integrand, bandpass.blue_limit, bandpass.red_limit)
            xcentroid = 1./flux * galsim.integ.int1d(xcentroid_integrand,
                                                     bandpass.blue_limit,
                                                     bandpass.red_limit)
            ycentroid = 1./flux * galsim.integ.int1d(ycentroid_integrand,
                                                     bandpass.blue_limit,
                                                     bandpass.red_limit)
            return galsim.PositionD(xcentroid, ycentroid)

    # Add together `ChromaticObject`s and/or `GSObject`s
    def __add__(self, other):
        return galsim.ChromaticSum([self, other])

    # Subtract `ChromaticObject`s and/or `GSObject`s
    def __sub__(self, other):
        return galsim.ChromaticSum([self, (-1. * other)])

    # Make op* and op*= work to adjust the flux of the object
    def __rmul__(self, other):
        return self.__mul__(other)

    # Likewise for op/ and op/=
    def __div__(self, other):
        return self.__mul__(1./other)

    def __truediv__(self, other):
        return self.__div__(other)

    # Make a new copy of a `ChromaticObject`.
    def copy(self):
        """Returns a copy of an object.  This preserves the original type of the object."""
        cls = self.__class__
        ret = cls.__new__(cls)
        for k, v in self.__dict__.iteritems():
            if k == 'objlist':
                # explicitly copy all individual items of objlist, not just the list itself
                ret.__dict__[k] = [o.copy() for o in v]
            elif k == 'scale_unit':
                # Cannot deep-copy AngleUnits
                ret.__dict__[k] = v
            else:
                ret.__dict__[k] = copy.copy(v)
        return ret

    # Following functions work to apply affine transformations to a ChromaticObject.
    #

    # Helper function
    def _applyMatrix(self, J):
        if hasattr(J, '__call__') and hasattr(self, 'waves'):
            # In principle, do not need to check for presence of 'waves', could just use
            # removeInterpolation(). But we do want to warn users, so check to make sure we are
            # really in a situation that warrants a warning.
            import warnings
            warnings.warn("Cannot render image with chromatic transformation applied to it"
                          " using interpolation between stored images.  Reverting to "
                          "non-interpolated version.")
            self.removeInterpolation()
        if isinstance(self, ChromaticSum):
            # Don't wrap ChromaticSum object, easier to just wrap its arguments.
            return ChromaticSum([ obj._applyMatrix(J) for obj in self.objlist ])
        else:
            # return a copy with the Jacobian matrix J applied to the ChromaticObject.
            if hasattr(self, '_A'):
                ret = self.copy()
                if hasattr(J, '__call__'):
                    ret._A = lambda w: J(w) * self._A(w)
                    ret.separable = False
                else:
                    ret._A = lambda w: J * self._A(w)
            else:
                ret = ChromaticObject(self)
                if hasattr(J, '__call__'):
                    ret._A = J
                    ret.separable = False
                else:
                    ret._A = lambda w: J
            # To help developers debug extensions to ChromaticObject, check that this object
            # already has a few expected attributes
            if ret.separable: assert hasattr(ret, 'SED')
            assert hasattr(ret, 'wave_list')
            return ret

    def expand(self, scale):
        """Expand the linear size of the profile by the given (possibly wavelength-dependent)
        scale factor `scale`, while preserving surface brightness.

        This doesn't correspond to either of the normal operations one would typically want to
        do to a galaxy.  The functions dilate() and magnify() are the more typical usage.  But this
        function is conceptually simple.  It rescales the linear dimension of the profile, while
        preserving surface brightness.  As a result, the flux will necessarily change as well.

        See dilate() for a version that applies a linear scale factor while preserving flux.

        See magnify() for a version that applies a scale factor to the area while preserving surface
        brightness.

        @param scale    The factor by which to scale the linear dimension of the object.  In
                        addition, `scale` may be a callable function, in which case the argument
                        should be wavelength in nanometers and the return value the scale for that
                        wavelength.

        @returns the expanded object
        """
        if hasattr(scale, '__call__'):
            E = lambda w: np.matrix(np.diag([scale(w), scale(w), 1]))
        else:
            E = np.diag([scale, scale, 1])
        return self._applyMatrix(E)

    def dilate(self, scale):
        """Dilate the linear size of the profile by the given (possibly wavelength-dependent)
        `scale`, while preserving flux.

        e.g. `half_light_radius` <-- `half_light_radius * scale`

        See expand() and magnify() for versions that preserve surface brightness, and thus
        change the flux.

        @param scale    The linear rescaling factor to apply.  In addition, `scale` may be a
                        callable function, in which case the argument should be wavelength in
                        nanometers and the return value the scale for that wavelength.

        @returns the dilated object.
        """
        if hasattr(scale, '__call__'):
            return self.expand(scale) * (lambda w: 1./scale(w)**2)
        else:
            return self.expand(scale) * (1./scale**2)  # conserve flux

    def magnify(self, mu):
        """Apply a lensing magnification, scaling the area and flux by `mu` at fixed surface
        brightness.

        This process applies a lensing magnification `mu`, which scales the linear dimensions of the
        image by the factor sqrt(mu), i.e., `half_light_radius` <-- `half_light_radius * sqrt(mu)`
        while increasing the flux by a factor of `mu`.  Thus, magnify() preserves surface
        brightness.

        See dilate() for a version that applies a linear scale factor while preserving flux.

        @param mu       The lensing magnification to apply.  In addition, `mu` may be a callable
                        function, in which case the argument should be wavelength in nanometers
                        and the return value the magnification for that wavelength.

        @returns the magnified object.
        """
        import math
        if hasattr(mu, '__call__'):
            return self.expand(lambda w: math.sqrt(mu(w)))
        else:
            return self.expand(math.sqrt(mu))

    def shear(self, *args, **kwargs):
        """Apply an area-preserving shear to this object, where arguments are either a Shear,
        or arguments that will be used to initialize one.

        For more details about the allowed keyword arguments, see the documentation for Shear
        (for doxygen documentation, see galsim.shear.Shear).

        The shear() method precisely preserves the area.  To include a lensing distortion with
        the appropriate change in area, either use shear() with magnify(), or use lens(), which
        combines both operations.

        Note that, while gravitational shear is monochromatic, the shear method may be used for 
        many other use cases including some which may be wavelength-dependent, such as 
        intrinsic galaxy shape, telescope dilation, atmospheric PSF shape, etc.  Thus, the
        shear argument is allowed to be a function of wavelength like other transformations.

        @param shear    The shear to be applied. Or, as described above, you may instead supply
                        parameters to construct a Shear directly.  eg. `obj.shear(g1=g1,g2=g2)`.
                        In addition, the `shear` parameter may be a callable function, in which
                        case the argument should be wavelength in nanometers and the return value
                        the shear for that wavelength, returned as a galsim.Shear instance.

        @returns the sheared object.
        """
        if len(args) == 1:
            if kwargs:
                raise TypeError("Gave both unnamed and named arguments!")
            if not hasattr(args[0], '__call__') and not isinstance(args[0], galsim.Shear):
                raise TypeError("Unnamed argument is not a Shear or function returning Shear!")
            shear = args[0]
        elif len(args) > 1:
            raise TypeError("Too many unnamed arguments!")
        elif 'shear' in kwargs:
            # Need to break this out specially in case it is a function of wavelength
            shear = kwargs.pop('shear')
            if kwargs:
                raise TypeError("Too many kwargs provided!")
        else:
            shear = galsim.Shear(**kwargs)
        if hasattr(shear, '__call__'):
            def buildSMatrix(w):
                S = np.matrix(np.identity(3), dtype=float)
                S[0:2,0:2] = shear(w)._shear.getMatrix()
                return S
            S = buildSMatrix
        else:
            S = np.matrix(np.identity(3), dtype=float)
            S[0:2,0:2] = shear._shear.getMatrix()
        return self._applyMatrix(S)

    def lens(self, g1, g2, mu):
        """Apply a lensing shear and magnification to this object.

        This ChromaticObject method applies a lensing (reduced) shear and magnification.  The shear
        must be specified using the g1, g2 definition of shear (see Shear documentation for more
        details).  This is the same definition as the outputs of the PowerSpectrum and NFWHalo
        classes, which compute shears according to some lensing power spectrum or lensing by an NFW
        dark matter halo.  The magnification determines the rescaling factor for the object area and
        flux, preserving surface brightness.

        While gravitational lensing is achromatic, we do allow the parameters `g1`, `g2`, and `mu`
        to be callable functions to be parallel to all the other transformations of chromatic
        objects.  In this case, the functions should take the wavelength in nanometers as the 
        argument, and the return values are the corresponding value at that wavelength.

        @param g1       First component of lensing (reduced) shear to apply to the object.
        @param g2       Second component of lensing (reduced) shear to apply to the object.
        @param mu       Lensing magnification to apply to the object.  This is the factor by which
                        the solid angle subtended by the object is magnified, preserving surface
                        brightness.

        @returns the lensed object.
        """
        if any(hasattr(g, '__call__') for g in [g1,g2]):
            _g1 = g1
            _g2 = g2
            if not hasattr(g1, '__call__'): _g1 = lambda w: g1
            if not hasattr(g2, '__call__'): _g2 = lambda w: g2
            S = lambda w: galsim.Shear(g1=_g1(w), g2=_g2(w))
            sheared = self.shear(S)
        else:
            sheared = self.shear(g1=g1,g2=g2)
        return sheared.magnify(mu)

    def rotate(self, theta):
        """Rotate this object by an Angle `theta`.

        @param theta    Rotation angle (Angle object, +ve anticlockwise). In addition, `theta` may
                        be a callable function, in which case the argument should be wavelength in
                        nanometers and the return value the rotation angle for that wavelength,
                        returned as a galsim.Angle instance.

        @returns the rotated object.
        """
        import math
        if hasattr(theta, '__call__'):
            def buildRMatrix(w):
                cth = math.cos(theta(w).rad())
                sth = math.sin(theta(w).rad())
                R = np.matrix([[cth, -sth, 0],
                               [sth,  cth, 0],
                               [  0,    0, 1]], dtype=float)
                return R
            R = buildRMatrix
        else:
            cth = math.cos(theta.rad())
            sth = math.sin(theta.rad())
            R = np.matrix([[cth, -sth, 0],
                           [sth,  cth, 0],
                           [  0,    0, 1]], dtype=float)
        return self._applyMatrix(R)

    def transform(self, dudx, dudy, dvdx, dvdy):
        """Apply a transformation to this object defined by an arbitrary Jacobian matrix.

        This works the same as GSObject.transform(), so see that method's docstring for more
        details.

        As with the other more specific chromatic trasnformations, dudx, dudy, dvdx, and dvdy
        may be callable functions, in which case the argument should be wavelength in nanometers
        and the return value the appropriate value for that wavelength.

        @param dudx     du/dx, where (x,y) are the current coords, and (u,v) are the new coords.
        @param dudy     du/dy, where (x,y) are the current coords, and (u,v) are the new coords.
        @param dvdx     dv/dx, where (x,y) are the current coords, and (u,v) are the new coords.
        @param dvdy     dv/dy, where (x,y) are the current coords, and (u,v) are the new coords.

        @returns the transformed object.
        """
        if any(hasattr(dd, '__call__') for dd in [dudx, dudy, dvdx, dvdy]):
            _dudx = dudx
            _dudy = dudy
            _dvdx = dvdx
            _dvdy = dvdy
            if not hasattr(dudx, '__call__'): _dudx = lambda w: dudx
            if not hasattr(dudy, '__call__'): _dudy = lambda w: dudy
            if not hasattr(dvdx, '__call__'): _dvdx = lambda w: dvdx
            if not hasattr(dvdy, '__call__'): _dvdy = lambda w: dvdy
            J = lambda w: np.matrix([[_dudx(w), _dudy(w), 0],
                                     [_dvdx(w), _dvdy(w), 0],
                                     [       0,        0, 1]], dtype=float)
        else:
            J = np.matrix([[dudx, dudy, 0],
                           [dvdx, dvdy, 0],
                           [   0,    0, 1]], dtype=float)
        return self._applyMatrix(J)

    def shift(self, *args, **kwargs):
        """Apply a (possibly wavelength-dependent) (dx, dy) shift to this chromatic object.

        For a wavelength-independent shift, you may supply `dx,dy` as either two arguments, as a
        tuple, or as a PositionD or PositionI object.

        For a wavelength-dependent shift, you may supply two functions of wavelength in nanometers
        which will be interpreted as `dx(wave)` and `dy(wave)`, or a single function of wavelength
        in nanometers that returns either a 2-tuple, PositionD, or PositionI.

        @param dx   Horizontal shift to apply (float or function).
        @param dy   Vertical shift to apply (float or function).

        @returns the shifted object.

        """
        # This follows along the galsim.utilities.pos_args function, but has some
        # extra bits to account for the possibility of dx,dy being functions.
        # First unpack args/kwargs
        if len(args) == 0:
            # Then dx,dy need to be kwargs
            # If not, then python will raise an appropriate error.
            dx = kwargs.pop('dx')
            dy = kwargs.pop('dy')
        elif len(args) == 1:
            if hasattr(args[0], '__call__'):
                def dx(w):
                    try:
                        return args[0](w).x
                    except:
                        return args[0](w)[0]
                def dy(w):
                    try:
                        return args[0](w).y
                    except:
                        return args[0](w)[1]
            elif isinstance(args[0], galsim.PositionD) or isinstance(args[0], galsim.PositionI):
                dx = args[0].x
                dy = args[0].y
            else:
                # Let python raise the appropriate exception if this isn't valid.
                dx = args[0][0]
                dy = args[0][1]
        elif len(args) == 2:
            dx = args[0]
            dy = args[1]
        else:
            raise TypeError("Too many arguments supplied!")
        if kwargs:
            raise TypeError("Got unexpected keyword arguments: %s",kwargs.keys())
        if hasattr(dx, '__call__') or hasattr(dy, '__call__'):
            # Functionalize dx, dy as needed.
            if not hasattr(dx, '__call__'):
                tmpdx = dx
                dx = lambda w: tmpdx
            if not hasattr(dy, '__call__'):
                tmpdy = dy
                dy = lambda w: tmpdy
            # Then create augmented affine transform matrix and multiply or set as necessary
            T = lambda w: np.matrix([[1, 0, dx(w)],
                                     [0, 1, dy(w)],
                                     [0, 0,     1]], dtype=float)
        else:
            T = np.matrix([[1, 0, dx],
                           [0, 1, dy],
                           [0, 0,  1]], dtype=float)
        return self._applyMatrix(T)

def ChromaticAtmosphere(base_obj, base_wavelength, **kwargs):
    """Return a ChromaticObject implementing two atmospheric chromatic effects: differential
    chromatic refraction (DCR) and wavelength-dependent seeing.

    Due to DCR, blue photons land closer to the zenith than red photons.  Kolmogorov turbulence
    also predicts that blue photons get spread out more by the atmosphere than red photons,
    specifically FWHM is proportional to wavelength^(-0.2).  Both of these effects can be
    implemented by wavelength-dependent shifts and dilations.

    Since DCR depends on the zenith angle and the parallactic angle (which is the position angle of
    the zenith measured from North through East) of the object being drawn, these must be specified
    via keywords.  There are four ways to specify these values:
      1) explicitly provide `zenith_angle = ...` as a keyword of type Angle, and
         `parallactic_angle` will be assumed to be 0 by default.
      2) explicitly provide both `zenith_angle = ...` and `parallactic_angle = ...` as
         keywords of type Angle.
      3) provide the coordinates of the object `obj_coord = ...` and the coordinates of the zenith
         `zenith_coord = ...` as keywords of type CelestialCoord.
      4) provide the coordinates of the object `obj_coord = ...` as a CelestialCoord, the
         hour angle of the object `HA = ...` as an Angle, and the latitude of the observer
         `latitude = ...` as an Angle.

    DCR also depends on temperature, pressure and water vapor pressure of the atmosphere.  The
    default values for these are expected to be appropriate for LSST at Cerro Pachon, Chile, but
    they are broadly reasonable for most observatories.

    Note that this function implicitly assumes that lengths are in arcseconds.  Thus, to use this
    function, you should specify properties like FWHM, half_light_radius, and pixel scales in
    arcsec.  This is unlike the rest of GalSim, in which Position units only need to be internally
    consistent.

<<<<<<< HEAD
    Also, note that in order to render an image of a real physical object, the ChromaticAtmosphere
    should be convolved with some object that has an SED.  Drawing without doing so corresponds to
    using a flat SED.
=======
    Note that a ChromaticAtmosphere by itself is NOT the correct thing to use to draw an image of a
    star. Stars (and galaxies too, of course) have an SED that is not flat. To draw a real star, you
    should either multiply the ChromaticAtmosphere object by an SED, or convolve it with a point
    source (typically approximated by a very tiny Gaussian) multiplied by an SED:

        >>> psf = galsim.ChromaticAtmosphere(...)
        >>> star = galsim.Gaussian(sigma = 1.e-6) * psf_sed
        >>> final_star = galsim.Convolve( [psf, star] )
        >>> final_star.drawImage(bandpass = bp, ...)
>>>>>>> b4c8f1f8

    @param base_obj             Fiducial PSF, equal to the monochromatic PSF at `base_wavelength`
    @param base_wavelength      Wavelength represented by the fiducial PSF, in nanometers.
    @param alpha                Power law index for wavelength-dependent seeing.  [default: -0.2,
                                the prediction for Kolmogorov turbulence]
    @param zenith_angle         Angle from object to zenith, expressed as an Angle
                                [default: 0]
    @param parallactic_angle    Parallactic angle, i.e. the position angle of the zenith, measured
                                from North through East.  [default: 0]
    @param obj_coord            Celestial coordinates of the object being drawn as a
                                CelestialCoord. [default: None]
    @param zenith_coord         Celestial coordinates of the zenith as a CelestialCoord.
                                [default: None]
    @param HA                   Hour angle of the object as an Angle. [default: None]
    @param latitude             Latitude of the observer as an Angle. [default: None]
    @param pressure             Air pressure in kiloPascals.  [default: 69.328 kPa]
    @param temperature          Temperature in Kelvins.  [default: 293.15 K]
    @param H2O_pressure         Water vapor pressure in kiloPascals.  [default: 1.067 kPa]

    @returns a ChromaticObject representing a chromatic atmospheric PSF.
    """
    alpha = kwargs.pop('alpha', -0.2)
    # Determine zenith_angle and parallactic_angle from kwargs
    if 'zenith_angle' in kwargs:
        zenith_angle = kwargs.pop('zenith_angle')
        parallactic_angle = kwargs.pop('parallactic_angle', 0.0*galsim.degrees)
        if not isinstance(zenith_angle, galsim.Angle) or \
                not isinstance(parallactic_angle, galsim.Angle):
            raise TypeError("zenith_angle and parallactic_angle must be galsim.Angles!")
    elif 'obj_coord' in kwargs:
        obj_coord = kwargs.pop('obj_coord')
        if 'zenith_coord' in kwargs:
            zenith_coord = kwargs.pop('zenith_coord')
            zenith_angle, parallactic_angle = galsim.dcr.zenith_parallactic_angles(
                obj_coord=obj_coord, zenith_coord=zenith_coord)
        else:
            if 'HA' not in kwargs or 'latitude' not in kwargs:
                raise TypeError("ChromaticAtmosphere requires either zenith_coord or (HA, "
                                +"latitude) when obj_coord is specified!")
            HA = kwargs.pop('HA')
            latitude = kwargs.pop('latitude')
            zenith_angle, parallactic_angle = galsim.dcr.zenith_parallactic_angles(
                obj_coord=obj_coord, HA=HA, latitude=latitude)
    else:
        raise TypeError("Need to specify zenith_angle and parallactic_angle!")
    # Any remaining kwargs will get forwarded to galsim.dcr.get_refraction
    # Check that they're valid
    for kw in kwargs.keys():
        if kw not in ['temperature', 'pressure', 'H2O_pressure']:
            raise TypeError("Got unexpected keyword: {0}".format(kw))

    ret = ChromaticObject(base_obj)
    ret = ret.dilate(lambda w: (w/base_wavelength)**alpha)
    base_refraction = galsim.dcr.get_refraction(base_wavelength, zenith_angle, **kwargs)
    def shift_fn(w):
        shift_magnitude = galsim.dcr.get_refraction(w, zenith_angle, **kwargs)
        shift_magnitude -= base_refraction
        shift_magnitude = shift_magnitude * (galsim.radians / galsim.arcsec)
        shift = (-shift_magnitude*np.sin(parallactic_angle.rad()),
                 shift_magnitude*np.cos(parallactic_angle.rad()))
        return shift
    ret = ret.shift(shift_fn)
    return ret


class Chromatic(ChromaticObject):
    """Construct chromatic versions of galsim GSObjects.

    This class attaches an SED to a galsim GSObject.  This is useful to consistently generate
    the same galaxy observed through different filters, or, with the ChromaticSum class, to
    construct multi-component galaxies, each with a different SED. For example, a bulge+disk galaxy
    could be constructed:

        >>> bulge_SED = user_function_to_get_bulge_spectrum()
        >>> disk_SED = user_function_to_get_disk_spectrum()
        >>> bulge_mono = galsim.DeVaucouleurs(half_light_radius=1.0)
        >>> disk_mono = galsim.Exponential(half_light_radius=2.0)
        >>> bulge = galsim.Chromatic(bulge_mono, bulge_SED)
        >>> disk = galsim.Chromatic(disk_mono, disk_SED)
        >>> gal = bulge + disk

    Some syntactic sugar available for creating Chromatic instances is simply to multiply
    a GSObject instance by an SED instance.  Thus the last three lines above are equivalent to:

        >>> gal = bulge_mono * bulge_SED + disk_mono * disk_SED

    The SED is usually specified as a galsim.SED object, though any callable that returns
    spectral density in photons/nanometer as a function of wavelength in nanometers should work.

    Typically, the SED describes the flux in photons per nanometer of an object with a particular
    magnitude, possibly normalized with either the method sed.withFlux() or sed.withMagnitude()
    (see the docstrings in the SED class for details about these and other normalization options).
    Then the `flux` attribute of the GSObject should just be the _relative_ flux scaling of the
    current object compared to that normalization.  This implies (at least) two possible
    conventions.
    1. You can normalize the SED to have unit flux with `sed = sed.withFlux(1.0, bandpass)`. Then
    the `flux` of each GSObject would be the actual flux in photons when observed in the given
    bandpass.
    2. You can leave the object flux as 1 (the default for most types when you construct them) and
    set the flux in the SED with `sed = sed.withFlux(flux, bandpass)`.  Then if the object had
    `flux` attribute different from 1, it would just refer to the factor by which that particular
    object is brighter than the value given in the normalization command.

    Initialization
    --------------

    @param gsobj    A GSObject instance to be chromaticized.
    @param SED      Typically an SED object, though any callable that returns
                    spectral density in photons/nanometer as a function of wavelength
                    in nanometers should work.
    """
    def __init__(self, gsobj, SED):
        self.SED = SED
        self.wave_list = SED.wave_list
        self.obj = gsobj.copy()
        # Chromaticized GSObjects are separable into spatial (x,y) and spectral (lambda) factors.
        self.separable = True

    # Apply following transformations to the underlying GSObject
    def withScaledFlux(self, flux_ratio):
        """Multiply the flux of the object by `flux_ratio`.

        @param flux_ratio   The factor by which to scale the flux.

        @returns the object with the new flux.
        """
        return Chromatic(self.obj.withScaledFlux(flux_ratio), self.SED)

    def evaluateAtWavelength(self, wave):
        """Evaluate this chromatic object at a particular wavelength.

        @param wave  Wavelength in nanometers.

        @returns the monochromatic object at the given wavelength.
        """
        return self.SED(wave) * self.obj


class ChromaticSum(ChromaticObject):
    """Add ChromaticObjects and/or GSObjects together.  If a GSObject is part of a sum, then its
    SED is assumed to be flat with spectral density of 1 photon per nanometer.

    This is the type returned from `galsim.Add(objects)` if any of the objects are a
    ChromaticObject.

    Initialization
    --------------

    Typically, you do not need to construct a ChromaticSum object explicitly.  Normally, you
    would just use the + operator, which returns a ChromaticSum when used with chromatic objects:

        >>> bulge = galsim.Sersic(n=3, half_light_radius=0.8) * bulge_sed
        >>> disk = galsim.Exponential(half_light_radius=1.4) * disk_sed
        >>> gal = bulge + disk

    You can also use the Add() factory function, which returns a ChromaticSum object if any of
    the individual objects are chromatic:

        >>> gal = galsim.Add([bulge,disk])

    @param args             Unnamed args should be a list of objects to add.
    @param gsparams         An optional GSParams argument.  See the docstring for GSParams for
                            details. [default: None]
    """
    def __init__(self, *args, **kwargs):
        # Check kwargs first:
        self.gsparams = kwargs.pop("gsparams", None)

        # Make sure there is nothing left in the dict.
        if kwargs:
            raise TypeError("Got unexpected keyword argument(s): %s"%kwargs.keys())

        if len(args) == 0:
            # No arguments. Could initialize with an empty list but draw then segfaults. Raise an
            # exception instead.
            raise ValueError("Must provide at least one GSObject or ChromaticObject.")
        elif len(args) == 1:
            # 1 argument.  Should be either a GSObject, ChromaticObject or a list of these.
            if isinstance(args[0], (galsim.GSObject, ChromaticObject)):
                args = [args[0]]
            elif isinstance(args[0], list):
                args = args[0]
            else:
                raise TypeError("Single input argument must be a GSObject, a ChromaticObject,"
                                +" or list of them.")
        # else args is already the list of objects

        # check for separability
        self.separable = False # assume not separable, then test for the opposite
        if all([obj.separable for obj in args]): # needed to assure that obj.SED is always defined.
            SED1 = args[0].SED
            # sum is separable if all summands have the same SED.
            if all([obj.SED == SED1 for obj in args[1:]]):
                self.separable = True
                self.SED = SED1
                self.objlist = [o.copy() for o in args]
        # if not all the same SED, try to identify groups of summands with the same SED.
        if not self.separable:
            # Dictionary of: SED -> List of objs with that SED.
            SED_dict = {}
            # Fill in objlist as we go.
            self.objlist = []
            for obj in args:
                # if separable, then add to one of the dictionary lists
                if obj.separable:
                    if obj.SED not in SED_dict:
                        SED_dict[obj.SED] = []
                    SED_dict[obj.SED].append(obj)
                # otherwise, just add to self.objlist
                else:
                    self.objlist.append(obj.copy())
            # go back and populate self.objlist with separable items, grouping objs with the
            # same SED.
            for v in SED_dict.values():
                if len(v) == 1:
                    self.objlist.append(v[0].copy())
                else:
                    self.objlist.append(ChromaticSum(v))
        # finish up by constructing self.wave_list
        self.wave_list = np.array([], dtype=float)
        for obj in self.objlist:
            self.wave_list = np.union1d(self.wave_list, obj.wave_list)

    def evaluateAtWavelength(self, wave):
        """Evaluate this chromatic object at a particular wavelength `wave`.

        @param wave  Wavelength in nanometers.

        @returns the monochromatic object at the given wavelength.
        """
        return galsim.Add([obj.evaluateAtWavelength(wave) for obj in self.objlist],
                          gsparams=self.gsparams)

    def drawImage(self, bandpass, image=None, integrator=None, **kwargs):
        """Slightly optimized draw method for ChromaticSum instances.

        Draws each summand individually and add resulting images together.  This might waste time if
        two or more summands are separable and have the same SED, and another summand with a
        different SED is also added, in which case the summands should be added together first and
        the resulting Sum object can then be chromaticized.  In general, however, drawing individual
        sums independently can help with speed by identifying chromatic profiles that are separable
        into spectral and spatial factors.

        @param bandpass         A Bandpass object representing the filter against which to
                                integrate.
        @param image            Optionally, the Image to draw onto.  (See GSObject.drawImage()
                                for details.)  [default: None]
        @param integrator       One of the image integrators from galsim.integ [default: None,
                                which will try to select an appropriate integrator automatically.]
        @param **kwargs         For all other kwarg options, see GSObject.drawImage()

        @returns the drawn Image.
        """
        add_to_image = kwargs.pop('add_to_image', False)
        # Use given add_to_image for the first one, then add_to_image=False for the rest.
        image = self.objlist[0].drawImage(
                bandpass, image=image, add_to_image=add_to_image, **kwargs)
        for obj in self.objlist[1:]:
            image = obj.drawImage(
                    bandpass, image=image, add_to_image=True, **kwargs)
        return image

    def withScaledFlux(self, flux_ratio):
        """Multiply the flux of the object by `flux_ratio`

        @param flux_ratio   The factor by which to scale the flux.

        @returns the object with the new flux.
        """
        return ChromaticSum([ obj.withScaledFlux(flux_ratio) for obj in self.objlist ])


class ChromaticConvolution(ChromaticObject):
    """Convolve ChromaticObjects and/or GSObjects together.  GSObjects are treated as having flat
    spectra.

    This is the type returned from `galsim.Convolve(objects)` if any of the objects is a
    ChromaticObject.

    Initialization
    --------------

    The normal way to use this class is to use the Convolve() factory function:

        >>> gal = galsim.Sersic(n, half_light_radius) * galsim.SED(sed_file)
        >>> psf = galsim.ChromaticAtmosphere(...)
        >>> final = galsim.Convolve([gal, psf])

    The objects to be convolved may be provided either as multiple unnamed arguments (e.g.
    `Convolve(psf, gal, pix)`) or as a list (e.g. `Convolve([psf, gal, pix])`).  Any number of
    objects may be provided using either syntax.  (Well, the list has to include at least 1 item.)

    @param args             Unnamed args should be a list of objects to convolve.
    @param real_space       Whether to use real space convolution.  [default: None, which means
                            to automatically decide this according to whether the objects have hard
                            edges.]
    @param gsparams         An optional GSParams argument.  See the docstring for GSParams for
                            details. [default: None]
    """
    def __init__(self, *args, **kwargs):
        # First check for number of arguments != 0
        if len(args) == 0:
            # No arguments. Could initialize with an empty list but draw then segfaults. Raise an
            # exception instead.
            raise ValueError("Must provide at least one GSObject or ChromaticObject")
        elif len(args) == 1:
            if isinstance(args[0], (galsim.GSObject, ChromaticObject)):
                args = [args[0]]
            elif isinstance(args[0], list):
                args = args[0]
            else:
                raise TypeError(
                    "Single input argument must be a GSObject, or a ChromaticObject,"
                    +" or list of them.")

        # Check kwargs
        # real space convolution is not implemented for chromatic objects.
        real_space = kwargs.pop("real_space", None)
        if real_space:
            raise NotImplementedError(
                "Real space convolution of chromatic objects not implemented.")
        self.gsparams = kwargs.pop("gsparams", None)

        # Make sure there is nothing left in the dict.
        if kwargs:
            raise TypeError("Got unexpected keyword argument(s): %s"%kwargs.keys())

        self.objlist = []
        for obj in args:
            if isinstance(obj, ChromaticConvolution):
                self.objlist.extend([o.copy() for o in obj.objlist])
            else:
                self.objlist.append(obj.copy())
        if all([obj.separable for obj in self.objlist]):
            self.separable = True
            # in practice, probably only one object in self.objlist has a nontrivial SED
            # but go through all of them anyway.
            self.SED = lambda w: reduce(lambda x,y:x*y, [obj.SED(w) for obj in self.objlist])
        else:
            self.separable = False

        # Check quickly whether we are convolving two non-separable things that aren't
<<<<<<< HEAD
        # ChromaticSums, >1 of each uses interpolation.  If so, emit a warning that the
=======
        # ChromaticSums, >1 of which uses interpolation.  If so, emit a warning that the
>>>>>>> b4c8f1f8
        # interpolation optimization is being ignored and full evaluation is necessary.
        # For the case of ChromaticSums, as long as each object in the sum is separable (even if the
        # entire object is not) then interpolation can still be used.  So we do not warn about this
        # here.
        n_nonsep = 0
        n_interp = 0
        for obj in self.objlist:
            if not obj.separable and not isinstance(obj, galsim.ChromaticSum): n_nonsep += 1
            if hasattr(obj, 'waves'): n_interp += 1
        if n_nonsep>1 and n_interp>0:
            import warnings
            warnings.warn(
                "Image rendering for this convolution cannot take advantage of " +
                "interpolation-related optimization.  Will use full profile evaluation.")

        # Assemble wave_lists
        self.wave_list = np.array([], dtype=float)
        for obj in self.objlist:
            self.wave_list = np.union1d(self.wave_list, obj.wave_list)

    def evaluateAtWavelength(self, wave):
        """Evaluate this chromatic object at a particular wavelength `wave`.

        @param wave  Wavelength in nanometers.

        @returns the monochromatic object at the given wavelength.
        """
        return galsim.Convolve([obj.evaluateAtWavelength(wave) for obj in self.objlist],
                               gsparams=self.gsparams)

    def drawImage(self, bandpass, image=None, integrator=None, iimult=None, **kwargs):
        """Optimized draw method for the ChromaticConvolution class.

        Works by finding sums of profiles which include separable portions, which can then be
        integrated before doing any convolutions, which are pushed to the end.

        @param bandpass         A Bandpass object representing the filter against which to
                                integrate.
        @param image            Optionally, the Image to draw onto.  (See GSObject.drawImage()
                                for details.)  [default: None]
        @param integrator       One of the image integrators from galsim.integ [default: None,
                                which will try to select an appropriate integrator automatically.]
        @param iimult           Oversample any intermediate InterpolatedImages created to hold
                                effective profiles by this amount. [default: None]
        @param **kwargs         For all other kwarg options, see GSObject.drawImage()

        @returns the drawn Image.
        """
        # `ChromaticObject.drawImage()` can just as efficiently handle separable cases.
        if self.separable:
            return ChromaticObject.drawImage(self, bandpass, image=image, **kwargs)

        # Only make temporary changes to objlist...
        objlist = [o.copy() for o in self.objlist]

        # Now split up any `ChromaticSum`s:
        # This is the tricky part.  Some notation first:
        #     int(f(x,y,lambda)) denotes the integral over wavelength of chromatic surface
        #         brightness profile f(x,y,lambda).
        #     (f1 * f2) denotes the convolution of surface brightness profiles f1 & f2.
        #     (f1 + f2) denotes the addition of surface brightness profiles f1 & f2.
        #
        # In general, chromatic s.b. profiles can be classified as either separable or inseparable,
        # depending on whether they can be factored into spatial and spectral components or not.
        # Write separable profiles as g(x,y) * h(lambda), and leave inseparable profiles as
        # f(x,y,lambda).
        # We will suppress the arguments `x`, `y`, `lambda`, hereforward, but generally an `f`
        # refers to an inseparable profile, a `g` refers to the spatial part of a separable
        # profile, and an `h` refers to the spectral part of a separable profile.
        #
        # Now, analyze a typical scenario, a bulge+disk galaxy model (each of which is separable,
        # e.g., an SED times an exponential profile for the disk, and a different SED times a DeV
        # profile for the bulge).  Suppose the PSF is inseparable.  (Chromatic PSF's will generally
        # be inseparable since we usually think of the spatial part of the PSF being normalized to
        # unit integral for any fixed wavelength.)  Say there's also an achromatic pixel to
        # convolve with.
        # The formula for this might look like:
        #
        # img = int((bulge + disk) * PSF * pix)
        #     = int((g1 h1 + g2 h2) * f3 * g4)               # note pix is lambda-independent
        #     = int(g1 h1 * f3 * g4 + g2 h2 * f3 * g4)       # distribute the + over the *
        #     = int(g1 h1 * f3 * g4) + int(g2 h2 * f3 * g4)  # distribute the + over the int
        #     = g1 * g4 * int(h1 f3) + g2 * g4 * int(h2 f3)  # move lambda-indep terms out of int
        #
        # The result is that the integral is now inside the convolution, meaning we only have to
        # compute two convolutions instead of a convolution for each wavelength at which we evaluate
        # the integrand.  This technique, making an "effective" PSF profile for each of the bulge
        # and disk, is a significant time savings in most cases.
        #
        # In general, we make effective profiles by splitting up ChromaticSum items and collecting
        # the inseparable terms on which to do integration first, and then finish with convolution
        # last.

        # Here is the logic to turn int((g1 h1 + g2 h2) * f3) -> g1 * int(h1 f3) + g2 * int(h2 f3)
        for i, obj in enumerate(objlist):
            if isinstance(obj, ChromaticSum):
                # say obj.objlist = [A,B,C], where obj is a ChromaticSum object
                del objlist[i] # remove the add object from objlist
                tmplist = list(objlist) # collect remaining items to be convolved with each of A,B,C
                tmplist.append(obj.objlist[0]) # add A to this convolve list
                tmpobj = ChromaticConvolution(tmplist) # draw image
                add_to_image = kwargs.pop('add_to_image', False)
                image = tmpobj.drawImage(bandpass, image=image, integrator=integrator,
                                         iimult=iimult, add_to_image=add_to_image, **kwargs)
                for summand in obj.objlist[1:]: # now do the same for B and C
                    tmplist = list(objlist)
                    tmplist.append(summand)
                    tmpobj = ChromaticConvolution(tmplist)
                    # add to previously started image
                    image = tmpobj.drawImage(bandpass, image=image, integrator=integrator,
                                             iimult=iimult, add_to_image=True, **kwargs)
                # Return the image here, breaking the loop early.  If there are two ChromaticSum
                # instances in objlist, then the next pass through will repeat the procedure
                # on the other one, effectively distributing the multiplication over both sums.
                return image

        # If program gets this far, the objects in objlist should be atomic (non-ChromaticSum
        # and non-ChromaticConvolution).  (The latter case was dealt with in the constructor.)

        # setup output image (semi-arbitrarily using the bandpass effective wavelength)
        prof0 = self.evaluateAtWavelength(bandpass.effective_wavelength)
        image = prof0.drawImage(image=image, setup_only=True, **kwargs)
        # Remove from kwargs anything that is only used for setting up image:
        kwargs.pop('dtype', None)
        kwargs.pop('scale', None)
        kwargs.pop('wcs', None)
        kwargs.pop('nx', None)
        kwargs.pop('ny', None)

        # Sort these atomic objects into separable and inseparable lists, and collect
        # the spectral parts of the separable profiles.
        sep_profs = []
        insep_profs = []
        sep_SED = []
        wave_list = np.array([], dtype=float)
        for obj in objlist:
            if obj.separable:
                if isinstance(obj, galsim.GSObject):
                    sep_profs.append(obj) # The g(x,y)'s (see above)
                else:
                    sep_profs.append(obj.evaluateAtWavelength(bandpass.effective_wavelength)
                                     /obj.SED(bandpass.effective_wavelength)) # more g(x,y)'s
                    sep_SED.append(obj.SED) # The h(lambda)'s (see above)
                    wave_list = np.union1d(wave_list, obj.wave_list)
            else:
                insep_profs.append(obj) # The f(x,y,lambda)'s (see above)
        # insep_profs should never be empty, since separable cases were farmed out to
        # ChromaticObject.drawImage() above.

        # Collapse inseparable profiles into one effective profile
        SED = lambda w: reduce(lambda x,y:x*y, [s(w) for s in sep_SED], 1)
        insep_obj = galsim.Convolve(insep_profs, gsparams=self.gsparams)
        # Find scale at which to draw effective profile
        iiscale = insep_obj.evaluateAtWavelength(bandpass.effective_wavelength).nyquistScale()
        if iimult is not None:
            iiscale /= iimult
        # Create the effective bandpass.
        wave_list = np.union1d(wave_list, bandpass.wave_list)
        wave_list = wave_list[wave_list >= bandpass.blue_limit]
        wave_list = wave_list[wave_list <= bandpass.red_limit]
        effective_bandpass = galsim.Bandpass(
            galsim.LookupTable(wave_list, bandpass(wave_list) * SED(wave_list),
                               interpolant='linear'))
        # If there's only one inseparable profile, let it draw itself.
        wmult = kwargs.get('wmult', 1)
        if len(insep_profs) == 1:
            effective_prof_image = insep_profs[0].drawImage(
                effective_bandpass, wmult=wmult, scale=iiscale, integrator=integrator,
                method='no_pixel')
        # Otherwise, use superclass ChromaticObject to draw convolution of inseparable profiles.
        else:
            effective_prof_image = ChromaticObject.drawImage(
                    insep_obj, effective_bandpass, wmult=wmult, scale=iiscale,
                    integrator=integrator, method='no_pixel')

        # Image -> InterpolatedImage
        # It could be useful to cache this result if drawing more than one object with the same
        # PSF+SED combination.  This naturally happens in a ring test or when fitting the
        # parameters of a galaxy profile to an image when the PSF is constant.
        effective_prof = galsim.InterpolatedImage(effective_prof_image, gsparams=self.gsparams)
        # append effective profile to separable profiles (which should all be GSObjects)
        sep_profs.append(effective_prof)
        # finally, convolve and draw.
        final_prof = galsim.Convolve(sep_profs, gsparams=self.gsparams)
        return final_prof.drawImage(image=image,**kwargs)

    def withScaledFlux(self, flux_ratio):
        """Multiply the flux of the object by `flux_ratio`.

        @param flux_ratio   The factor by which to scale the flux.

        @returns the object with the new flux.
        """
        ret = self.copy()
        ret.objlist[0] *= flux_ratio
        return ret


class ChromaticDeconvolution(ChromaticObject):
    """A class for deconvolving a ChromaticObject.

    The ChromaticDeconvolution class represents a wavelength-dependent deconvolution kernel.

    You may also specify a gsparams argument.  See the docstring for GSParams using
    help(galsim.GSParams) for more information about this option.  Note: if `gsparams` is
    unspecified (or None), then the ChromaticDeconvolution instance inherits the same GSParams as
    the object being deconvolved.

    Initialization
    --------------

    @param obj              The object to deconvolve.
    @param gsparams         An optional GSParams argument.  See the docstring for GSParams for
                            details. [default: None]
    """
    def __init__(self, obj, **kwargs):
        self.obj = obj.copy()
        self.kwargs = kwargs
        self.separable = obj.separable
        if self.separable:
            self.SED = lambda w: 1./obj.SED(w)
        self.wave_list = obj.wave_list

    def evaluateAtWavelength(self, wave):
        """Evaluate this chromatic object at a particular wavelength `wave`.

        @param wave  Wavelength in nanometers.

        @returns the monochromatic object at the given wavelength.
        """
        return galsim.Deconvolve(self.obj.evaluateAtWavelength(wave), **self.kwargs)

    def withScaledFlux(self, flux_ratio):
        """Multiply the flux of the object by `flux_ratio`.

        @param flux_ratio   The factor by which to scale the flux.

        @returns the object with the new flux.
        """
        return ChromaticDeconvolution(self.obj / flux_ratio, **self.kwargs)


class ChromaticAutoConvolution(ChromaticObject):
    """A special class for convolving a ChromaticObject with itself.

    It is equivalent in functionality to `galsim.Convolve([obj,obj])`, but takes advantage of
    the fact that the two profiles are the same for some efficiency gains.

    Initialization
    --------------

    @param obj              The object to be convolved with itself.
    @param real_space       Whether to use real space convolution.  [default: None, which means
                            to automatically decide this according to whether the objects have hard
                            edges.]
    @param gsparams         An optional GSParams argument.  See the docstring for GSParams for
                            details. [default: None]
    """
    def __init__(self, obj, **kwargs):
        self.obj = obj.copy()
        self.kwargs = kwargs
        self.separable = obj.separable
        if self.separable:
            self.SED = lambda w: (obj.SED(w))**2
        self.wave_list = obj.wave_list

    def evaluateAtWavelength(self, wave):
        """Evaluate this chromatic object at a particular wavelength `wave`.

        @param wave  Wavelength in nanometers.

        @returns the monochromatic object at the given wavelength.
        """
        return galsim.AutoConvolve(self.obj.evaluateAtWavelength(wave), **self.kwargs)

    def withScaledFlux(self, flux_ratio):
        """Multiply the flux of the object by `flux_ratio`.

        @param flux_ratio   The factor by which to scale the flux.

        @returns the object with the new flux.
        """
        import math
        if flux_ratio >= 0.:
            return ChromaticAutoConvolution( self.obj * math.sqrt(flux_ratio), **self.kwargs )
        else:
            return ChromaticObject(self).withScaledFlux(flux_ratio)


class ChromaticAutoCorrelation(ChromaticObject):
    """A special class for correlating a ChromaticObject with itself.

    It is equivalent in functionality to
        galsim.Convolve([obj,obj.rotate(180.*galsim.degrees)])
    but takes advantage of the fact that the two profiles are the same for some efficiency gains.

    Initialization
    --------------

    @param obj              The object to be convolved with itself.
    @param real_space       Whether to use real space convolution.  [default: None, which means
                            to automatically decide this according to whether the objects have hard
                            edges.]
    @param gsparams         An optional GSParams argument.  See the docstring for GSParams for
                            details. [default: None]
    """
    def __init__(self, obj, **kwargs):
        self.obj = obj.copy()
        self.kwargs = kwargs
        self.separable = obj.separable
        if self.separable:
            self.SED = lambda w: (obj.SED(w))**2
        self.wave_list = obj.wave_list

    def evaluateAtWavelength(self, wave):
        """Evaluate this chromatic object at a particular wavelength `wave`.

        @param wave  Wavelength in nanometers.

        @returns the monochromatic object at the given wavelength.
        """
        return galsim.AutoCorrelate(self.obj.evaluateAtWavelength(wave), **self.kwargs)

    def withScaledFlux(self, flux_ratio):
        """Multiply the flux of the object by `flux_ratio`.

        @param flux_ratio   The factor by which to scale the flux.

        @returns the object with the new flux.
        """
        import math
        if flux_ratio >= 0.:
            return ChromaticAutoCorrelation( self.obj * math.sqrt(flux_ratio), **self.kwargs )
        else:
            return ChromaticObject(self).withScaledFlux(flux_ratio)

class ChromaticOpticalPSF(ChromaticObject):
    """A subclass of ChromaticObject meant to represent chromatic optical PSFs.

    Chromaticity plays two roles in optical PSFs. First, it determines the diffraction limit, via
    the wavelength/diameter factor.  Second, aberrations such as defocus, coma, etc. are typically
    defined in physical distances, but their impact on the PSF depends on their size in units of
    wavelength.  Other aspects of the optical PSF do not require explicit specification of their
    chromaticity, e.g., once the obscuration and struts are specified in units of the aperture
<<<<<<< HEAD
    diameter, their chromatic dependence gets taken care of automatically.

    When using interpolation to speed up image rendering (see ChromaticObject.setupInterpolation()
    method for details), including ~10-15 samples across any given bandpass should be sufficient.
    For moderate accuracy, 5 is often sufficient.  Likewise, for high accuracy, `oversample_fac`
    should be in the range 1.5-2, whereas for moderate accuracy, 1 is often sufficient.  All of
    these statements assume that aberrations are not very large (typically <~0.25 waves, which is
    commonly satisfied by space telescopes); if they are larger than that, then more stringent
    settings are required.

    Also, note that in order to render an image of a real physical object, the ChromaticOpticalPSF
    should be convolved with some object that has an SED.  Drawing without doing so corresponds to
    using a flat SED.

    @param   diam          Telescope diameter in meters.
    @param   aberrations   An array of aberrations, in nanometers.  The size and format of this
                           array is described in the OpticalPSF docstring.
    @param   **kwargs      Any other keyword arguments to be passed to OpticalPSF, for example,
                           related to struts, obscuration, oversampling, etc.  See OpticalPSF
                           docstring for a complete list of options.
    """
    def __init__(self, diam, aberrations, **kwargs):
        # First, take the basic info.
        self.diam = diam
        self.aberrations = aberrations
        self.kwargs = kwargs
=======
    diameter, their chromatic dependence gets taken care of automatically.  Note that the
    ChromaticOpticalPSF implicitly defines diffraction limits in units of `scale_units`, which by
    default are arcsec, but can in principle be set to any of our GalSim angle units.

    When using interpolation to speed up image rendering (see ChromaticObject.setupInterpolation()
    method for details), the ideal number of wavelengths to use across a given bandpass depends on
    the application and accuracy requirements.  In general it will be necessary to do a test in
    comparison with a more exact calculation to ensure convergence.  However, a typical calculation
    might use ~10-15 samples across a typical optical bandpass, with `oversample_fac` in the range
    1.5-2; for moderate accuracy, ~5 samples across the bandpass and `oversample_fac=1` may
    suffice. All of these statements assume that aberrations are not very large (typically <~0.25
    waves, which is commonly satisfied by space telescopes); if they are larger than that, then more
    stringent settings are required.

    Note that a ChromaticOpticalPSF by itself is NOT the correct thing to use to draw an image of a
    star. Stars (and galaxies too, of course) have an SED that is not flat. To draw a real star, you
    should either multiply the ChromaticOpticalPSF object by an SED, or convolve it with a point
    source (typically approximated by a very tiny Gaussian) multiplied by an SED:

        >>> psf = galsim.ChromaticOpticalPSF(...)
        >>> star = galsim.Gaussian(sigma = 1.e-6) * psf_sed
        >>> final_star = galsim.Convolve( [psf, star] )
        >>> final_star.drawImage(bandpass = bp, ...)

    @param   lam           Fiducial wavelength for which diffraction limit and aberrations are
                           initially defined, in nanometers.
    @param   diam          Telescope diameter in meters.  Either `diam` or `lam_over_diam` must be
                           specified.
    @param   lam_over_diam Ratio of (fiducial wavelength) / telescope diameter in units of
                           `scale_unit`.  Either `diam` or `lam_over_diam` must be specified.
    @param   aberrations   An array of aberrations, in units of fiducial wavelength `lam`.  The size
                           and format of this array is described in the OpticalPSF docstring.
    @param   scale_unit    Units used to define the diffraction limit and draw images.
                           [default: galsim.arcsec]
    @param   **kwargs      Any other keyword arguments to be passed to OpticalPSF, for example,
                           related to struts, obscuration, oversampling, etc.  See OpticalPSF
                           docstring for a complete list of options. 
    """
    def __init__(self, lam, diam=None, lam_over_diam=None, aberrations=None,
                           scale_unit=galsim.arcsec, **kwargs):
        # First, take the basic info.
        # We have to require either diam OR lam_over_diam:
        if (diam is None and lam_over_diam is None) or \
                (diam is not None and lam_over_diam is not None):
            raise RuntimeError("Need to specify telescope diameter OR wavelength/diam ratio")
        if diam is not None:
            self.lam_over_diam = (1.e-9*lam/diam)*galsim.radians/scale_unit
        else:
            self.lam_over_diam = lam_over_diam
        self.lam = lam

        if aberrations is not None:
            self.aberrations = aberrations
        else:
            self.aberrations = np.zeros(12)
        self.kwargs = kwargs
        self.scale_unit = scale_unit
>>>>>>> b4c8f1f8

        # Define the necessary attributes for this ChromaticObject.
        self.separable = False
        self.wave_list = np.array([], dtype=float)

    def evaluateAtWavelength(self, wave):
        """
        Method to directly instantiate a monochromatic instance of this object.

        @param  wave   Wavelength in nanometers.
        """
<<<<<<< HEAD
        lam_over_diam = 1.e-9 * (wave / self.diam) * (galsim.radians / galsim.arcsec)
        aberrations = self.aberrations / wave
        ret = galsim.OpticalPSF(lam_over_diam=lam_over_diam, aberrations=aberrations, **self.kwargs)
=======
        # We need to rescale the stored lam/diam by the ratio of input wavelength to stored fiducial
        # wavelength.  Likewise, the aberrations were in units of wavelength for the fiducial
        # wavelength, so we have to convert to units of waves for *this* wavelength.
        ret = galsim.OpticalPSF(
            lam_over_diam=self.lam_over_diam*(wave/self.lam),
            aberrations=self.aberrations*(self.lam/wave), scale_unit=self.scale_unit,
            **self.kwargs)
>>>>>>> b4c8f1f8
        return ret

def _findWave(wave_list, wave):
    """
    Helper routine to search a sorted NumPy array of wavelengths (not necessarily evenly spaced) to
    find where a particular wavelength `wave` would fit in, and return the index below along with
    the fraction of the way to the next entry in the array.
    """
    lower_idx = np.searchsorted(wave_list, wave)-1
    # There can be edge issues, so watch out for that:
    if lower_idx < 0: lower_idx = 0
    if lower_idx > len(wave_list)-1: lower_idx = len(wave_list)-1

    frac = (wave-wave_list[lower_idx]) / (wave_list[lower_idx+1]-wave_list[lower_idx])
    return lower_idx, frac

def _linearInterp(list, frac, lower_idx):
    """
    Helper routine for linear interpolation between values in lists (which could be lists of
    images, just not numbers, hence the need to avoid a LookupTable).  Not really worth
    splitting out on its own now, but could be useful to have separate routines for the
    interpolation later on if we want to enable something other than linear interpolation.
    """
    return frac*list[lower_idx+1] + (1.-frac)*list[lower_idx]<|MERGE_RESOLUTION|>--- conflicted
+++ resolved
@@ -135,8 +135,6 @@
         # a wavelength-dependent dilate(f(w)) is implemented as a combination of a
         # wavelength-dependent expansion and wavelength-dependent flux rescaling.
         self._fluxFactor = lambda w: 1.0
-        # Attribute to track whether the affine transformation information has been reset.
-        self._reset = False
 
     def setupInterpolation(self, waves, oversample_fac=1.):
         """
@@ -165,200 +163,6 @@
         with the best option depending on the application.  For example, when rendering many times
         with the same achromatic transformation applied, it is typically advantageous to apply the
         transformation before setting up the interpolation.  But there is no value in this when
-        applying different achromatic transformation to each object.  Chromatic transformations must
-        be applied before setting up interpolation, and attempts to render images of
-        ChromaticObjects with interpolation followed by a chromatic transformation will result in an
-        exception being raised.
-
-        Because of the clever way that the ChromaticConvolution routine works, convolutions of
-        non-separable chromatic objects that use interpolation with separable objects will still
-        benefit from these optimizations.  For example, a non-separable chromatic PSF that uses
-        interpolation, when convolved with a sum of two galaxy components each with their own SED
-        will be able to take advantage of this optimization.  In contrast, when convolving two
-        non-separable profiles there is no way to take advantage of the interpolation optimization,
-        so even in the case that interpolation has been set up, it will be ignored and the full
-        calculation will be done.
-
-        For use cases requiring a high level of precision, we recommend a comparison between the
-        interpolated and the more accurate calculation for at least one case, to ensure that the
-        required precision has been reached.  Also note that after calling `setupInterpolation`, it
-        is possible to revert to the exact calculation by calling `noInterpolation`.
-
-        The input parameter `waves` determines the input grid on which images are precomputed.  It
-        is difficult to give completely general guidance as to how many wavelengths to choose or how
-        they should be spaced; some experimentation compared with the exact calculation is warranted
-        for each particular application.  The best choice of settings might depend on how strongly
-        the parameters of the object depend on wavelength.
-
-        @param waves            The list, tuple, or NumPy array of wavelengths to be used when
-                                building up the grid of images for interpolation.  The wavelengths
-                                should be given in nanometers, and they should span the full range
-                                of wavelengths covered by any bandpass to be used for drawing Images
-                                (i.e., this class will not extrapolate beyond the given range of
-                                wavelengths).  They can be spaced any way the user likes, not
-                                necessarily linearly, though interpolation will be linear in
-                                wavelength.
-        @param oversample_fac   Factor by which to oversample the stored profiles compared to the
-                                default, which is to sample them at the Nyquist frequency for
-                                whichever wavelength has the highest Nyquist frequency.
-                                `oversample_fac`>1 results in higher accuracy but costlier
-                                pre-computations (more memory and time). [default: 1]
-        """
-        # Set up the interpolation (which can be a costly step, depending on the length of
-        # `waves`).
-        self.waves = np.sort(np.array(waves))
-
-        # Make the objects between which we are going to interpolate.  Note that these do not have
-        # to be saved for later, unlike the images.
-        objs = [ self.evaluateAtWavelength(wave) for wave in waves ]
-
-        # The evaluation step (above) led to the incorporation of any shears and other
-        # transformations into the stored models between which we interpolation, so reset the
-        # internal attributes that store information about transformations, if indeed there were any
-        # transformations.
-        if hasattr(self, '_A') and not all ([self._nullTransformation(w) for w in waves]):
-            self._A = lambda w: np.matrix(np.identity(3), dtype=float)
-            self._fluxFactor = lambda w: 1.0
-            self._reset = True
-
-        # Check the fluxes for the objects.  If they are unity (within some tolerance) then that
-        # makes things simple.  If they are not, however, then we have to reset them to unity, and
-        # modify the SED attribute, which now refers to the total flux at a given wavelength after
-        # integrating over the whole light profile.
-        fluxes = np.array([ obj.getFlux() for obj in objs ])
-        if np.any(abs(fluxes - 1.0) > 1000.*np.finfo(fluxes.dtype.type).eps):
-            # Figure out the rescaling factor for the SED.
-            rescale_fac = np.zeros_like(self.waves)
-            for ind in range(len(self.waves)):
-                rescale_fac[ind] = fluxes[ind]
-                objs[ind].setFlux(1.0)
-            if not hasattr(self, 'SED'):
-                self.SED = lambda w : 1.0
-            self.SED = galsim.LookupTable(x=self.waves, f=self.SED(self.waves)*rescale_fac,
-                                          interpolant='linear')
-
-        # Find the Nyquist scale for each, and to be safe, choose the minimum value to use for the
-        # array of images that is being stored.
-        nyquist_dx_vals = [ obj.nyquistScale() for obj in objs ]
-        dx = min(nyquist_dx_vals) / oversample_fac
-
-        # Find the suggested image size for each object given the choice of scale, and use the
-        # maximum just to be safe.
-        possible_im_sizes = [ obj.SBProfile.getGoodImageSize(dx, 1.0) for obj in objs ]
-        n_im = max(possible_im_sizes)
-
-        # Find the stepK and maxK values for each object.  These will be used later on, so that we
-        # can force these values when instantiating InterpolatedImages before drawing.
-        self.stepK_vals = [ obj.stepK() for obj in objs ]
-        self.maxK_vals = [ obj.maxK() for obj in objs ]
-
-        # Finally, now that we have an image scale and size, draw all the images.  Note that
-        # `no_pixel` is used (we want the object on its own, without a pixel response).
-        self.ims = [ obj.drawImage(scale=dx, nx=n_im, ny=n_im, method='no_pixel') for obj in objs ]
-
-    def noInterpolation(self):
-        """
-        A routine to force an object for which interpolation was previously set up go back to the
-        exact calculation.
-
-        This can only be done if some transformation was not done when setting up the interpolation,
-        since the information about that transformation was deleted at that time.
-        """
-        if hasattr(self, 'waves'):
-            # Check whether some chromatic transformation was done when setting up the
-            # interpolation.  If so, information about it has been lost, so raise an exception.
-            if hasattr(self, '_reset') and self._reset:
-                raise RuntimeError(
-                    "Error, cannot go back to exact calculation because a transformation was "
-                    "applied (and then cleared) when storing images.")
-
-            # Get rid of the stored attributes related to interpolation.
-            del self.waves
-            del self.stepK_vals
-            del self.maxK_vals
-            del self.ims
-
-    def hasInterpolation(self):
-        """
-        A routine to check whether an object has interpolation set up or not.
-
-        @returns    True or False
-        """
-        return hasattr(self, 'waves')
-
-    def _evaluateAtWavelength(self, wave):
-        """
-        Evaluate this ChromaticObject at a particular wavelength, either using interpolation or via
-        direct calculation, depending on whether or not interpolation has been set up.
-
-        @param wave     Wavelength in nanometers.
-
-        @returns the monochromatic object at the given wavelength, as a GSObject.
-        """
-        if hasattr(self, 'waves'):
-            im, stepk, maxk = self._imageAtWavelength(wave)
-            return galsim.InterpolatedImage(im, _force_stepk=stepk, _force_maxk=maxk)
-        else:
-            return self.evaluateAtWavelength(wave)
-
-    def _imageAtWavelength(self, wave):
-        """
-        Get an image of the object at a particular wavelength, using linear interpolation between
-        the originally-stored images.  Also returns values for step_k and max_k, to be used to
-        expedite the instantation of InterpolatedImages.
-
-        @param wave     Wavelength in nanometers.
-
-        @returns an Image of the object at the given wavelength.
-        """
-        # First, some wavelength-related sanity checks.
-        if not hasattr(self, 'waves'):
-            raise RuntimeError("Requested image at some wavelength without setting up "
-                               "interpolation!")
-        if wave < min(self.waves) or wave > max(self.waves):
-            raise RuntimeError("Requested wavelength %.1f is outside the allowed range:"
-                               " %.1f to %.1f nm"%(wave, min(self.waves), max(self.waves)))
-
-        # Figure out where the supplied wavelength is compared to the list of wavelengths on which
-        # images were originally tabulated.
-        lower_idx, frac = _findWave(self.waves, wave)
-
-        # Actually do the interpolation for the image, stepK, and maxK.
-        im = _linearInterp(self.ims, frac, lower_idx)
-        stepk = _linearInterp(self.stepK_vals, frac, lower_idx)
-        maxk = _linearInterp(self.maxK_vals, frac, lower_idx)
-        if hasattr(self, 'SED'):
-            return self.SED(wave)*im, stepk, maxk
-        else:
-            return im, stepk, maxk
-
-    def setupInterpolation(self, waves, oversample_fac=1.):
-        """
-        This method is used as a pre-processing step that can expedite image rendering using objects
-        that have to be built up as sums of GSObjects with different parameters at each wavelength,
-        by interpolating between Images at each wavelength instead of making a more costly
-        instantiation of the relevant GSObject at each value of wavelength at which the bandpass is
-        defined.  This routine does a costly initialization process to build up a grid of images to
-        be used for the interpolation later on.  However, the object can get reused with different
-        bandpasses, so there should not be any need to make many versions of this object, and there
-        is a significant savings each time it is drawn into an image.  As a general rule of thumb,
-        chromatic objects that are separable do not benefit from this particular optimization,
-        whereas those that involve making GSObjects with wavelength-dependent keywords or
-        transformations do benefit from it.  Note that the interpolation scheme is simple linear
-        interpolation in wavelength, and no extrapolation beyond the originally-provided range of
-        wavelengths is permitted.
-
-        The speedup involved in using interpolation depends in part on the bandpass used for
-        rendering (since that determines how many full profile evaluations are involved in rendering
-        the image).  However, for ChromaticAtmosphere with simple profiles like Kolmogorov, the
-        speedup in some simple example cases is roughly a factor of three, whereas for more
-        expensive to render profiles like the ChromaticOpticalPSF, the speedup is more typically a
-        factor of 10-50.
-
-        Achromatic transformations can be applied either before or after setting up interpolation,
-        with the best option depending on the application.  For example, when rendering many times
-        with the same achromatic transformation applied, it is typically advantageous to apply the
-        transformation before setting up the interpolation.  But there is no value in this when
         applying different achromatic transformation to each object.  Chromatic transformations
         should be applied before setting up interpolation; attempts to render images of
         ChromaticObjects with interpolation followed by a chromatic transformation will result in
@@ -551,15 +355,6 @@
         The task of drawImage() in a chromatic context is to integrate a chromatic surface
         brightness profile multiplied by the throughput of `bandpass`, over the wavelength interval
         indicated by `bandpass`.  This integration will take place either via brute-force drawing
-<<<<<<< HEAD
-        the image at each wavelength, or via an optimized version of the routine that uses some
-        approximations to significantly speed-up the calculations for non-separable profiles.
-        `drawImage` chooses which method to use depending on whether the user has done the
-        pre-computation necessary for the latter, using the `setupInterpolation` method.
-
-        Several integrators are available in galsim.integ to do this integration when using the
-        first (non-interpolated integration).  By default,
-=======
         the image at some number of wavelengths, or via an optimized version of the routine that
         uses interpolation between stored images (see setupInterpolation() for more details).
         `drawImage` chooses which method to use depending on whether the user has called
@@ -567,7 +362,6 @@
 
         Several integrators are available in galsim.integ to do this integration when using the
         first method (non-interpolated integration).  By default,
->>>>>>> b4c8f1f8
         `galsim.integ.SampleIntegrator(rule=np.trapz)` will be used if either
         `bandpass.wave_list` or `self.wave_list` have len() > 0.  If lengths of both are zero, which
         may happen if both the bandpass throughput and the SED associated with `self` are analytic
@@ -589,13 +383,8 @@
                                 for details.)  [default: None]
         @param integrator       One of the image integrators from galsim.integ [default: None,
                                 which will try to select an appropriate integrator automatically.]
-<<<<<<< HEAD
-                                This keyword is ignored in the case that optimized interpolation
-                                between precomputed images is to be used to render the image.
-=======
                                 This keyword is ignored if setupInterpolation() has been called for
                                 this object.
->>>>>>> b4c8f1f8
         @param **kwargs         For all other kwarg options, see GSObject.drawImage()
 
         @returns the drawn Image.
@@ -675,21 +464,6 @@
         stored images is being used.  Users should not call this routine directly, and should
         instead interact with the `drawImage` method.
         """
-<<<<<<< HEAD
-        # Check whether the object has had some chromatic transformation applied to it.  Since we
-        # are interpolating between stored images, this is not a situation that _interp_drawImage
-        # can handle.  We have to lose the interpolation.
-        if hasattr(self, '_A') and self._chromaticTransformation(bandpass):
-            import warnings
-            warnings.warn("Cannot render image with chromatic transformation applied to it"
-                          " using interpolation between stored images.  Reverting to "
-                          "non-interpolated version.")
-            self.noInterpolation()
-            return self._normal_drawImage(bandpass, image=image,
-                                          integrator=integrator, **kwargs)
-
-=======
->>>>>>> b4c8f1f8
         # Note that integrator is not actually selectable.
         if integrator is not None:
             import warnings
@@ -704,19 +478,6 @@
         prof0 = self._evaluateAtWavelength(bandpass.effective_wavelength)
         image = prof0.drawImage(image=image, setup_only=True, **kwargs)
         # Remove from kwargs anything that is only used for setting up image:
-<<<<<<< HEAD
-        if 'dtype' in kwargs: kwargs.pop('dtype')
-        if 'scale' in kwargs: kwargs.pop('scale')
-        if 'wcs' in kwargs: kwargs.pop('wcs')
-
-        # determine combined self.wave_list and bandpass.wave_list
-        wave_list = self._getCombinedWaveList(bandpass)
-
-        # merge self.wave_list into bandpass.wave_list since we are using a sampling integrator
-        bandpass = galsim.Bandpass(galsim.LookupTable(wave_list, bandpass(wave_list),
-                                                      interpolant='linear'))
-
-=======
         kwargs.pop('dtype', None)
         kwargs.pop('scale', None)
         kwargs.pop('wcs', None)
@@ -726,23 +487,15 @@
         # determine combination of self.wave_list and bandpass.wave_list
         wave_list = self._getCombinedWaveList(bandpass)
 
->>>>>>> b4c8f1f8
         # The integration is carried out using the following two basic approaches:
         # (1) We use linear interpolation between the stored images to get an image at a given
         #     wavelength.
         # (2) We use the midpoint rule for integration.
 
-<<<<<<< HEAD
-        # Figure out the dwave for each of the wavelengths in the bandpass.
-        dw = [bandpass.wave_list[1]-bandpass.wave_list[0]]
-        dw.extend(0.5*(bandpass.wave_list[2:]-bandpass.wave_list[0:-2]))
-        dw.append(bandpass.wave_list[-1]-bandpass.wave_list[-2])
-=======
         # Figure out the dwave for each of the wavelengths in the combined wave_list.
         dw = [wave_list[1]-wave_list[0]]
         dw.extend(0.5*(wave_list[2:]-wave_list[0:-2]))
         dw.append(wave_list[-1]-wave_list[-2])
->>>>>>> b4c8f1f8
         # Set up arrays to accumulate the weights for each of the stored images.
         weight_fac = np.zeros(len(self.waves))
         for idx, w in enumerate(bandpass.wave_list):
@@ -803,13 +556,6 @@
         A0 = self._A(wave)
         f0 = self._fluxFactor(wave)
         # Check whether any transformation was done.
-<<<<<<< HEAD
-        if np.any(abs(A0-null_A) > 1000.*np.finfo(A0.dtype.type).eps) or \
-                abs(f0-1.) > 1000.*np.finfo(A0.dtype.type).eps:
-            return False
-        else:
-            return True
-=======
         return not (np.any(abs(A0-null_A) > 10.*np.finfo(A0.dtype.type).eps) or \
                         abs(f0-1.) > 10.*np.finfo(A0.dtype.type).eps)
 
@@ -824,7 +570,6 @@
         f0 = self._fluxFactor(wave)
         # Check whether any transformation was done.
         return (abs(f0-1.) <= 10.*np.finfo(np.array(f0).dtype.type).eps)
->>>>>>> b4c8f1f8
 
     def _chromaticTransformation(self, bandpass):
         """
@@ -841,16 +586,8 @@
         A1 = self._A(bandpass.red_limit)
         f0 = self._fluxFactor(bandpass.blue_limit)
         f1 = self._fluxFactor(bandpass.red_limit)
-<<<<<<< HEAD
-        if np.any(abs(A1-A0) > 1000.*np.finfo(A0.dtype.type).eps) or \
-                abs(f1-f0) > 1000.*np.finfo(A0.dtype.type).eps:
-            return True
-        else:
-            return False
-=======
         return (np.any(abs(A1-A0) > 10.*np.finfo(A0.dtype.type).eps) or
                 abs(f1-f0) > 10.*np.finfo(A0.dtype.type).eps)
->>>>>>> b4c8f1f8
 
     def draw(self, *args, **kwargs):
         """An obsolete synonym for obj.drawImage(method='no_pixel')
@@ -1344,11 +1081,6 @@
     arcsec.  This is unlike the rest of GalSim, in which Position units only need to be internally
     consistent.
 
-<<<<<<< HEAD
-    Also, note that in order to render an image of a real physical object, the ChromaticAtmosphere
-    should be convolved with some object that has an SED.  Drawing without doing so corresponds to
-    using a flat SED.
-=======
     Note that a ChromaticAtmosphere by itself is NOT the correct thing to use to draw an image of a
     star. Stars (and galaxies too, of course) have an SED that is not flat. To draw a real star, you
     should either multiply the ChromaticAtmosphere object by an SED, or convolve it with a point
@@ -1358,7 +1090,6 @@
         >>> star = galsim.Gaussian(sigma = 1.e-6) * psf_sed
         >>> final_star = galsim.Convolve( [psf, star] )
         >>> final_star.drawImage(bandpass = bp, ...)
->>>>>>> b4c8f1f8
 
     @param base_obj             Fiducial PSF, equal to the monochromatic PSF at `base_wavelength`
     @param base_wavelength      Wavelength represented by the fiducial PSF, in nanometers.
@@ -1701,11 +1432,7 @@
             self.separable = False
 
         # Check quickly whether we are convolving two non-separable things that aren't
-<<<<<<< HEAD
-        # ChromaticSums, >1 of each uses interpolation.  If so, emit a warning that the
-=======
         # ChromaticSums, >1 of which uses interpolation.  If so, emit a warning that the
->>>>>>> b4c8f1f8
         # interpolation optimization is being ignored and full evaluation is necessary.
         # For the case of ChromaticSums, as long as each object in the sum is separable (even if the
         # entire object is not) then interpolation can still be used.  So we do not warn about this
@@ -2050,34 +1777,6 @@
     defined in physical distances, but their impact on the PSF depends on their size in units of
     wavelength.  Other aspects of the optical PSF do not require explicit specification of their
     chromaticity, e.g., once the obscuration and struts are specified in units of the aperture
-<<<<<<< HEAD
-    diameter, their chromatic dependence gets taken care of automatically.
-
-    When using interpolation to speed up image rendering (see ChromaticObject.setupInterpolation()
-    method for details), including ~10-15 samples across any given bandpass should be sufficient.
-    For moderate accuracy, 5 is often sufficient.  Likewise, for high accuracy, `oversample_fac`
-    should be in the range 1.5-2, whereas for moderate accuracy, 1 is often sufficient.  All of
-    these statements assume that aberrations are not very large (typically <~0.25 waves, which is
-    commonly satisfied by space telescopes); if they are larger than that, then more stringent
-    settings are required.
-
-    Also, note that in order to render an image of a real physical object, the ChromaticOpticalPSF
-    should be convolved with some object that has an SED.  Drawing without doing so corresponds to
-    using a flat SED.
-
-    @param   diam          Telescope diameter in meters.
-    @param   aberrations   An array of aberrations, in nanometers.  The size and format of this
-                           array is described in the OpticalPSF docstring.
-    @param   **kwargs      Any other keyword arguments to be passed to OpticalPSF, for example,
-                           related to struts, obscuration, oversampling, etc.  See OpticalPSF
-                           docstring for a complete list of options.
-    """
-    def __init__(self, diam, aberrations, **kwargs):
-        # First, take the basic info.
-        self.diam = diam
-        self.aberrations = aberrations
-        self.kwargs = kwargs
-=======
     diameter, their chromatic dependence gets taken care of automatically.  Note that the
     ChromaticOpticalPSF implicitly defines diffraction limits in units of `scale_units`, which by
     default are arcsec, but can in principle be set to any of our GalSim angle units.
@@ -2135,7 +1834,6 @@
             self.aberrations = np.zeros(12)
         self.kwargs = kwargs
         self.scale_unit = scale_unit
->>>>>>> b4c8f1f8
 
         # Define the necessary attributes for this ChromaticObject.
         self.separable = False
@@ -2147,11 +1845,6 @@
 
         @param  wave   Wavelength in nanometers.
         """
-<<<<<<< HEAD
-        lam_over_diam = 1.e-9 * (wave / self.diam) * (galsim.radians / galsim.arcsec)
-        aberrations = self.aberrations / wave
-        ret = galsim.OpticalPSF(lam_over_diam=lam_over_diam, aberrations=aberrations, **self.kwargs)
-=======
         # We need to rescale the stored lam/diam by the ratio of input wavelength to stored fiducial
         # wavelength.  Likewise, the aberrations were in units of wavelength for the fiducial
         # wavelength, so we have to convert to units of waves for *this* wavelength.
@@ -2159,7 +1852,6 @@
             lam_over_diam=self.lam_over_diam*(wave/self.lam),
             aberrations=self.aberrations*(self.lam/wave), scale_unit=self.scale_unit,
             **self.kwargs)
->>>>>>> b4c8f1f8
         return ret
 
 def _findWave(wave_list, wave):
