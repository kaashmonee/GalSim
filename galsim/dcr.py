# Copyright (c) 2012-2017 by the GalSim developers team on GitHub
# https://github.com/GalSim-developers
#
# This file is part of GalSim: The modular galaxy image simulation toolkit.
# https://github.com/GalSim-developers/GalSim
#
# GalSim is free software: redistribution and use in source and binary forms,
# with or without modification, are permitted provided that the following
# conditions are met:
#
# 1. Redistributions of source code must retain the above copyright notice, this
#    list of conditions, and the disclaimer given in the accompanying LICENSE
#    file.
# 2. Redistributions in binary form must reproduce the above copyright notice,
#    this list of conditions, and the disclaimer given in the documentation
#    and/or other materials provided with the distribution.
#
"""@file dcr.py
Implementation of atmospheric differential chromatic refraction.

This file defines functions that return the refraction angle (the angle between the true and
apparent zenith angles of an object), as a function of zenith angle, wavelength, temperature,
pressure, and water vapor content.
"""

def air_refractive_index_minus_one(wave, pressure=69.328, temperature=293.15, H2O_pressure=1.067):
    """Return the refractive index of air as function of wavelength.

    Uses the formulae given in Filippenko (1982), which appear to come from Edlen (1953),
    and Coleman, Bozman, and Meggers (1960).  The units of the original formula are non-SI,
    being mmHg for pressure (and water vapor pressure), and degrees C for temperature.  This
    function accepts SI units, however, and transforms them when plugging into the formula.

    The default values for temperature, pressure and water vapor pressure are expected to be
    appropriate for LSST at Cerro Pachon, Chile, but they are broadly reasonable for most
    observatories.

    @param wave           Wavelength array in nanometers
    @param pressure       Air pressure in kiloPascals.
    @param temperature    Temperature in Kelvins.
    @param H2O_pressure   Water vapor pressure in kiloPascals.

    @returns the refractive index minus 1.
    """
    P = pressure * 7.50061683 # kPa -> mmHg
    T = temperature - 273.15 # K -> C
    W = H2O_pressure * 7.50061683 # kPa -> mmHg

    sigma_squared = 1.0 / (wave * 1.e-3)**2.0 # inverse wavenumber squared in micron^-2
    n_minus_one = (64.328 + (29498.1 / (146.0 - sigma_squared))
                   + (255.4 / (41.0 - sigma_squared))) * 1.e-6
    n_minus_one *= P * (1.0 + (1.049 - 0.0157 * T) * 1.e-6 * P) / (720.883 * (1.0 + 0.003661 * T))
    n_minus_one -= (0.0624 - 0.000680 * sigma_squared)/(1.0 + 0.003661 * T) * W * 1.e-6
    return n_minus_one

def get_refraction(wave, zenith_angle, **kwargs):
    """Compute the angle of refraction for a photon entering the atmosphere.

    Photons refract when transitioning from space, where the refractive index n = 1.0 exactly, to
    air, where the refractive index is slightly greater than 1.0.  This function computes the
    change in zenith angle for a photon with a given wavelength.  Output is a positive number of
    radians, even though the apparent zenith angle technically decreases due to this effect.

    @param wave          Wavelength array in nanometers
    @param zenith_angle  as an Angle
    @param kwargs        Keyword arguments to pass to air_refractive_index() to override default
                         pressure, temperature, and/or H2O_pressure.

    @returns the absolute value of change in zenith angle in radians.
    """
    nm1 = air_refractive_index_minus_one(wave, **kwargs)
    # The following line is equivalent to:
    # n_squared = (nm1 + 1)**2
    # r0 = (n_squared - 1.0) / (2.0 * n_squared)
    r0 = nm1 * (nm1+2) / 2.0 / (nm1**2 + 2*nm1 + 1)
    return r0 * zenith_angle.tan()

def zenith_parallactic_angles(obj_coord, zenith_coord=None, HA=None, latitude=None):
    """Compute the zenith angle and parallactic angle of a celestial coordinate, given either
    the celestial coordinate of the zenith, or equivalently, the hour angle of the coordinate and
    the latitude of the observer.  This is useful for the function ChromaticAtmosphere() in the
    galsim.chromatic module.

    @param obj_coord     A CelestialCoord object for which the zenith and parallactic
                         angles will be computed.
    @param zenith_coord  A CelestialCoord indicating the coordinates of the zenith.
    @param HA            The hour angle (as an Angle) of the coordinate for which the
                         zenith and parallactic angles will be computed.
    @param latitude      The observer's latitude, as an Angle.

    @returns the tuple `(zenith_angle, parallactic_angle)`, each of which is an Angle.
    """
    from .celestial import CelestialCoord
    from .angle import degrees
    if zenith_coord is None:
        if HA is None or latitude is None:
            raise ValueError("Need to provide either zenith_coord or (HA, latitude) to"
                             +"zenith_parallactic_angles()")
        zenith_coord = CelestialCoord(HA + obj_coord.ra, latitude)
    zenith_angle = obj_coord.distanceTo(zenith_coord)
<<<<<<< HEAD
    NCP = CelestialCoord(0.0*degrees, 90*degrees)
    parallactic_angle = obj_coord.angleBetween(zenith_coord, NCP)
    return zenith_angle, parallactic_angle
=======
    NCP = galsim.CelestialCoord(0.0*galsim.degrees, 90*galsim.degrees)
    parallactic_angle = obj_coord.angleBetween(NCP, zenith_coord)
    return zenith_angle, parallactic_angle

def parse_dcr_angles(**kwargs):
    """Parse the various options for specifying the zenith angle and parallactic angle
    in ChromaticAtmosphere.

    @param zenith_angle         Angle from object to zenith, expressed as an Angle
                                [default: 0]
    @param parallactic_angle    Parallactic angle, i.e. the position angle of the zenith, measured
                                from North through East.  [default: 0]
    @param obj_coord            Celestial coordinates of the object being drawn as a
                                CelestialCoord. [default: None]
    @param zenith_coord         Celestial coordinates of the zenith as a CelestialCoord.
                                [default: None]
    @param HA                   Hour angle of the object as an Angle. [default: None]
    @param latitude             Latitude of the observer as an Angle. [default: None]
    @param **kw                 For convenience, any other kwargs are returned back for further
                                processing.

    @returns zenith_angle, parallactic_angle, kw, where kw is any other kwargs that aren't relevant.
    """
    if 'zenith_angle' in kwargs:
        zenith_angle = kwargs.pop('zenith_angle')
        parallactic_angle = kwargs.pop('parallactic_angle', 0.0*galsim.degrees)
        if not isinstance(zenith_angle, galsim.Angle) or \
                not isinstance(parallactic_angle, galsim.Angle):
            raise TypeError("zenith_angle and parallactic_angle must be galsim.Angles.")
    elif 'obj_coord' in kwargs:
        obj_coord = kwargs.pop('obj_coord')
        if 'zenith_coord' in kwargs:
            zenith_coord = kwargs.pop('zenith_coord')
            zenith_angle, parallactic_angle = galsim.dcr.zenith_parallactic_angles(
                obj_coord=obj_coord, zenith_coord=zenith_coord)
        else:
            if 'HA' not in kwargs or 'latitude' not in kwargs:
                raise TypeError("Either zenith_coord or (HA, latitude) is required " +
                                "when obj_coord is specified.")
            HA = kwargs.pop('HA')
            latitude = kwargs.pop('latitude')
            zenith_angle, parallactic_angle = galsim.dcr.zenith_parallactic_angles(
                obj_coord=obj_coord, HA=HA, latitude=latitude)
    else:
        raise TypeError("Need to specify zenith_angle and parallactic_angle.")
    return zenith_angle, parallactic_angle, kwargs
>>>>>>> 97522851
<|MERGE_RESOLUTION|>--- conflicted
+++ resolved
@@ -98,12 +98,7 @@
                              +"zenith_parallactic_angles()")
         zenith_coord = CelestialCoord(HA + obj_coord.ra, latitude)
     zenith_angle = obj_coord.distanceTo(zenith_coord)
-<<<<<<< HEAD
     NCP = CelestialCoord(0.0*degrees, 90*degrees)
-    parallactic_angle = obj_coord.angleBetween(zenith_coord, NCP)
-    return zenith_angle, parallactic_angle
-=======
-    NCP = galsim.CelestialCoord(0.0*galsim.degrees, 90*galsim.degrees)
     parallactic_angle = obj_coord.angleBetween(NCP, zenith_coord)
     return zenith_angle, parallactic_angle
 
@@ -126,17 +121,18 @@
 
     @returns zenith_angle, parallactic_angle, kw, where kw is any other kwargs that aren't relevant.
     """
+    from .angle import degrees, Angle
     if 'zenith_angle' in kwargs:
         zenith_angle = kwargs.pop('zenith_angle')
-        parallactic_angle = kwargs.pop('parallactic_angle', 0.0*galsim.degrees)
-        if not isinstance(zenith_angle, galsim.Angle) or \
-                not isinstance(parallactic_angle, galsim.Angle):
+        parallactic_angle = kwargs.pop('parallactic_angle', 0.0*degrees)
+        if not isinstance(zenith_angle, Angle) or \
+                not isinstance(parallactic_angle, Angle):
             raise TypeError("zenith_angle and parallactic_angle must be galsim.Angles.")
     elif 'obj_coord' in kwargs:
         obj_coord = kwargs.pop('obj_coord')
         if 'zenith_coord' in kwargs:
             zenith_coord = kwargs.pop('zenith_coord')
-            zenith_angle, parallactic_angle = galsim.dcr.zenith_parallactic_angles(
+            zenith_angle, parallactic_angle = zenith_parallactic_angles(
                 obj_coord=obj_coord, zenith_coord=zenith_coord)
         else:
             if 'HA' not in kwargs or 'latitude' not in kwargs:
@@ -144,9 +140,8 @@
                                 "when obj_coord is specified.")
             HA = kwargs.pop('HA')
             latitude = kwargs.pop('latitude')
-            zenith_angle, parallactic_angle = galsim.dcr.zenith_parallactic_angles(
+            zenith_angle, parallactic_angle = zenith_parallactic_angles(
                 obj_coord=obj_coord, HA=HA, latitude=latitude)
     else:
         raise TypeError("Need to specify zenith_angle and parallactic_angle.")
-    return zenith_angle, parallactic_angle, kwargs
->>>>>>> 97522851
+    return zenith_angle, parallactic_angle, kwargs