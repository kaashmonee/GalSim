Below is a history of tagged versions of GalSim called `vX.X`.  All tags of the form
`milestoneN` were from earlier stages of development and are not currently recommended for use.

v0.2
----

Major changes from v0.1:

<<<<<<< HEAD
* Significant revamping and commenting of demos, including both python and config versions (Issues
  #243, #285, #289).
=======
* Significant revamping and commenting of demos, including both python and config versions 
  (Issues #243, #285, #289).
>>>>>>> 84c242d5

* Fixed build problems with MKL (Issue #261).

* Removed scipy dependence from the lensing engine, replacing it with functions from the C++ integ
  package which are now exposed at the python layer (Issues #288, #291).

<<<<<<< HEAD
* Significant expansion in `config` functionality, using YAML/JSON format config files (Issues 291,
  #295).
=======
* Significant expansion in `config` functionality, using YAML/JSON format config files 
  (Issues #291, #295).
>>>>>>> 84c242d5

* Fixed some bugs in Image handling (including bugs related to duplicate numpy.int32 types), 
  and made Image handling generally more robust (Issues #293, #294).

* Minor fixes to build process to make it work with fink.  Version released via fink.

* Fixed bug in wrapping of angles (now not automatic -- use wrap() explicitly).

v0.1
----

Initial version of GalSim that had nearly all the functionality we eventually want.<|MERGE_RESOLUTION|>--- conflicted
+++ resolved
@@ -6,26 +6,16 @@
 
 Major changes from v0.1:
 
-<<<<<<< HEAD
-* Significant revamping and commenting of demos, including both python and config versions (Issues
-  #243, #285, #289).
-=======
 * Significant revamping and commenting of demos, including both python and config versions 
   (Issues #243, #285, #289).
->>>>>>> 84c242d5
 
 * Fixed build problems with MKL (Issue #261).
 
 * Removed scipy dependence from the lensing engine, replacing it with functions from the C++ integ
   package which are now exposed at the python layer (Issues #288, #291).
 
-<<<<<<< HEAD
-* Significant expansion in `config` functionality, using YAML/JSON format config files (Issues 291,
-  #295).
-=======
 * Significant expansion in `config` functionality, using YAML/JSON format config files 
   (Issues #291, #295).
->>>>>>> 84c242d5
 
 * Fixed some bugs in Image handling (including bugs related to duplicate numpy.int32 types), 
   and made Image handling generally more robust (Issues #293, #294).
