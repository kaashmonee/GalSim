--- conflicted
+++ resolved
@@ -188,14 +188,9 @@
     a) includes some relevant information to diagnose the problem.
     b) indicates that we should clear the cache the next time we run scons.
     """
-<<<<<<< HEAD
+    import shutil
+
     out = open("gs_error.txt","wb")
-=======
-
-    import shutil
-
-    out = open("gs_error.txt","w")
->>>>>>> 74985ac9
 
     # Start with the error message to output both to the screen and to gs_error.txt:
     print()
@@ -676,18 +671,6 @@
     env['CXXVERSION'] = version
     env['CXXVERSION_NUMERICAL'] = float(vnum)
 
-<<<<<<< HEAD
-def GetNosetestsVersion(env):
-    """Determine the version of nosetests
-    """
-    cmd = env['NOSETESTS'] + ' --version 2>&1'
-    p = subprocess.Popen([cmd],stdout=subprocess.PIPE,shell=True)
-    line = p.stdout.readlines()[0]
-    version = line.split()[2]
-    print 'nosetests version:',version
-    env['NOSETESTSVERSION'] = version
-
-=======
 def GetPytestVersion(env):
     """Determine the version of pytest"""
     import subprocess
@@ -695,8 +678,8 @@
     p = subprocess.Popen([cmd], stdout=subprocess.PIPE, shell=True)
     line = p.stdout.readlines()[0].decode()
     version = line.split()[4].replace(',', '')
+    print 'pytest version:',version
     env['PYTESTVERSION'] = version
->>>>>>> 74985ac9
 
 def ExpandPath(path):
     p=os.path.expanduser(path)
