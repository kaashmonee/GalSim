
// Objects that make use of 2d FFT's in VERSION 3 of the FFTW package.
// I am ASSUMING that the FFTW is set up to do double-precision.

// Notes:
// *All tables have even dimensions (enforced on construction).
//
// *The complex arrays (KTables) must be Hermitian, so transforms are real.
//
// *All arrays are 0-indexed.
//
// *FFTW arrays are stored in ROW-MAJOR order, meaning that in matrix notation, the most 
// rapidly varying index is the last one. However in an "image" view of the array, we would
// label this as the x value that is increasing along rows.  When doing real-to-complex
// transforms, the complex output contains (N/2+1) elements along this latter index, 0<=j<=N/2,
// and the j<0 elements must be obtained via conjugation. Imaginary parts of 0 and N/2 are zero.
//
// *This interface will assume an "image" based convention in which all access to real
// or complex elements is in (ix, iy) format, and ix will be the rapidly varying index, with
// the k-space arrays being half-sized in the x direction.  
//
// **** so: when filling arrays, make ix your inner loop.  And provide only kx>=0 to fill KTable.
//
// *xTable arrays have indices -N/2 <= ix,iy < N/2.  To store in FFTW arrays, which assume
// 0<=j < N, we add N/2 to indices before accessing FFTW arrays. This means that k
// values need to be multiplied by -1^(ix+iy) before/after transforms. 
//
// *kTable arrays can be accessed by -N/2 <= jx, jy <= N/2.  FFTW puts DC at [0,0] element, 
// so the code in this class changes negative input indices to wrap them properly, also
// considering that jx<0 must be conjugated.
//
// *"forward" transform, x->k, has -1 in exponent.

#ifndef FFT_H
#define FFT_H

#include <stdexcept>
#include <deque>
#include <complex>
#include <boost/shared_ptr.hpp>

#include "fftw3.h"

#include "Std.h"
#include "Interpolant.h"

    // Define this to get extra debugging checks in the FFT routines.
    // Since these routines are not available to the end user, once code is working
    // it should be ok to turn these off for some modest speed up.
//#define FFT_DEBUG

namespace galsim {


    // Class for errors
    class FFTError : public std::runtime_error 
    {
    public:
        FFTError(const std::string& m="") : std::runtime_error("FFT error: " + m) {}
    };

    class FFTOutofRange : public FFTError 
    {
    public:
        FFTOutofRange(const std::string& m="value out of range") : FFTError(m) {}
    };

    class FFTMalloc : public FFTError 
    {
    public:
        FFTMalloc(const std::string& m="malloc failure") : FFTError(m) {}
    };

    class FFTInvalid : public FFTError 
    {
    public:
        FFTInvalid(const std::string& m="invalid plan or data") : FFTError(m) {}
    };

    // A helper function that will return the smallest 2^n or 3x2^n value that is
    // even and >= the input integer.
    int goodFFTSize(int input);

    // Quick helper struct to tell if T is real or complex
    template <typename T>
    struct FFTW_Traits
    {
        enum { isreal = true }; 
        typedef T fftw_type;
    };
    template <typename T>
    struct FFTW_Traits<std::complex<T> >
    { 
        enum { isreal = false }; 
        typedef fftw_complex fftw_type;
    };

    // Handle the FFTW3 memory allocation, which assured 16-bit alignment for SSE usage.
    // FFTW3 now states that C++ complex<double> will be bit-compatible with 
    // the fftw_complex type.  So all interfaces will be through std::complex<double>
    // And the fftw real type is now just double.
    template <typename T>
    class FFTW_Array
    {
        typedef typename FFTW_Traits<T>::fftw_type fftw_type;
    public:
        FFTW_Array() : _n(0), _nn(0), _array(0) {}

        FFTW_Array(size_t n) : _n(0), _nn(0), _array(0)
        { resize(n); }

        FFTW_Array(size_t n, T val) : _n(0), _nn(0), _array(0)
        {
            resize(n);
            fill(val);
        }

        FFTW_Array(const FFTW_Array<T>& rhs) :  _n(0), _nn(0), _array(0)
        {
            resize(rhs._n);
            for (size_t i=0; i<_nn; ++i) _array[i] = rhs._array[i];
        }

        FFTW_Array<T>& operator=(const FFTW_Array<T>& rhs)
        {
            if (this == &rhs) return *this;
            resize(rhs._n);
            for (size_t i=0; i<_nn; ++i) _array[i] = rhs._array[i];
        }

        ~FFTW_Array() { if (_array) fftw_free(_array); _array=0; }

        void resize(size_t n)
        { 
            if (_n != n) {
                if (_array) fftw_free(_array);
                _n = n;
                _nn = FFTW_Traits<T>::isreal ? n*n : n*(n/2+1);
                if (_n > 0) _array = (T*) fftw_malloc(sizeof(T)*_nn);
                else _array = 0;
            }
        }

        void fill(T val) { for (size_t i=0; i<_nn; ++i) _array[i] = val; }

        size_t size() { return _nn; }

        T* get() { return _array; }
        const T* get() const { return _array; }

        fftw_type* get_fftw()
        { return reinterpret_cast<fftw_type*>(_array); }
        const fftw_type* get_fftw() const
        { return reinterpret_cast<const fftw_type*>(_array); }

        T& operator[](size_t i) { return _array[i]; }
        const T& operator[](size_t i) const { return _array[i]; }

    private:
        size_t _n, _nn;
        T* _array;
    };

    class XTable;

    // KTable is class holding k-space representation of real function.
    // It will be based on an assumed Hermitian 2d square array.
    // Table will be forced to be of even size.
    class KTable 
    {
        typedef std::complex<double> function1(double kx, double ky);
        typedef std::complex<double> function2(double kx, double ky, std::complex<double> val);
    public:
        KTable() : _N(0), _dk(0) {} // dummy constructor

        KTable(int N, double dk, std::complex<double> value=0.);

        KTable(const KTable& rhs) : _array(rhs._array), _N(rhs._N), _dk(rhs._dk) {}

        KTable& operator=(const KTable& rhs) 
        {
            if (&rhs==this) return *this;
            clearCache();
            _array = rhs._array;
            _N=rhs._N;
            _dk=rhs._dk; 
            return *this;
        }
        
        ~KTable() {}

        //  Fourier transform methods:
        // FFT to give pointer to a new XTable
        boost::shared_ptr<XTable> transform() const; 
        void transform(XTable& xt) const;

        // Have FFTW develop "wisdom" on doing this kind of transform
        void fftwMeasure() const;

        // This one does a "dumb" Fourier transform for a single (x,y) point:
        double xval(double x, double y) const;

        // Data access methods:
        // return value at grid point ix,iy (k = (ix*dk, iy*dk))
        std::complex<double> kval(int ix, int iy) const; 
        std::complex<double> kval2(int ix, int iy) const 
        { return _array[index2(ix,iy)]; }

        // interpolate to k=(kx, ky) - WILL wrap k values to fill interpolant kernel
        std::complex<double> interpolate(double kx, double ky, const Interpolant2d& interp) const;

        void kSet(int ix, int iy, std::complex<double> value);
        void kSet2(int ix, int iy, std::complex<double> value)
        { _array[index2(ix,iy)]=value; }

        void clear();  // Set all values to zero
        void clearCache() const 
        {
            _cache.clear(); 
            _xwt.clear();
        }

        void accumulate(const KTable& rhs, double scalar=1.); // this += scalar*rhs

        void operator*=(const KTable& rhs);
        void operator*=(double scalar);

        // Produce a new KTable which wraps this one onto range +-Nout/2.  Nout will
        // be raised to even value.  In other words, aliases the data.
        boost::shared_ptr<KTable> wrap(int Nout) const;

        // Info about the table:  
        int getN() const { return _N; }
        double getDk() const { return _dk; }

        // Translate to move origin at (x0,y0)
        void translate(double x0, double y0);

        // Fill table from a function or function object:
        void fill(function1 func);
        template <class T> void fill( const T& f) ;

        // New table is function of this one:
        boost::shared_ptr<KTable> function(function2 func) const;

        // Integrate a function over d^2k:
        std::complex<double> integrate(function2 func) const;

        // Integrate KTable over d^2k (sum of all pixels * dk * dk)
        std::complex<double> integratePixels() const;

    private:

        FFTW_Array<std::complex<double> > _array;
        int _N; //Size in each dimension.
        double _dk; //k-space increment

        size_t index(int ix, int iy) const  //Return index into data array.
        {
            // this is also responsible for bounds checking when FFT_DEBUG is turned on.
#ifdef FFT_DEBUG
            if (ix<-_N/2 || ix>_N/2 || iy<-_N/2 || iy>_N/2)
                FormatAndThrow<FFTOutofRange>() << "KTable index (" << ix << "," << iy
                    << ") out of range for N=" << _N;
#endif
            if (ix<0) {
                ix=-ix; iy=-iy; //need the conjugate in this case
            }
            if (iy<0) iy+=_N;
            return iy*(_N/2+1)+ix;
        }

        // This skips all the adjustments to ix,iy, so both should be positive and 
        // folded appropriately.
        size_t index2(int ix, int iy) const  //Return index into data array.
        { return iy*(_N/2+1)+ix; }

#ifdef FFT_DEBUG
        void check_array() const 
        { if (!_array.get()) throw FFTError("KTable operation on null array"); }
#else
        void check_array() const {}
#endif

<<<<<<< HEAD
        // Objects used to accelerate interpolation with seperable interpolants:
=======
        // Objects used to accelerate interpolation with separable interpolants:
>>>>>>> e0c81a94
        mutable std::deque<std::complex<double> > _cache;
        mutable std::vector<double> _xwt;
        mutable int _cacheStartY;
        mutable double _cacheX;
        mutable const InterpolantXY* _cacheInterp;

        friend class XTable; 
    };

    // The x-space lookup table is a simple real matrix.  Force N even again,
    // put origin at (N/2, N/2).
    class XTable 
    {
        typedef double function1(double x, double y);
        typedef double function2(double x, double y, double val);
    public:
        XTable(int N, double dx, double value=0.);

        XTable(const XTable& rhs) : _array(rhs._array), _N(rhs._N), _dx(rhs._dx) {}

        XTable& operator=(const XTable& rhs) 
        {
            if (&rhs==this) return *this;
            clearCache();
            _array = rhs._array;
            _N=rhs._N;
            _dx=rhs._dx; 
            return *this;
        }

        ~XTable() {}

        ///// Fourier transforms:
        // FFT to give pointer to a new KTable
        boost::shared_ptr<KTable> transform() const;
        void transform(KTable& kt) const;

        // Have FFTW develop "wisdom" on doing this kind of transform
        void fftwMeasure() const;

        // Do a "dumb" FT at a single frequency:
        std::complex<double> kval(double kx, double ky) const; 

        ////// Data access:
        // get value at grid point x=(ix*dx, iy*dx)
        double xval(int ix, int iy) const; 

        // interpolate to (x,y) - will NOT wrap the x data around +-N/2
        double interpolate(double x, double y, const Interpolant2d& interp) const;

        void xSet(int ix, int iy, double value);

        void clear();  // Set all values to zero
        void clearCache() const 
        {
            _cache.clear(); 
            _xwt.clear();
        }

        void accumulate(const XTable& rhs, double scalar=1.); // this += scalar*rhs

        void operator*=(double scalar);

        // Produce a new XTable which wraps this one onto range +-Nout/2.  Nout will
        // be raised to even value.  
        boost::shared_ptr<XTable> wrap(int Nout) const;

        ////// Info on the table:
        int getN() const { return _N; }
        double getDx() const { return _dx; }

        ///// Other operations:
        // Fill table from a function:
        void fill(function1 func);

        // Integrate a (real) function over d^2x; set flag for sum:
        double  integrate(function2 func, bool sumonly=false) const;

        // Integrate XTable over d^2x (sum of all pixels * dx * dx)
        double integratePixels() const;

    private:
        FFTW_Array<double>  _array; //hold the values.
        int _N; //Size in each dimension.
        double _dx; //k-space increment

        size_t index(int ix, int iy) const //Return index into data array.
        {
            // this is also responsible for bounds checking.
            // origin will be in center.
            ix += _N/2;
            iy += _N/2;
#ifdef FFT_DEBUG
            if (ix<0 || ix>=_N || iy<0 || iy>=_N) 
                FormatAndThrow<FFTOutofRange>() << "XTable index (" << ix << "," << iy
                    << ") out of range for N=" << _N;
#endif
            return iy*_N+ix;
        }

#ifdef FFT_DEBUG
        void check_array() const 
        { if (!array.get()) throw FFTError("KTable operation on null array"); }
#else
        void check_array() const {}
#endif

<<<<<<< HEAD
        // Objects used to accelerate interpolation with seperable interpolants:
=======
        // Objects used to accelerate interpolation with separable interpolants:
>>>>>>> e0c81a94
        mutable std::deque<double> _cache;
        mutable std::vector<double> _xwt;
        mutable double _cacheX;
        mutable int _cacheStartY;
        mutable const InterpolantXY* _cacheInterp;

        friend class KTable;
    };

    // Fill table from a function class:
    template <class T>
    void KTable::fill(const T& f) 
    {
        clearCache(); // invalidate any stored interpolations
        std::complex<double> *zptr=_array;
        double kx, ky;
        for (int iy=0; iy< _N/2; iy++) {
            ky = iy*_dk;
            for (int ix=0; ix< _N/2+1 ; ix++) {
                kx = ix*_dk;
                *(zptr++) = f(kx,ky);
            }
        }
        // wrap to the negative ky's
        for (int iy=-_N/2; iy< 0; iy++) {
            ky = iy*_dk;
            for (int ix=0; ix< _N/2+1 ; ix++) {
                kx = ix*_dk;
                *(zptr++) = f(kx,ky);
            }
        }
        return;
    }

}

#endif<|MERGE_RESOLUTION|>--- conflicted
+++ resolved
@@ -282,11 +282,7 @@
         void check_array() const {}
 #endif
 
-<<<<<<< HEAD
-        // Objects used to accelerate interpolation with seperable interpolants:
-=======
         // Objects used to accelerate interpolation with separable interpolants:
->>>>>>> e0c81a94
         mutable std::deque<std::complex<double> > _cache;
         mutable std::vector<double> _xwt;
         mutable int _cacheStartY;
@@ -394,11 +390,7 @@
         void check_array() const {}
 #endif
 
-<<<<<<< HEAD
-        // Objects used to accelerate interpolation with seperable interpolants:
-=======
         // Objects used to accelerate interpolation with separable interpolants:
->>>>>>> e0c81a94
         mutable std::deque<double> _cache;
         mutable std::vector<double> _xwt;
         mutable double _cacheX;
