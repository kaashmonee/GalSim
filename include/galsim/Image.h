--- conflicted
+++ resolved
@@ -210,15 +210,9 @@
         { return subImage(bounds); }
 
         /**
-<<<<<<< HEAD
          *  @brief Return the smallest bounds that includes all non-zero elements of the image.
          */
         Bounds<int> nonZeroBounds() const;
-=======
-         *  @brief Return the sum of the pixel values
-         */
-        T sumElements() const;
->>>>>>> 6a4776cf
 
         /**
          *  @brief Shift the bounding box of the image, changing the logical location of the pixels
@@ -290,7 +284,6 @@
          *  @brief BaseImage's assignTo just uses the normal copyFrom method.
          */
         void assignTo(ImageView<T> rhs) const { rhs.copyFrom(*this); }
-<<<<<<< HEAD
 
         /**
          *  @brief Return the sum of the elements in the image.
@@ -306,8 +299,6 @@
          *  @brief Perform a 2D FFT from k-space to real space.
          */
         ImageView<double> inverse_fft(double dk) const;
-=======
->>>>>>> 6a4776cf
 
     protected:
 
@@ -522,16 +513,6 @@
          *  @brief New image that is a subimage of this (shares pixels)
          */
         ImageView<T> subImage(const Bounds<int>& bounds);
-<<<<<<< HEAD
-
-        /**
-         *  @brief Wrap the full image onto a subset of the image and return that subset.
-         *
-         *  This is used to alias the data of a k-space image before doing the FFT to real space.
-         */
-        ImageView<T> wrap(const Bounds<int>& bounds, bool hermx, bool hermy);
-=======
->>>>>>> 6a4776cf
 
         /**
          *  @brief im[bounds] is another syntax for making a sub-image
@@ -539,6 +520,12 @@
         ImageView<T> operator[](const Bounds<int>& bounds)
         { return subImage(bounds); }
 
+        /**
+         *  @brief Wrap the full image onto a subset of the image and return that subset.
+         *
+         *  This is used to alias the data of a k-space image before doing the FFT to real space.
+         */
+        ImageView<T> wrap(const Bounds<int>& bounds, bool hermx, bool hermy);
 
         //@{
         /**
