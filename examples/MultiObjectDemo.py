#!/usr/bin/env python
"""
Some example scripts to make multi-object images using the GalSim library.
"""

import sys
import os
import subprocess
import math
import numpy
import logging
import time

# This machinery lets us run Python examples even though they aren't positioned
# properly to find galsim as a package in the current directory.
try:
    import galsim
except ImportError:
    path, filename = os.path.split(__file__)
    sys.path.append(os.path.abspath(os.path.join(path, "..")))
    import galsim

# Script 1: Something along the lines of a Great08 image
def Script1():
    """
    Make images similar to that done for the Great08 challenge:
      - Each fits file is 10 x 10 postage stamps.
        (The real Great08 images are 100x100, but in the interest of making the Demo
         script a bit quicker, we only build 100 stars and 100 galaxies.)
      - Each postage stamp is 40 x 40 pixels.
      - One image is all stars.
      - A second image is all galaxies.
      - Applied shear is the same for each galaxy.
      - Galaxies are oriented randomly, but in pairs to cancel shape noise.
      - Noise is poisson using a nominal sky value of 1.e6.
      - Galaxies are sersic profiles.
    """
    logger = logging.getLogger("Script1")

    # Define some parameters we'll use below.
    # Normally these would be read in from some parameter file.

    nx_stamps = 10                  #
    ny_stamps = 10                  #
    nx_pixels = 40                  #
    ny_pixels = 40                  #

    random_seed = 6424512           #

    pixel_scale = 1.0               # arcsec
    sky_level = 1.e6                # ADU

    psf_file_name = os.path.join('output','g08_psf.fits')
    psf_beta = 3                    #
    psf_fwhm = 2.85                 # arcsec (=pixels)
    psf_trunc = 2.*psf_fwhm         # arcsec (=pixels)
    psf_g1 = -0.019                 #
    psf_g2 = -0.007                 #
    psf_centroid_shift = 1.0        # arcsec (=pixels)

    gal_file_name = os.path.join('output','g08_gal.fits')
    gal_signal_to_noise = 200       # Great08 "LowNoise" run
    gal_n = 1                       # Use n=1 for "disk" type
    # Great08 mixed pure bulge and pure disk for its LowNoise run.
    # We're just doing disks to make things simpler.
    gal_resolution = 1.4            # r_obs / r_psf (use r = half_light_radius)
    gal_centroid_shift = 1.0        # arcsec (=pixels)
    gal_ellip_rms = 0.2             # using "shear" definition of ellipticity.
    gal_ellip_max = 0.6             #
    gal_g1 = 0.013                  #
    gal_g2 = -0.008                 #

    logger.info('Starting multi-object script 1 using:')
    logger.info('    - image with %d x %d postage stamps',nx_stamps,ny_stamps)
    logger.info('    - postage stamps of size %d x %d pixels',nx_pixels,ny_pixels)
    logger.info('    - Moffat PSF (beta = %.1f, FWHM = %.2f, trunc = %.2f),',
            psf_beta,psf_fwhm,psf_trunc)
    logger.info('    - PSF shear = (%.3f,%.3f)',psf_g1,psf_g2)
    logger.info('    - PSF centroid shifts up to = %.2f pixels',psf_centroid_shift)
    logger.info('    - Sersic galaxies (n = %.1f)',gal_n)
    logger.info('    - Resolution (r_obs / r_psf) = %.2f',gal_resolution)
    logger.info('    - Ellipticities have rms = %.1f, max = %.1f',
            gal_ellip_rms, gal_ellip_max)
    logger.info('    - Applied gravitational shear = (%.3f,%.3f)',gal_g1,gal_g2)
    logger.info('    - Poisson noise (sky level = %.1e).', sky_level)


    # Initialize the random number generator we will be using.
    rng = galsim.UniformDeviate(random_seed)

    # Define the PSF profile
<<<<<<< HEAD
    psf = galsim.Moffat(beta=psf_beta, flux=1., fwhm=psf_fwhm, truncationFWHM=psf_trunc)
    psf.applyShear(g1=psf_g1,g2=psf_g2)
=======
    psf = galsim.Moffat(beta=psf_beta, flux=1., fwhm=psf_fwhm, trunc=psf_trunc)
    psf_re = psf.getHalfLightRadius()  # Need this later...
    psf.applyShear(psf_g1,psf_g2)
>>>>>>> 8c3670d1
    logger.info('Made PSF profile')

    pix = galsim.Pixel(xw=pixel_scale, yw=pixel_scale)
    logger.info('Made pixel profile')

    final_psf = galsim.Convolve(psf,pix)
    logger.info('Made final_psf profile')

    # This profile is placed with different noise realizations at each postage
    # stamp in the psf image.
    psf_image = galsim.ImageF(nx_pixels * nx_stamps , ny_pixels * ny_stamps)
    psf_image.setOrigin(0,0) # For my convenience -- switch to C indexing convention.
    psf_centroid_shift_sq = psf_centroid_shift**2
    for ix in range(nx_stamps):
        for iy in range(ny_stamps):
            # The -2's in the next line rather than -1 are to provide a border of
            # 1 pixel between postage stamps
            b = galsim.BoundsI(ix*nx_pixels , (ix+1)*nx_pixels -2,
                               iy*ny_pixels , (iy+1)*ny_pixels -2)
            sub_image = psf_image[b]

            # apply a random centroid shift:
            rsq = 2 * psf_centroid_shift_sq
            while (rsq > psf_centroid_shift_sq):
                dx = (2*rng()-1) * psf_centroid_shift
                dy = (2*rng()-1) * psf_centroid_shift
                rsq = dx**2 + dy**2

            this_psf = final_psf.createShifted(dx,dy)

            # No noise on PSF images.  Just draw it as is.
            this_psf.draw(sub_image, dx=pixel_scale)
            if ix==0 and iy==0:
                # for first instance, measure moments
                psf_shape = sub_image.FindAdaptiveMom()
                g_to_e = psf_shape.observed_shape.getG() / psf_shape.observed_shape.getE()
                logger.info('Measured best-fit elliptical Gaussian for first PSF image: ')
                logger.info('  g1, g2, sigma = %7.4f, %7.4f, %7.4f (pixels)',
                            g_to_e*psf_shape.observed_shape.getE1(),
                            g_to_e*psf_shape.observed_shape.getE2(), psf_shape.moments_sigma)

            x = b.center().x
            y = b.center().y
            logger.info('PSF (%d,%d): center = (%.0f,%0.f)',ix,iy,x,y)

    logger.info('Done making images of PSF postage stamps')

    # Now write the image to disk.
    psf_image.write(psf_file_name, clobber=True)
    logger.info('Wrote PSF file %s',psf_file_name)

    # Define the galaxy profile

    # First figure out the size we need from the resolution
    # great08 resolution was defined as Rgp / Rp where Rp is the hlr of the PSF
    # and Rgp is the hlr of the convolved galaxy.
    # We make the approximation here that the hlr adds in quadrature during the
    # convolution, so we can get the unconvolved size as:
    # Rg^2 = Rgp^2 - Rp^2 = Rp^2 * (resolution^2 - 1)
    gal_re = psf_re * math.sqrt( gal_resolution**2 - 1)

    # Make the galaxy profile starting with flux = 1.
    gal = galsim.Sersic(gal_n, flux=1., half_light_radius=gal_re)

    # Now determine what flux we need to get our desired S/N
    # There are lots of definitions of S/N, but here is the one used by Great08
    # We use a weighted integral of the flux:
    # S = sum W(x,y) I(x,y) / sum W(x,y)
    # N^2 = Var(S) = sum W(x,y)^2 Var(I(x,y)) / (sum W(x,y))^2
    # Now we assume that Var(I(x,y)) is dominated by the sky noise, so
    # Var(I(x,y)) = sky_level
    # We also assume that we are using a matched filter for W, so W(x,y) = I(x,y).
    # Then a few things cancel and we find that
    # S/N = sqrt( sum I(x,y)^2 / sky_level )
    tmp_gal_image = gal.draw(dx = pixel_scale)
    sn_meas = math.sqrt( numpy.sum(tmp_gal_image.array**2) / sky_level )
    # Now we rescale the flux to get our desired S/N
    gal *= gal_signal_to_noise / sn_meas
    logger.info('Made galaxy profile')

    # This profile is placed with different orientations and noise realizations
    # at each postage stamp in the gal image.
    gal_image = galsim.ImageF(nx_pixels * nx_stamps , ny_pixels * ny_stamps)
    gal_image.setOrigin(0,0) # For my convenience -- switch to C indexing convention.
    gal_centroid_shift_sq = gal_centroid_shift**2
    first_in_pair = True  # Make pairs that are rotated by 45 degrees
    gd = galsim.GaussianDeviate(rng, sigma=gal_ellip_rms)
    for ix in range(nx_stamps):
        for iy in range(ny_stamps):
            # The -2's in the next line rather than -1 are to provide a border of
            # 1 pixel between postage stamps
            b = galsim.BoundsI(ix*nx_pixels , (ix+1)*nx_pixels -2,
                               iy*ny_pixels , (iy+1)*ny_pixels -2)
            sub_image = gal_image[b]

            # Great08 randomized the locations of the two galaxies in each pair,
            # but for simplicity, we just do them in sequential postage stamps.
            if first_in_pair:
                # Determine the ellipticity to use for this galaxy.
                ellip = 1
                while (math.fabs(ellip) > gal_ellip_max):
                    ellip = gd()

                # Apply a random orientation:
                theta = rng() * 2. * math.pi
                first_in_pair = False
            else:
                #theta += math.pi/2 * galsim.radians
                theta += math.pi/2
                first_in_pair = True

            # apply an e1/e2-type distortion by specifying e=ellip and beta=real-space position
            # angle
            this_gal = gal.createSheared(e=ellip, beta=theta*galsim.radians)

            # Apply the gravitational reduced shear by specifying g1/g2
            this_gal.applyShear(g1=gal_g1, g2=gal_g2)

            # Apply a random centroid shift:
            rsq = 2 * gal_centroid_shift_sq
            while (rsq > gal_centroid_shift_sq):
                dx = (2*rng()-1) * gal_centroid_shift
                dy = (2*rng()-1) * gal_centroid_shift
                rsq = dx**2 + dy**2

            this_gal.applyShift(dx,dy)

            # Make the final image, convolving with psf and pixel
            final_gal = galsim.Convolve(this_gal,psf,pix)

            # Draw the image
            final_gal.draw(sub_image, dx=pixel_scale)

            # Add Poisson noise
            sub_image += sky_level
            sub_image.addNoise(galsim.CCDNoise(rng))
            sub_image -= sky_level

            x = b.center().x
            y = b.center().y
            logger.info('Galaxy (%d,%d): center = (%.0f,%0.f)  (e,theta) = (%.4f,%.3f)',
                    ix,iy,x,y,ellip,theta)

    logger.info('Done making images of Galaxy postage stamps')

    # Now write the image to disk.
    gal_image.write(gal_file_name, clobber=True)
    logger.info('Wrote image to %r',gal_file_name)  # using %r adds quotes around filename for us

    print

# Script 2: Read many of the relevant parameters from an input catalog
def Script2():
    """
    Make a fits image cube using parameters from an input catalog
      - The number of images in the cube matches the number of rows in the catalog.
      - Each image size is computed automatically by GalSim based on the Nyquist size.
      - Only galaxies.  No stars.
      - PSF is Moffat
      - Each galaxy is bulge plus disk: deVaucouleurs + Exponential.
      - Parameters taken from the input catalog:
        - PSF beta
        - PSF FWHM
        - PSF e1
        - PSF e2
        - PSF trunc
        - Bulge half-light-radius
        - Bulge e1
        - Bulge e2
        - Bulge flux
        - Disc half-light-radius
        - Disc e1
        - Disc e2
        - Disc flux
        - Galaxy dx (two components have same center)
        - Galaxy dy
      - Applied shear is the same for each file
      - Noise is poisson using a nominal sky value of 1.e6
    """
    logger = logging.getLogger("Script2")

    # Define some parameters we'll use below.

    cat_file_name = os.path.join('input','galsim_default_input.asc')
    multi_file_name = os.path.join('output','multi.fits')
    cube_file_name = os.path.join('output','cube.fits')

    random_seed = 8241573
    sky_level = 1.e6                # ADU
    pixel_scale = 1.0               # arcsec  (size units in input catalog are pixels)
    gal_flux = 1.e6                 # arbitrary choise, makes nice (not too) noisy images
    gal_g1 = -0.009                 #
    gal_g2 = 0.011                  #
    image_xmax = 64                 # pixels
    image_ymax = 64                 # pixels

    logger.info('Starting multi-object script 2 using:')
    logger.info('    - parameters taken from catalog %r',cat_file_name)
    logger.info('    - Moffat PSF (parameters from catalog)')
    logger.info('    - pixel scale = %.2f',pixel_scale)
    logger.info('    - Bulge + Disc galaxies (parameters from catalog)')
    logger.info('    - Applied gravitational shear = (%.3f,%.3f)',gal_g1,gal_g2)
    logger.info('    - Poisson noise (sky level = %.1e).', sky_level)

    # Initialize the random number generator we will be using.
    rng = galsim.UniformDeviate(random_seed)

    # Setup the config object
    config = galsim.Config()

    # The configuration should set up several top level things:
    # config.psf defines the PSF
    # config.pix defines the pixel response
    # config.gal defines the galaxy
    # They are all currently required, although eventually we will probably make it so
    # they are each optional.

    # Each type of profile is specified by a type.  e.g. Moffat:
    config.psf.type = 'Moffat'

    # The various parameters are typically specified as well
    config.psf.beta = 3.5

    # These parameters do not need to be constant.  There are a number of ways to
    # specify variables that might change from object to object.
    # In this case, the parameter specification also has a "type".
    # For now we only have InputCatalog, which means read the value from a catalog:
    config.psf.fwhm.type = 'InputCatalog'

    # InputCatalog requires the extra value of which column to use in the catalog:
    config.psf.fwhm.col = 6

    # You can also specify both of these on the same line as a single string:
    config.psf.trunc = 'InputCatalog col=9'

    # You can even nest string values using angle brackets:
    config.psf.ellip = 'E1E2 e1=<InputCatalog col=7> e2=<InputCatalog col=8>'

    # If you don't specify a parameter, and there is a reasonable default, then it 
    # will be used instead.  If there is no reasonable default, you will get an error.
    #config.psf.flux = 1  # Unnecessary

    # If you want to use a variable in your string, you can use Python's % notation:
    config.pix = 'SquarePixel size=%f'%pixel_scale

    # A profile can be the sum of several components, each with its own type and parameters:
    config.gal.type = 'Sum'
    # TODO: [galsim.Config()]*2 doesn't work, since shallow copies.
    # I guess we need a nicer way to initialize this.
    config.gal.items = [galsim.Config(), galsim.Config()]
    config.gal.items[0].type = 'Exponential'
    config.gal.items[0].half_light_radius = 'InputCatalog col=10'
    config.gal.items[0].ellip = 'E1E2 e1=<InputCatalog col=11> e2=<InputCatalog col=12>'
    config.gal.items[0].flux = 0.6
    config.gal.items[1].type = 'DeVaucouleurs'
    config.gal.items[1].half_light_radius = 'InputCatalog col=13'
    config.gal.items[1].ellip = 'E1E2 e1=<InputCatalog col=14> e2=<InputCatalog col=15>'
    config.gal.items[1].flux = 0.4

    # When a composite object (like a Sum) has a flux specified, the "flux" values of the
    # components are taken to be relative fluxes, and the full object's value sets the
    # overall normalization.  If this is omitted, the overall flux is taken to be the
    # sum of the component fluxes.
    config.gal.flux = gal_flux

    # An object may have an ellip and a shear, each of which can be specified in terms
    # of either E1E2 (distortion) or G1G2 (reduced shear).
    # The only difference between the two is if there is also a rotation specified.
    # The order of the various modifications are:
    # - ellip
    # - rotation
    # - shear
    # - shift
    config.gal.shear = 'G1G2 g1=%f g2=%f'%(gal_g1,gal_g2)
    config.gal.shift = 'DXDY dx=<InputCatalog col=16> dy=<InputCatalog col=17>'


    # Read the catalog
    input_cat = galsim.io.ReadInputCat(config,cat_file_name)
    logger.info('Read %d objects from catalog',input_cat.nobjects)

    # Build the images
    all_images = []
    for i in range(input_cat.nobjects):
        if i is not input_cat.current:
            raise ValueError('i is out of sync with current.')

        t1 = time.time()
        #logger.info('Image %d',input_cat.current)

        psf = galsim.BuildGSObject(config.psf, input_cat, logger)
        #logger.info('   Made PSF profile')
        t2 = time.time()

        pix = galsim.BuildGSObject(config.pix, input_cat, logger)
        #logger.info('   Made pixel profile')
        t3 = time.time()

        gal = galsim.BuildGSObject(config.gal, input_cat, logger)
        #logger.info('   Made galaxy profile')
        t4 = time.time()

        final = galsim.Convolve(psf,pix,gal)
        #im = final.draw(dx=pixel_scale)  # It makes these as 768 x 768 images.  A bit big.
        im = galsim.ImageF(image_xmax, image_ymax)
        final.draw(im, dx=pixel_scale)
        xsize, ysize = im.array.shape
        #logger.info('   Drew image: size = %d x %d',xsize,ysize)
        t5 = time.time()

        # Add Poisson noise
        im += sky_level
        im.addNoise(galsim.CCDNoise(rng))
        im -= sky_level
        #logger.info('   Added noise')
        t6 = time.time()

        # Store that into the list of all images
        all_images += [im]
        t7 = time.time()

        # increment the row of the catalog that we should use for the next iteration
        input_cat.current += 1
        #logger.info('   Times: %f, %f, %f, %f, %f, %f', t2-t1, t3-t2, t4-t3, t5-t4, t6-t5, t7-t6)
        logger.info('Image %d: size = %d x %d, total time = %f sec', i, xsize, ysize, t7-t1)

    logger.info('Done making images of galaxies')

    # Now write the image to disk.
    galsim.fits.writeMulti(all_images, multi_file_name, clobber=True)
    logger.info('Wrote images to multi-extension fits file %r',multi_file_name)

    galsim.fits.writeCube(all_images, cube_file_name, clobber=True)
    logger.info('Wrote image to fits data cube %r',cube_file_name)

    print

# Script 3: Simulations with real galaxies from a catalog
def Script3():
    """
    Make a fits image cube using real COSMOS galaxies from a catalog describing the training
    sample.

      - The number of images in the cube matches the number of rows in the catalog.
      - Each image size is computed automatically by GalSim based on the Nyquist size.
      - Both galaxies and stars.
      - PSF is a double Gaussian (eventually Kolmogorov), the same for each galaxy.
      - Galaxies are randomly rotated to remove the imprint of any lensing shears in the COSMOS
        data.
      - The same shear is applied to each galaxy.
      - Noise is poisson using a nominal sky value of 1.e6
        the noise in the original COSMOS data.
    """
    logger = logging.getLogger("Script3")

    # Define some parameters we'll use below.

    cat_file_name = os.path.join('data','real_galaxy_catalog_example.fits')
    image_dir = os.path.join('data')
    multi_file_name = os.path.join('output','multi_real.fits')
    cube_file_name = os.path.join('output','cube_real.fits')
    psf_file_name = os.path.join('output','psf_script3.fits')

    random_seed = 1512413
    sky_level = 1.e6                # ADU
    pixel_scale = 0.15              # arcsec
    gal_flux = 1.e5                 # arbitrary choice, makes nice (not too) noisy images
    gal_g1 = -0.027                 #
    gal_g2 = 0.031                  #
    psf_inner_fwhm = 0.6            # FWHM of inner Gaussian of the double Gaussian PSF, arcsec
    psf_outer_fwhm = 2*psf_inner_fwhm
    psf_inner_fraction = 0.8        # fraction of total PSF flux in the inner Gaussian

    logger.info('Starting multi-object script 3 using:')
    logger.info('    - real galaxies from catalog %r',cat_file_name)
    logger.info('    - double Gaussian PSF')
    logger.info('    - pixel scale = %.2f',pixel_scale)
    logger.info('    - Applied gravitational shear = (%.3f,%.3f)',gal_g1,gal_g2)
    logger.info('    - Poisson noise (sky level = %.1e).', sky_level)

    # Initialize the random number generator we will be using.
    rng = galsim.UniformDeviate(random_seed)

    # Read in galaxy catalog
    real_galaxy_catalog = galsim.RealGalaxyCatalog(cat_file_name, image_dir)
    real_galaxy_catalog.preload()
    n_gal = real_galaxy_catalog.n
    logger.info('Read in %d real galaxies from catalog', n_gal)

    ## Make the ePSF
    # first make the double Gaussian PSF
    psf = galsim.atmosphere.DoubleGaussian(
            fwhm1 = psf_inner_fwhm, flux1 = psf_inner_fraction,
            fwhm2 = psf_outer_fwhm, flux2 = 1.-psf_inner_fraction)
    # make the pixel response
    pix = galsim.Pixel(xw = pixel_scale, yw = pixel_scale)
    # convolve PSF and pixel response function to get the effective PSF (ePSF)
    epsf = galsim.Convolve(psf, pix)
    epsf_image = epsf.draw(dx = pixel_scale)
    # write to file
    epsf_image.write(psf_file_name, clobber = True)
    logger.info('Created ePSF and wrote to file %r',psf_file_name)

    # Build the images
    all_images = []
    for i in range(n_gal):
        #logger.info('Start work on image %d',i)
        t1 = time.time()

        gal = galsim.RealGalaxy(real_galaxy_catalog, index = i)
        #logger.info('   Read in training sample galaxy and PSF from file')
        t2 = time.time()

        # Could skip this next line and just let simReal choose the size of the image
        # automatically, but then some images come back as 128x128, and some as 192x192.
        # This is fine, except that you can't then store the images in a data cube,
        # since that requires all images to be the same size.  (The multi-extension fits
        # file would still work just fine of course.)
        sim_image = galsim.ImageF(128,128)
        sim_image = galsim.simReal(gal, epsf, pixel_scale, g1 = gal_g1, g2 = gal_g2,
                                   uniform_deviate = rng, target_flux = gal_flux,
                                   image=sim_image)
        #logger.info('   Made image of galaxy after deconvolution, rotation, shearing, ')
        #logger.info('      convolving with target PSF, and resampling')
        xsize, ysize = sim_image.array.shape
        #logger.info('   Final image size: (%d, %d)',xsize, ysize)
        t3 = time.time()

        # Add Poisson noise
        sim_image += sky_level
        sim_image.addNoise(galsim.CCDNoise(rng))
        sim_image -= sky_level
        #logger.info('   Added Poisson noise')
        t4 = time.time()

        # Store that into the list of all images
        all_images += [sim_image]
        t5 = time.time()

        #logger.info('   Times: %f, %f, %f, %f',t2-t1, t3-t2, t4-t3, t5-t4)
        logger.info('Image %d: size = %d x %d, total time = %f sec', i, xsize, ysize, t5-t1)

    logger.info('Done making images of galaxies')

    # Now write the image to disk.
    galsim.fits.writeMulti(all_images, multi_file_name, clobber=True)
    logger.info('Wrote images to multi-extension fits file %r',multi_file_name)

    galsim.fits.writeCube(all_images, cube_file_name, clobber=True)
    logger.info('Wrote image to fits data cube %r',cube_file_name)

    print


def main(argv):
    try:
        # If no argument, run all scripts (indicated by scriptNum = 0)
        scriptNum = int(argv[1]) if len(argv) > 1 else 0
    except Exception as err:
        print __doc__
        raise err

    # Output files are put in the directory output.  Make sure it exists.
    if not os.path.isdir('output'):
        os.mkdir('output')

    # Setup logging here, rather than at module scope, so the user can do it
    # differently if they import the module and run the scripts as functions.
    # If this isn't called at all, no logging is done.
    # For fancy logging setups (e.g. when running on a big cluster) we could
    # use logging.fileConfig to use a config file to control logging.
    logging.basicConfig(
        format="%(message)s",
        level=logging.DEBUG,
        stream=sys.stdout
    )

    # Script 1: Great08-like image
    if scriptNum == 0 or scriptNum == 1:
        Script1()

    # Script 2: Read parameters from catalog
    if scriptNum == 0 or scriptNum == 2:
        Script2()

    if scriptNum == 0 or scriptNum == 3:
        Script3()

if __name__ == "__main__":
    main(sys.argv)<|MERGE_RESOLUTION|>--- conflicted
+++ resolved
@@ -89,14 +89,9 @@
     rng = galsim.UniformDeviate(random_seed)
 
     # Define the PSF profile
-<<<<<<< HEAD
-    psf = galsim.Moffat(beta=psf_beta, flux=1., fwhm=psf_fwhm, truncationFWHM=psf_trunc)
-    psf.applyShear(g1=psf_g1,g2=psf_g2)
-=======
     psf = galsim.Moffat(beta=psf_beta, flux=1., fwhm=psf_fwhm, trunc=psf_trunc)
     psf_re = psf.getHalfLightRadius()  # Need this later...
-    psf.applyShear(psf_g1,psf_g2)
->>>>>>> 8c3670d1
+    psf.applyShear(g1=psf_g1,g2=psf_g2)
     logger.info('Made PSF profile')
 
     pix = galsim.Pixel(xw=pixel_scale, yw=pixel_scale)
