--- conflicted
+++ resolved
@@ -26,14 +26,9 @@
 
 * Added FitsHeader class and config option. (Issue #350)
 
-<<<<<<< HEAD
-- Added the ability to read/write to a specific HDU rather than assuming the first hdu should 
+* Added the ability to read/write to a specific HDU rather than assuming the first hdu should 
   be used. (Issue #350)
 
 - Added the ability to change the parameter settings for the moments and shape measurement routines
   using the new HSMParams class (Issue #365), and for the GSObjects using the new GSParams class
-  (Issue #343).
-=======
-* Added the ability to read/write to a specific HDU rather than assuming the first hdu should 
-  be used. (Issue #350)
->>>>>>> 39e02130
+  (Issue #343).