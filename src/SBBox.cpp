/* -*- c++ -*-
 * Copyright (c) 2012-2017 by the GalSim developers team on GitHub
 * https://github.com/GalSim-developers
 *
 * This file is part of GalSim: The modular galaxy image simulation toolkit.
 * https://github.com/GalSim-developers/GalSim
 *
 * GalSim is free software: redistribution and use in source and binary forms,
 * with or without modification, are permitted provided that the following
 * conditions are met:
 *
 * 1. Redistributions of source code must retain the above copyright notice, this
 *    list of conditions, and the disclaimer given in the accompanying LICENSE
 *    file.
 * 2. Redistributions in binary form must reproduce the above copyright notice,
 *    this list of conditions, and the disclaimer given in the documentation
 *    and/or other materials provided with the distribution.
 */

//#define DEBUGLOGGING

#include "SBBox.h"
#include "SBBoxImpl.h"
#include "math/Sinc.h"
#include "math/Angle.h"
#include "math/Bessel.h"

// cf. comments about USE_COS_SIN in SBGaussian.cpp
#ifdef _INTEL_COMPILER
#define USE_COS_SIN
#endif

namespace galsim {


    SBBox::SBBox(double width, double height, double flux, const GSParamsPtr& gsparams) :
        SBProfile(new SBBoxImpl(width,height,flux,gsparams)) {}

    SBBox::SBBox(const SBBox& rhs) : SBProfile(rhs) {}

    SBBox::~SBBox() {}

    double SBBox::getWidth() const
    {
        assert(dynamic_cast<const SBBoxImpl*>(_pimpl.get()));
        return static_cast<const SBBoxImpl&>(*_pimpl).getWidth();
    }

    double SBBox::getHeight() const
    {
        assert(dynamic_cast<const SBBoxImpl*>(_pimpl.get()));
        return static_cast<const SBBoxImpl&>(*_pimpl).getHeight();
    }

    std::string SBBox::SBBoxImpl::serialize() const
    {
        std::ostringstream oss(" ");
        oss.precision(std::numeric_limits<double>::digits10 + 4);
        oss << "galsim._galsim.SBBox("<<getWidth()<<", "<<getHeight()<<", "<<
            getFlux()<<", galsim.GSParams("<<*gsparams<<"))";
        return oss.str();
    }

    SBBox::SBBoxImpl::SBBoxImpl(double width, double height, double flux,
                                const GSParamsPtr& gsparams) :
        SBProfileImpl(gsparams), _width(width), _height(height), _flux(flux)
    {
        if (_height==0.) _height=_width;
        _norm = _flux / (_width * _height);
        _wo2 = 0.5*_width;
        _ho2 = 0.5*_height;
        _wo2pi = _width/(2.*M_PI);
        _ho2pi = _height/(2.*M_PI);
    }


    double SBBox::SBBoxImpl::xValue(const Position<double>& p) const
    {
        if (fabs(p.x) < _wo2 && fabs(p.y) < _ho2) return _norm;
        else return 0.;  // do not use this function for filling image!
    }

    std::complex<double> SBBox::SBBoxImpl::kValue(const Position<double>& k) const
    {
        return _flux * math::sinc(k.x*_wo2pi)*math::sinc(k.y*_ho2pi);
    }

    template <typename T>
    void SBBox::SBBoxImpl::fillXImage(ImageView<T> im,
                                      double x0, double dx, int izero,
                                      double y0, double dy, int jzero) const
    {
        dbg<<"SBBox fillXImage\n";
        dbg<<"x = "<<x0<<" + i * "<<dx<<", izero = "<<izero<<std::endl;
        dbg<<"y = "<<y0<<" + j * "<<dy<<", jzero = "<<jzero<<std::endl;

        const int m = im.getNCol();
        const int n = im.getNRow();
        T* ptr = im.getData();
        int skip = im.getNSkip();
        assert(im.getStep() == 1);

        x0 /= dx;
        double wo2 = _wo2 / std::abs(dx);
        y0 /= dy;
        double ho2 = _ho2 / std::abs(dy);

        // Fill the interior with _norm:
        // Fill pixels where:
        //     x0 + i >= -width/2
        //     x0 + i < width/2
        //     y0 + j >= -width/2
        //     y0 + j < width/2

        int i1 = std::max(0, int(std::ceil(-wo2 - x0)));
        int i2 = std::min(m, int(std::ceil(wo2 - x0)));
        int j1 = std::max(0, int(std::ceil(-ho2 - y0)));
        int j2 = std::min(n, int(std::ceil(ho2 - y0)));

        ptr += im.getStride() * j1 + i1;
        skip += m - (i2-i1);

        im.setZero();
        for (int j=j1; j<j2; ++j,ptr+=skip) {
            for (int i=i1;i<i2;++i)
                *ptr++ = _norm;
        }
    }

    template <typename T>
    void SBBox::SBBoxImpl::fillXImage(ImageView<T> im,
                                      double x0, double dx, double dxy,
                                      double y0, double dy, double dyx) const
    {
        dbg<<"SBBox fillXImage\n";
        dbg<<"x = "<<x0<<" + i * "<<dx<<" + j * "<<dxy<<std::endl;
        dbg<<"y = "<<y0<<" + i * "<<dyx<<" + j * "<<dy<<std::endl;

        const int m = im.getNCol();
        const int n = im.getNRow();
        T* ptr = im.getData();
        const int skip = im.getNSkip();
        assert(im.getStep() == 1);

        for (int j=0;j<n;++j,x0+=dxy,y0+=dy,ptr+=skip) {
            double x = x0;
            double y = y0;
            int i=0;
            // Use the fact that any slice through the box has only one segment that is non-zero.
            // So start with zeroes until in the box (already there), then _norm, then more zeroes.
            for (;i<m && (std::abs(x)>_wo2 || std::abs(y)>_ho2); ++i,x+=dx,y+=dyx)
                *ptr++ = T(0);
            for (;i<m && std::abs(x)<_wo2 && std::abs(y)<_ho2; ++i,x+=dx,y+=dyx)
                *ptr++ = _norm;
            for (;i<m; ++i,x+=dx,y+=dyx)
                *ptr++ = T(0);
        }
    }

    template <typename T>
    void SBBox::SBBoxImpl::fillKImage(ImageView<std::complex<T> > im,
                                      double kx0, double dkx, int izero,
                                      double ky0, double dky, int jzero) const
    {
        dbg<<"SBBox fillKImage\n";
        dbg<<"kx = "<<kx0<<" + i * "<<dkx<<", izero = "<<izero<<std::endl;
        dbg<<"ky = "<<ky0<<" + j * "<<dky<<", jzero = "<<jzero<<std::endl;
        if (izero != 0 || jzero != 0) {
            xdbg<<"Use Quadrant\n";
            fillKImageQuadrant(im,kx0,dkx,izero,ky0,dky,jzero);
        } else {
            xdbg<<"Non-Quadrant\n";
            const int m = im.getNCol();
            const int n = im.getNRow();
            std::complex<T>* ptr = im.getData();
            int skip = im.getNSkip();
            assert(im.getStep() == 1);

            kx0 *= _wo2pi;
            dkx *= _wo2pi;
            ky0 *= _ho2pi;
            dky *= _ho2pi;

            // The Box profile in Fourier space is separable:
            //    val(x,y) = _flux * sinc(x * _width/2pi) * sinc(y * _height/2pi)
            std::vector<double> sinc_kx(m);
            std::vector<double> sinc_ky(n);
            typedef std::vector<double>::iterator It;
            It kxit = sinc_kx.begin();
            for (int i=0; i<m; ++i,kx0+=dkx) *kxit++ = math::sinc(kx0);

            if ((kx0 == ky0) && (dkx == dky) && (m==n)) {
                sinc_ky = sinc_kx;
            } else {
                It kyit = sinc_ky.begin();
                for (int j=0; j<n; ++j,ky0+=dky) *kyit++ = math::sinc(ky0);
            }

            for (int j=0; j<n; ++j,ptr+=skip) {
                for (int i=0; i<m; ++i)
                    *ptr++ = _flux * sinc_kx[i] * sinc_ky[j];
            }
        }
    }

    template <typename T>
    void SBBox::SBBoxImpl::fillKImage(ImageView<std::complex<T> > im,
                                                double kx0, double dkx, double dkxy,
                                                double ky0, double dky, double dkyx) const
    {
        dbg<<"SBBox fillKImage\n";
        dbg<<"kx = "<<kx0<<" + i * "<<dkx<<" + j * "<<dkxy<<std::endl;
        dbg<<"ky = "<<ky0<<" + i * "<<dkyx<<" + j * "<<dky<<std::endl;
        const int m = im.getNCol();
        const int n = im.getNRow();
        std::complex<T>* ptr = im.getData();
        int skip = im.getNSkip();
        assert(im.getStep() == 1);

        kx0 *= _wo2pi;
        dkx *= _wo2pi;
        dkxy *= _wo2pi;
        ky0 *= _ho2pi;
        dky *= _ho2pi;
        dkyx *= _ho2pi;

        for (int j=0; j<n; ++j,kx0+=dkxy,ky0+=dky,ptr+=skip) {
            double kx = kx0;
            double ky = ky0;
            for (int i=0; i<m; ++i,kx+=dkx,ky+=dkyx) {
                *ptr++ = _flux * math::sinc(kx) * math::sinc(ky);
            }
        }
    }

    // Set maxK to the value where the FT is down to maxk_threshold
    double SBBox::SBBoxImpl::maxK() const
    {
        return 2. / (this->gsparams->maxk_threshold * std::min(_width,_height));
    }

    // The amount of flux missed in a circle of radius pi/stepk should be at
    // most folding_threshold of the flux.
    double SBBox::SBBoxImpl::stepK() const
    {
        // In this case max(width,height) encloses all the flux, so use that.
        return M_PI / std::max(_width,_height);
    }

    boost::shared_ptr<PhotonArray> SBBox::SBBoxImpl::shoot(int N, UniformDeviate u) const
    {
        dbg<<"Box shoot: N = "<<N<<std::endl;
        dbg<<"Target flux = "<<getFlux()<<std::endl;
        boost::shared_ptr<PhotonArray> result(new PhotonArray(N));
        double fluxPerPhoton = _flux/N;
        for (int i=0; i<N; i++)
            result->setPhoton(i, _width*(u()-0.5), _height*(u()-0.5), fluxPerPhoton);
        dbg<<"Box Realized flux = "<<result->getTotalFlux()<<std::endl;
        return result;
    }



    SBTopHat::SBTopHat(double radius, double flux, const GSParamsPtr& gsparams) :
        SBProfile(new SBTopHatImpl(radius,flux,gsparams)) {}

    SBTopHat::SBTopHat(const SBTopHat& rhs) : SBProfile(rhs) {}

    SBTopHat::~SBTopHat() {}

    double SBTopHat::getRadius() const
    {
        assert(dynamic_cast<const SBTopHatImpl*>(_pimpl.get()));
        return static_cast<const SBTopHatImpl&>(*_pimpl).getRadius();
    }

    std::string SBTopHat::SBTopHatImpl::serialize() const
    {
        std::ostringstream oss(" ");
        oss.precision(std::numeric_limits<double>::digits10 + 4);
        oss << "galsim._galsim.SBTopHat("<<getRadius()<<", "<<
            getFlux()<<", galsim.GSParams("<<*gsparams<<"))";
        return oss.str();
    }

    SBTopHat::SBTopHatImpl::SBTopHatImpl(double radius, double flux,
                                         const GSParamsPtr& gsparams) :
        SBProfileImpl(gsparams),
        _r0(radius), _r0sq(_r0*_r0), _flux(flux),
        _norm(_flux / (M_PI * _r0sq))
    {
    }


    double SBTopHat::SBTopHatImpl::xValue(const Position<double>& p) const
    {
        double rsq = p.x*p.x + p.y*p.y;
        if (rsq < _r0sq) return _norm;
        else return 0.;
    }

    std::complex<double> SBTopHat::SBTopHatImpl::kValue(const Position<double>& k) const
    {
        double kr0sq = (k.x*k.x + k.y*k.y) * _r0sq;
        return kValue2(kr0sq);
    }

    std::complex<double> SBTopHat::SBTopHatImpl::kValue2(double kr0sq) const
    {
        if (kr0sq < 1.e-4) {
            // Use the Taylor expansion for small arguments.
            // Error from omitting next term is about 1.e-16 for kr0sq = 1.e-4
            return _flux * (1. - kr0sq * ( (1./8.) + (1./192.) * kr0sq ));
        } else {
            double kr0 = sqrt(kr0sq);
            return 2.*_flux * math::j1(kr0)/kr0;
        }
    }

    template <typename T>
    void SBTopHat::SBTopHatImpl::fillXImage(ImageView<T> im,
                                            double x0, double dx, int izero,
                                            double y0, double dy, int jzero) const
    {
        dbg<<"SBTopHat fillXImage\n";
        dbg<<"x = "<<x0<<" + i * "<<dx<<", izero = "<<izero<<std::endl;
        dbg<<"y = "<<y0<<" + j * "<<dy<<", jzero = "<<jzero<<std::endl;
        const int m = im.getNCol();
        const int n = im.getNRow();
        T* ptr = im.getData();
        int skip = im.getNSkip();
        assert(im.getStep() == 1);

        // The columns to consider have -r0 <= y < r0
        // given that y = y0 + j dy
        double absdx = std::abs(dx);
        double absdy = std::abs(dy);
        int j1 = std::max(0, int(std::ceil(-_r0/absdy - y0/dy)));
        int j2 = std::min(n, int(std::ceil(_r0/absdy - y0/dy)));
        y0 += j1 * dy;
        ptr += j1*im.getStride();

        im.setZero();
        for (int j=j1; j<j2; ++j,y0+=dy,ptr+=skip) {
            double ysq = y0*y0;
            double xmax = std::sqrt(_r0sq - ysq);
            // Set to _norm all pixels with -xmax <= x < xmax
            // given that x = x0 + i dx.
            int i1 = std::max(0, int(std::ceil(-xmax/absdx - x0/dx)));
            int i2 = std::min(m, int(std::ceil(xmax/absdx - x0/dx)));
            int i=0;
            for (; i<i1; ++i) ++ptr;
            for (; i<i2; ++i) *ptr++ = _norm;
            for (; i<m; ++i) ++ptr;
        }
    }

    template <typename T>
    void SBTopHat::SBTopHatImpl::fillXImage(ImageView<T> im,
                                            double x0, double dx, double dxy,
                                            double y0, double dy, double dyx) const
    {
        dbg<<"SBTopHat fillXImage\n";
        dbg<<"x = "<<x0<<" + i * "<<dx<<" + j * "<<dxy<<std::endl;
        dbg<<"y = "<<y0<<" + i * "<<dyx<<" + j * "<<dy<<std::endl;
        const int m = im.getNCol();
        const int n = im.getNRow();
        T* ptr = im.getData();
        int skip = im.getNSkip();
        assert(im.getStep() == 1);

        for (int j=0; j<n; ++j,x0+=dxy,y0+=dy,ptr+=skip) {
            double x = x0;
            double y = y0;
            int i=0;
            // Use the fact that any slice through the circle has only one segment that is non-zero.
            // So start with zeroes until in the circle, then _norm, then more zeroes.
            // Note: this could be sped up somewhat using the same kind of calculation we did
            // for the non-sheared fillXImage (the one with izero, jzero), but I didn't
            // bother.  This is probably plenty fast enough for as often as the function is
            // called (i.e. almost never!)
            for (;i<m && (x*x+y*y > _r0sq); ++i,x+=dx,y+=dyx) *ptr++ = T(0);
            for (;i<m && (x*x+y*y < _r0sq); ++i,x+=dx,y+=dyx) *ptr++ = _norm;
            for (;i<m; ++i,x+=dx,y+=dyx) *ptr++ = T(0);
        }
    }

    template <typename T>
    void SBTopHat::SBTopHatImpl::fillKImage(ImageView<std::complex<T> > im,
                                            double kx0, double dkx, int izero,
                                            double ky0, double dky, int jzero) const
    {
        dbg<<"SBTopHat fillKImage\n";
        dbg<<"kx = "<<kx0<<" + i * "<<dkx<<", izero = "<<izero<<std::endl;
        dbg<<"ky = "<<ky0<<" + j * "<<dky<<", jzero = "<<jzero<<std::endl;
        if (izero != 0 || jzero != 0) {
            xdbg<<"Use Quadrant\n";
            fillKImageQuadrant(im,kx0,dkx,izero,ky0,dky,jzero);
        } else {
            xdbg<<"Non-Quadrant\n";
            const int m = im.getNCol();
            const int n = im.getNRow();
            std::complex<T>* ptr = im.getData();
            int skip = im.getNSkip();
            assert(im.getStep() == 1);

            kx0 *= _r0;
            dkx *= _r0;
            ky0 *= _r0;
            dky *= _r0;

            for (int j=0; j<n; ++j,ky0+=dky,ptr+=skip) {
                double kx = kx0;
                double kysq = ky0*ky0;
                for (int i=0; i<m; ++i,kx+=dkx)
                    *ptr++ = kValue2(kx*kx + kysq);
            }
        }
    }

    template <typename T>
    void SBTopHat::SBTopHatImpl::fillKImage(ImageView<std::complex<T> > im,
                                            double kx0, double dkx, double dkxy,
                                            double ky0, double dky, double dkyx) const
    {
        dbg<<"SBTopHat fillKImage\n";
        dbg<<"kx = "<<kx0<<" + i * "<<dkx<<" + j * "<<dkxy<<std::endl;
        dbg<<"ky = "<<ky0<<" + i * "<<dkyx<<" + j * "<<dky<<std::endl;
        const int m = im.getNCol();
        const int n = im.getNRow();
        std::complex<T>* ptr = im.getData();
        assert(im.getStep() == 1);

        kx0 *= _r0;
        dkx *= _r0;
        dkxy *= _r0;
        ky0 *= _r0;
        dky *= _r0;
        dkyx *= _r0;

        for (int j=0; j<n; ++j,kx0+=dkxy,ky0+=dky) {
            double kx = kx0;
            double ky = ky0;
            for (int i=0; i<m; ++i,kx+=dkx,ky+=dkyx)
                *ptr++ = kValue2(kx*kx + ky*ky);
        }
    }

    // Set maxK to the value where the FT is down to maxk_threshold
    double SBTopHat::SBTopHatImpl::maxK() const
    {
        // |j1(x)| ~ sqrt(2/(Pi x)) for large x, so using this, we get
        // maxk_thresh = 2 * sqrt(2/(Pi k r0)) / (k r0) = 2 sqrt(2/Pi) (k r0)^-3/2
        return std::pow(2. * sqrt(2./M_PI) / this->gsparams->maxk_threshold, 2./3.) / _r0;
    }

    // The amount of flux missed in a circle of radius pi/stepk should be at
    // most folding_threshold of the flux.
    double SBTopHat::SBTopHatImpl::stepK() const
    {
        // _r0 encloses all the flux, so use that.
        return M_PI / _r0;
    }

    boost::shared_ptr<PhotonArray> SBTopHat::SBTopHatImpl::shoot(int N, UniformDeviate u) const
    {
        dbg<<"TopHat shoot: N = "<<N<<std::endl;
        dbg<<"Target flux = "<<getFlux()<<std::endl;
        boost::shared_ptr<PhotonArray> result(new PhotonArray(N));
        double fluxPerPhoton = _flux/N;
        // cf. SBGaussian's shoot function
        for (int i=0; i<N; i++) {
            // First get a point uniformly distributed on unit circle
#ifdef USE_COS_SIN
            double theta = 2.*M_PI*u();
            double rsq = u(); // cumulative dist function P(<r) = r^2 for unit circle
            double sint,cost;
<<<<<<< HEAD
            math::sincos(theta, sint, cost);
=======
            sincos(theta, sint, cost);
>>>>>>> 671d871f
            // Then map radius to the desired Gaussian with analytic transformation
            double r = sqrt(rsq) * _r0;;
            result->setPhoton(i, r*cost, r*sint, fluxPerPhoton);
#else
            double xu, yu, rsq;
            do {
                xu = 2.*u()-1.;
                yu = 2.*u()-1.;
                rsq = xu*xu+yu*yu;
            } while (rsq>=1.);
            result->setPhoton(i, xu * _r0, yu * _r0, fluxPerPhoton);
#endif
        }
        dbg<<"TopHat Realized flux = "<<result->getTotalFlux()<<std::endl;
        return result;
    }
}<|MERGE_RESOLUTION|>--- conflicted
+++ resolved
@@ -475,11 +475,7 @@
             double theta = 2.*M_PI*u();
             double rsq = u(); // cumulative dist function P(<r) = r^2 for unit circle
             double sint,cost;
-<<<<<<< HEAD
             math::sincos(theta, sint, cost);
-=======
-            sincos(theta, sint, cost);
->>>>>>> 671d871f
             // Then map radius to the desired Gaussian with analytic transformation
             double r = sqrt(rsq) * _r0;;
             result->setPhoton(i, r*cost, r*sint, fluxPerPhoton);
