--- conflicted
+++ resolved
@@ -61,14 +61,9 @@
     SBSersic::SBSersicImpl::SBSersicImpl(double n,  double re, double flux,
                                          boost::shared_ptr<GSParams> gsparams) :
         SBProfileImpl(gsparams),
-<<<<<<< HEAD
-        _n(n), _flux(flux), _re(re), _re_sq(_re*_re), _inv_re(1./_re), 
-        _inv_re_sq(_inv_re*_inv_re), _norm(_flux*_inv_re_sq),
-=======
         _n(n), _flux(flux), _re(re), _re_sq(_re*_re),
         _inv_re(1./_re), _inv_re_sq(_inv_re*_inv_re),
         _norm(_flux*_inv_re_sq), 
->>>>>>> dbab9d2b
         _info(cache.get(std::make_pair(_n,this->gsparams.get())))
     {
         _ksq_max = _info->getKsqMax();
