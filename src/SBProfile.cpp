--- conflicted
+++ resolved
@@ -143,12 +143,6 @@
             I.setOrigin(-xSize/2, -ySize/2);
         }
 
-<<<<<<< HEAD
-        // TODO: If we decide not to keep the scale, then can switch to simply:
-        // return _pimpl->fillXImage(I.view(), dx);
-        // (And switch fillXImage to take a const ImageView<T>& argument.)
-=======
->>>>>>> b59deddf
         ImageView<T> Iv = I.view();
         assert(_pimpl.get());
         double ret = _pimpl->fillXImage(Iv, dx);
