/* -*- c++ -*-
 * Copyright (c) 2012-2015 by the GalSim developers team on GitHub
 * https://github.com/GalSim-developers
 *
 * This file is part of GalSim: The modular galaxy image simulation toolkit.
 * https://github.com/GalSim-developers/GalSim
 *
 * GalSim is free software: redistribution and use in source and binary forms,
 * with or without modification, are permitted provided that the following
 * conditions are met:
 *
 * 1. Redistributions of source code must retain the above copyright notice, this
 *    list of conditions, and the disclaimer given in the accompanying LICENSE
 *    file.
 * 2. Redistributions in binary form must reproduce the above copyright notice,
 *    this list of conditions, and the disclaimer given in the documentation
 *    and/or other materials provided with the distribution.
 */

//#define DEBUGLOGGING

#include "SBExponential.h"
#include "SBExponentialImpl.h"

// Define this variable to find azimuth (and sometimes radius within a unit disc) of 2d photons by
// drawing a uniform deviate for theta, instead of drawing 2 deviates for a point on the unit
// circle and rejecting corner photons.
// The relative speed of the two methods was tested as part of issue #163, and the results
// are collated in devutils/external/time_photon_shooting.
// The conclusion was that using sin/cos was faster for icpc, but not g++ or clang++.
#ifdef _INTEL_COMPILER
#define USE_COS_SIN
#endif

// Define this use the Newton-Raphson method for solving the radial value in SBExponential::shoot
// rather than using OneDimensionalDeviate.
// The relative speed of the two methods was tested as part of issue #163, and the results
// are collated in devutils/external/time_photon_shooting.
// The conclusion was that using OneDimensionalDeviate was universally quite a bit faster.
// However, we leave this option here in case someone has an idea for massively speeding up
// the solution that might be faster than the table lookup.
//#define USE_NEWTON_RAPHSON

#ifdef DEBUGLOGGING
#include <fstream>
//std::ostream* dbgout = &std::cout;
//int verbose_level = 2;
#endif

namespace galsim {

    SBExponential::SBExponential(double r0, double flux,
                                 const GSParamsPtr& gsparams) :
        SBProfile(new SBExponentialImpl(r0, flux, gsparams)) {}

    SBExponential::SBExponential(const SBExponential& rhs) : SBProfile(rhs) {}

    SBExponential::~SBExponential() {}

    double SBExponential::getScaleRadius() const
    {
        assert(dynamic_cast<const SBExponentialImpl*>(_pimpl.get()));
        return static_cast<const SBExponentialImpl&>(*_pimpl).getScaleRadius();
    }

<<<<<<< HEAD
    std::string SBExponential::SBExponentialImpl::serialize() const 
=======
    std::string SBExponential::SBExponentialImpl::repr() const
>>>>>>> f025c938
    {
        std::ostringstream oss(" ");
        oss.precision(std::numeric_limits<double>::digits10 + 4);
        oss << "galsim._galsim.SBExponential("<<getScaleRadius()<<", "<<getFlux();
        oss << ", galsim.GSParams("<<*gsparams<<"))";
        return oss.str();
    }

    LRUCache<GSParamsPtr, ExponentialInfo> SBExponential::SBExponentialImpl::cache(
        sbp::max_exponential_cache);

    SBExponential::SBExponentialImpl::SBExponentialImpl(
        double r0, double flux, const GSParamsPtr& gsparams) :
        SBProfileImpl(gsparams),
        _flux(flux), _r0(r0), _r0_sq(_r0*_r0), _inv_r0(1./r0), _inv_r0_sq(_inv_r0*_inv_r0),
        _info(cache.get(this->gsparams.duplicate()))
    {
        // For large k, we clip the result of kValue to 0.
        // We do this when the correct answer is less than kvalue_accuracy.
        // (1+k^2 r0^2)^-1.5 = kvalue_accuracy
        _ksq_max = (std::pow(this->gsparams->kvalue_accuracy,-1./1.5)-1.);

        // For small k, we can use up to quartic in the taylor expansion to avoid the sqrt.
        // This is acceptable when the next term is less than kvalue_accuracy.
        // 35/16 (k^2 r0^2)^3 = kvalue_accuracy
        _ksq_min = std::pow(this->gsparams->kvalue_accuracy * 16./35., 1./3.);

        _flux_over_2pi = _flux / (2. * M_PI);
        _norm = _flux_over_2pi * _inv_r0_sq;

        dbg<<"Exponential:\n";
        dbg<<"_flux = "<<_flux<<std::endl;
        dbg<<"_r0 = "<<_r0<<std::endl;
        dbg<<"_ksq_max = "<<_ksq_max<<std::endl;
        dbg<<"_ksq_min = "<<_ksq_min<<std::endl;
        dbg<<"_norm = "<<_norm<<std::endl;
        dbg<<"maxK() = "<<maxK()<<std::endl;
        dbg<<"stepK() = "<<stepK()<<std::endl;
    }

    double SBExponential::SBExponentialImpl::maxK() const
    { return _info->maxK() * _inv_r0; }
    double SBExponential::SBExponentialImpl::stepK() const
    { return _info->stepK() * _inv_r0; }

    double SBExponential::SBExponentialImpl::xValue(const Position<double>& p) const
    {
        double r = sqrt(p.x * p.x + p.y * p.y);
        return _norm * std::exp(-r * _inv_r0);
    }

    std::complex<double> SBExponential::SBExponentialImpl::kValue(const Position<double>& k) const
    {
        double ksq = (k.x*k.x + k.y*k.y)*_r0_sq;

        if (ksq < _ksq_min) {
            return _flux*(1. - 1.5*ksq*(1. - 1.25*ksq));
        } else {
            double temp = 1. + ksq;
            return _flux / (temp * sqrt(temp));
            // NB: flux*std::pow(temp,-1.5) is slower.
        }
    }

    void SBExponential::SBExponentialImpl::fillXValue(tmv::MatrixView<double> val,
                                                      double x0, double dx, int izero,
                                                      double y0, double dy, int jzero) const
    {
        dbg<<"SBExponential fillXValue\n";
        dbg<<"x = "<<x0<<" + i * "<<dx<<", izero = "<<izero<<std::endl;
        dbg<<"y = "<<y0<<" + j * "<<dy<<", jzero = "<<jzero<<std::endl;
        if (izero != 0 || jzero != 0) {
            xdbg<<"Use Quadrant\n";
            fillXValueQuadrant(val,x0,dx,izero,y0,dy,jzero);
        } else {
            xdbg<<"Non-Quadrant\n";
            assert(val.stepi() == 1);
            const int m = val.colsize();
            const int n = val.rowsize();
            typedef tmv::VIt<double,1,tmv::NonConj> It;

            x0 *= _inv_r0;
            dx *= _inv_r0;
            y0 *= _inv_r0;
            dy *= _inv_r0;

            for (int j=0;j<n;++j,y0+=dy) {
                double x = x0;
                double ysq = y0*y0;
                It valit = val.col(j).begin();
                for (int i=0;i<m;++i,x+=dx)
                    *valit++ = _norm * std::exp(-sqrt(x*x + ysq));
            }
        }
    }

    void SBExponential::SBExponentialImpl::fillKValue(tmv::MatrixView<std::complex<double> > val,
                                                      double kx0, double dkx, int izero,
                                                      double ky0, double dky, int jzero) const
    {
        dbg<<"SBExponential fillKValue\n";
        dbg<<"kx = "<<kx0<<" + i * "<<dkx<<", izero = "<<izero<<std::endl;
        dbg<<"ky = "<<ky0<<" + j * "<<dky<<", jzero = "<<jzero<<std::endl;
        if (izero != 0 || jzero != 0) {
            xdbg<<"Use Quadrant\n";
            fillKValueQuadrant(val,kx0,dkx,izero,ky0,dky,jzero);
        } else {
            xdbg<<"Non-Quadrant\n";
            assert(val.stepi() == 1);
            const int m = val.colsize();
            const int n = val.rowsize();
            typedef tmv::VIt<std::complex<double>,1,tmv::NonConj> It;

            kx0 *= _r0;
            dkx *= _r0;
            ky0 *= _r0;
            dky *= _r0;

            for (int j=0;j<n;++j,ky0+=dky) {
                double kx = kx0;
                double kysq = ky0*ky0;
                It valit = val.col(j).begin();
                for (int i=0;i<m;++i,kx+=dkx) {
                    double ksq = kx*kx + kysq;
                    if (ksq > _ksq_max) {
                        *valit++ = 0.;
                    } else if (ksq < _ksq_min) {
                        *valit++ = _flux * (1. - 1.5*ksq*(1. - 1.25*ksq));
                    } else {
                        double temp = 1. + ksq;
                        *valit++ =  _flux/(temp*sqrt(temp));
                    }
                }
            }
        }
    }

    void SBExponential::SBExponentialImpl::fillXValue(tmv::MatrixView<double> val,
                                                      double x0, double dx, double dxy,
                                                      double y0, double dy, double dyx) const
    {
        dbg<<"SBExponential fillXValue\n";
        dbg<<"x = "<<x0<<" + i * "<<dx<<" + j * "<<dxy<<std::endl;
        dbg<<"y = "<<y0<<" + i * "<<dyx<<" + j * "<<dy<<std::endl;
        assert(val.stepi() == 1);
        assert(val.canLinearize());
        const int m = val.colsize();
        const int n = val.rowsize();
        typedef tmv::VIt<double,1,tmv::NonConj> It;

        x0 *= _inv_r0;
        dx *= _inv_r0;
        dxy *= _inv_r0;
        y0 *= _inv_r0;
        dy *= _inv_r0;
        dyx *= _inv_r0;

        It valit = val.linearView().begin();
        for (int j=0;j<n;++j,x0+=dxy,y0+=dy) {
            double x = x0;
            double y = y0;
            for (int i=0;i<m;++i,x+=dx,y+=dyx) *valit++ = _norm * std::exp(-sqrt(x*x + y*y));
        }
    }

    void SBExponential::SBExponentialImpl::fillKValue(tmv::MatrixView<std::complex<double> > val,
                                                      double kx0, double dkx, double dkxy,
                                                      double ky0, double dky, double dkyx) const
    {
        dbg<<"SBExponential fillKValue\n";
        dbg<<"kx = "<<kx0<<" + i * "<<dkx<<" + j * "<<dkxy<<std::endl;
        dbg<<"ky = "<<ky0<<" + i * "<<dkyx<<" + j * "<<dky<<std::endl;
        assert(val.stepi() == 1);
        assert(val.canLinearize());
        const int m = val.colsize();
        const int n = val.rowsize();
        typedef tmv::VIt<std::complex<double>,1,tmv::NonConj> It;

        kx0 *= _r0;
        dkx *= _r0;
        dkxy *= _r0;
        ky0 *= _r0;
        dky *= _r0;
        dkyx *= _r0;

        It valit = val.linearView().begin();
        for (int j=0;j<n;++j,kx0+=dkxy,ky0+=dky) {
            double kx = kx0;
            double ky = ky0;
            for (int i=0;i<m;++i,kx+=dkx,ky+=dkyx) {
                double ksq = kx*kx + ky*ky;
                if (ksq > _ksq_max) {
                    *valit++ = 0.;
                } else if (ksq < _ksq_min) {
                    *valit++ = _flux * (1. - 1.5*ksq*(1. - 1.25*ksq));
                } else {
                    double temp = 1. + ksq;
                    *valit++ =  _flux/(temp*sqrt(temp));
                }
            }
        }
    }

    // Constructor to initialize Exponential functions for 1D deviate photon shooting
    ExponentialInfo::ExponentialInfo(const GSParamsPtr& gsparams)
    {
        dbg<<"Start ExponentialInfo with gsparams = "<<gsparams.get()<<std::endl;
#ifndef USE_NEWTON_RAPHSON
        // Next, set up the classes for photon shooting
        _radial.reset(new ExponentialRadialFunction());
        dbg<<"Made radial"<<std::endl;
        std::vector<double> range(2,0.);
        range[1] = -std::log(gsparams->shoot_accuracy);
        _sampler.reset(new OneDimensionalDeviate( *_radial, range, true, gsparams));
        dbg<<"Made sampler"<<std::endl;
#endif

        // Calculate maxk:
        _maxk = std::pow(gsparams->maxk_threshold, -1./3.);
        dbg<<"maxk = "<<_maxk<<std::endl;

        // Calculate stepk:
        // int( exp(-r) r, r=0..R) = (1 - exp(-R) - Rexp(-R))
        // Fraction excluded is thus (1+R) exp(-R)
        // A fast solution to (1+R)exp(-R) = x:
        // log(1+R) - R = log(x)
        // R = log(1+R) - log(x)
        double logx = std::log(gsparams->folding_threshold);
        double R = -logx;
        for (int i=0; i<3; i++) R = std::log(1.+R) - logx;
        // Make sure it is at least 5 hlr
        // half-light radius = 1.6783469900166605 * r0
        const double hlr = 1.6783469900166605;
        R = std::max(R,gsparams->stepk_minimum_hlr*hlr);
        _stepk = M_PI / R;
        dbg<<"stepk = "<<_stepk<<std::endl;
    }

    // Set maxK to the value where the FT is down to maxk_threshold
    double ExponentialInfo::maxK() const
    { return _maxk; }

    // The amount of flux missed in a circle of radius pi/stepk should be at
    // most folding_threshold of the flux.
    double ExponentialInfo::stepK() const
    { return _stepk; }

    boost::shared_ptr<PhotonArray> ExponentialInfo::shoot(int N, UniformDeviate ud) const
    {
        dbg<<"ExponentialInfo shoot: N = "<<N<<std::endl;
        dbg<<"Target flux = 1.0\n";
        assert(_sampler.get());
        boost::shared_ptr<PhotonArray> result = _sampler->shoot(N,ud);
        dbg<<"ExponentialInfo Realized flux = "<<result->getTotalFlux()<<std::endl;
        return result;
    }

    boost::shared_ptr<PhotonArray> SBExponential::SBExponentialImpl::shoot(
        int N, UniformDeviate u) const
    {
        dbg<<"Exponential shoot: N = "<<N<<std::endl;
        dbg<<"Target flux = "<<getFlux()<<std::endl;
#ifdef USE_NEWTON_RAPHSON
        // The cumulative distribution of flux is 1-(1+r)exp(-r).
        // Here is a way to solve for r by an initial guess followed
        // by Newton-Raphson iterations.  Probably not
        // the most efficient thing since there are logs in the iteration.

        // Accuracy to which to solve for (log of) cumulative flux distribution:
        const double Y_TOLERANCE=this->gsparams->shoot_accuracy;

        double fluxPerPhoton = _flux / N;
        boost::shared_ptr<PhotonArray> result(new PhotonArray(N));

        for (int i=0; i<N; i++) {
            double y = u();
            if (y==0.) {
                // In case of infinite radius - just set to origin:
                result->setPhoton(i,0.,0.,fluxPerPhoton);
                continue;
            }
            // Initial guess
            y = -std::log(y);
            double r = y>2. ? y : sqrt(2.*y);
            double dy = y - r + std::log(1.+r);
            while ( std::abs(dy) > Y_TOLERANCE) {
                r = r + (1.+r)*dy/r;
                dy = y - r + std::log(1.+r);
            }
            // Draw another (or multiple) randoms for azimuthal angle
#ifdef USE_COS_SIN
            double theta = 2. * M_PI * u();
            double sint,cost;
            (theta * radians).sincos(sint,cost);
            double rFactor = r * _r0;
            result->setPhoton(i, rFactor * cost, rFactor * sint, fluxPerPhoton);
#else
            double xu, yu, rsq;
            do {
                xu = 2. * u() - 1.;
                yu = 2. * u() - 1.;
                rsq = xu*xu+yu*yu;
            } while (rsq >= 1. || rsq == 0.);
            double rFactor = r * _r0 / std::sqrt(rsq);
            result->setPhoton(i, rFactor * xu, rFactor * yu, fluxPerPhoton);
#endif
        }
#else
        // Get photons from the ExponentialInfo structure, rescale flux and size for this instance
        boost::shared_ptr<PhotonArray> result = _info->shoot(N,u);
        result->scaleFlux(_flux_over_2pi);
        result->scaleXY(_r0);
#endif
        dbg<<"Exponential Realized flux = "<<result->getTotalFlux()<<std::endl;
        return result;
    }
}<|MERGE_RESOLUTION|>--- conflicted
+++ resolved
@@ -63,11 +63,7 @@
         return static_cast<const SBExponentialImpl&>(*_pimpl).getScaleRadius();
     }
 
-<<<<<<< HEAD
-    std::string SBExponential::SBExponentialImpl::serialize() const 
-=======
-    std::string SBExponential::SBExponentialImpl::repr() const
->>>>>>> f025c938
+    std::string SBExponential::SBExponentialImpl::serialize() const
     {
         std::ostringstream oss(" ");
         oss.precision(std::numeric_limits<double>::digits10 + 4);
