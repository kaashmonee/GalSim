--- conflicted
+++ resolved
@@ -43,11 +43,7 @@
     SBConvolve::SBConvolveImpl::SBConvolveImpl(const std::list<SBProfile>& slist, bool real_space,
                                                boost::shared_ptr<GSParams> gsparams) :
         SBProfileImpl(gsparams.get() ? gsparams :
-<<<<<<< HEAD
-                      SBProfile::GetImpl(slist.front())->gsparams),
-=======
                       GetImpl(slist.front())->gsparams),
->>>>>>> dbab9d2b
         _real_space(real_space)
     {
         for (ConstIter sptr = slist.begin(); sptr!=slist.end(); ++sptr)
