// -*- c++ -*-
/*
 * Copyright 2012, 2013 The GalSim developers:
 * https://github.com/GalSim-developers
 *
 * This file is part of GalSim: The modular galaxy image simulation toolkit.
 *
 * GalSim is free software: you can redistribute it and/or modify
 * it under the terms of the GNU General Public License as published by
 * the Free Software Foundation, either version 3 of the License, or
 * (at your option) any later version.
 *
 * GalSim is distributed in the hope that it will be useful,
 * but WITHOUT ANY WARRANTY; without even the implied warranty of
 * MERCHANTABILITY or FITNESS FOR A PARTICULAR PURPOSE.  See the
 * GNU General Public License for more details.
 *
 * You should have received a copy of the GNU General Public License
 * along with GalSim.  If not, see <http://www.gnu.org/licenses/>
 */

//#define DEBUGLOGGING

#include "SBGaussian.h"
#include "SBGaussianImpl.h"

// Define this variable to find azimuth (and sometimes radius within a unit disc) of 2d photons by 
// drawing a uniform deviate for theta, instead of drawing 2 deviates for a point on the unit 
// circle and rejecting corner photons.
// The relative speed of the two methods was tested as part of issue #163, and the results
// are collated in devutils/external/time_photon_shooting.
// The conclusion was that using sin/cos was faster for icpc, but not g++ or clang++.
#ifdef _INTEL_COMPILER
#define USE_COS_SIN
#endif

#ifdef DEBUGLOGGING
#include <fstream>
//std::ostream* dbgout = new std::ofstream("debug.out");
//int verbose_level = 1;
#endif

namespace galsim {


    SBGaussian::SBGaussian(double sigma, double flux,
                           boost::shared_ptr<GSParams> gsparams) : 
        SBProfile(new SBGaussianImpl(sigma, flux, gsparams)) {}

    SBGaussian::SBGaussian(const SBGaussian& rhs) : SBProfile(rhs) {}

    SBGaussian::~SBGaussian() {}

    double SBGaussian::getSigma() const 
    { 
        assert(dynamic_cast<const SBGaussianImpl*>(_pimpl.get()));
        return static_cast<const SBGaussianImpl&>(*_pimpl).getSigma(); 
    }

<<<<<<< HEAD
    SBGaussian::SBGaussianImpl::SBGaussianImpl(double sigma, double flux,
                                               boost::shared_ptr<GSParams> gsparams) :
        SBProfileImpl(gsparams),
        _flux(flux), _sigma(sigma), _sigma_sq(sigma*sigma)
=======
    SBGaussian::SBGaussianImpl::SBGaussianImpl(double sigma, double flux) :
        _flux(flux), _sigma(sigma), _sigma_sq(_sigma*_sigma),
        _inv_sigma(1./_sigma), _inv_sigma_sq(_inv_sigma*_inv_sigma)
>>>>>>> 3031580e
    {
        // For large k, we clip the result of kValue to 0.
        // We do this when the correct answer is less than kvalue_accuracy.
        // exp(-k^2*sigma^2/2) = kvalue_accuracy
<<<<<<< HEAD
        _ksq_max = -2. * std::log(this->gsparams->kvalue_accuracy) / _sigma_sq;
=======
        _ksq_max = -2. * std::log(sbp::kvalue_accuracy);
>>>>>>> 3031580e

        // For small k, we can use up to quartic in the taylor expansion to avoid the exp.
        // This is acceptable when the next term is less than kvalue_accuracy.
        // 1/48 (k^2 r0^2)^3 = kvalue_accuracy
<<<<<<< HEAD
        _ksq_min = std::pow(this->gsparams->kvalue_accuracy * 48., 1./3.) / _sigma_sq;
=======
        _ksq_min = std::pow(sbp::kvalue_accuracy * 48., 1./3.);
>>>>>>> 3031580e

        _norm = _flux * _inv_sigma_sq / (2. * M_PI);

        dbg<<"Gaussian:\n";
        dbg<<"_flux = "<<_flux<<std::endl;
        dbg<<"_sigma = "<<_sigma<<std::endl;
        dbg<<"_ksq_max = "<<_ksq_max<<std::endl;
        dbg<<"_ksq_min = "<<_ksq_min<<std::endl;
        dbg<<"_norm = "<<_norm<<std::endl;
        dbg<<"maxK() = "<<maxK()<<std::endl;
        dbg<<"stepK() = "<<stepK()<<std::endl;
    }

    // Set maxK to the value where the FT is down to maxk_threshold
    double SBGaussian::SBGaussianImpl::maxK() const 
<<<<<<< HEAD
    { return sqrt(-2.*std::log(this->gsparams->maxk_threshold))/_sigma; }
=======
    { return sqrt(-2.*std::log(sbp::maxk_threshold))*_inv_sigma; }
>>>>>>> 3031580e

    // The amount of flux missed in a circle of radius pi/stepk should be at 
    // most alias_threshold of the flux.
    double SBGaussian::SBGaussianImpl::stepK() const
    {
        // int( exp(-r^2/2) r, r=0..R) = 1 - exp(-R^2/2)
        // exp(-R^2/2) = alias_threshold
        double R = sqrt(-2.*std::log(this->gsparams->alias_threshold));
        // Make sure it is at least 4 sigma;
        R = std::max(4., R);
        return M_PI / (R*_sigma);
    }

    double SBGaussian::SBGaussianImpl::xValue(const Position<double>& p) const
    {
        double rsq = p.x*p.x + p.y*p.y;
        return _norm * std::exp( -0.5 * rsq * _inv_sigma_sq );
    }

    std::complex<double> SBGaussian::SBGaussianImpl::kValue(const Position<double>& k) const
    {
        double ksq = (k.x*k.x+k.y*k.y)*_sigma_sq;

        if (ksq > _ksq_max) {
            return 0.;
        } else if (ksq < _ksq_min) {
            return _flux*(1. - 0.5*ksq*(1. - 0.25*ksq));
        } else {
            return _flux * std::exp(-0.5*ksq);
        }
    }

    void SBGaussian::SBGaussianImpl::fillXValue(tmv::MatrixView<double> val,
                                                double x0, double dx, int ix_zero,
                                                double y0, double dy, int iy_zero) const
    {
        dbg<<"SBGaussian fillXValue\n";
        dbg<<"x = "<<x0<<" + ix * "<<dx<<", ix_zero = "<<ix_zero<<std::endl;
        dbg<<"y = "<<y0<<" + iy * "<<dy<<", iy_zero = "<<iy_zero<<std::endl;
        if (ix_zero != 0 || iy_zero != 0) {
            xdbg<<"Use Quadrant\n";
            fillXValueQuadrant(val,x0,dx,ix_zero,y0,dy,iy_zero);
        } else {
            xdbg<<"Non-Quadrant\n";
            assert(val.stepi() == 1);
            const int m = val.colsize();
            const int n = val.rowsize();
            typedef tmv::VIt<double,1,tmv::NonConj> It;

            x0 *= _inv_sigma;
            dx *= _inv_sigma;
            y0 *= _inv_sigma;
            dy *= _inv_sigma;

            // The Gaussian profile is separable:
            //    val = _norm * exp(-0.5 * (x*x + y*y) 
            //        = _norm * exp(-0.5 * x*x) * exp(-0.5 * y*y)
            tmv::Vector<double> gauss_x(m);
            It xit = gauss_x.begin();
            for (int i=0;i<m;++i,x0+=dx) *xit++ = exp(-0.5 * x0*x0);
            tmv::Vector<double> gauss_y(n);
            It yit = gauss_y.begin();
            for (int j=0;j<n;++j,y0+=dy) *yit++ = exp(-0.5 * y0*y0);

            val = _norm * gauss_x ^ gauss_y;
        }
    }

    void SBGaussian::SBGaussianImpl::fillKValue(tmv::MatrixView<std::complex<double> > val,
                                                double x0, double dx, int ix_zero,
                                                double y0, double dy, int iy_zero) const
    {
        dbg<<"SBGaussian fillKValue\n";
        dbg<<"x = "<<x0<<" + ix * "<<dx<<", ix_zero = "<<ix_zero<<std::endl;
        dbg<<"y = "<<y0<<" + iy * "<<dy<<", iy_zero = "<<iy_zero<<std::endl;
        if (ix_zero != 0 || iy_zero != 0) {
            xdbg<<"Use Quadrant\n";
            fillKValueQuadrant(val,x0,dx,ix_zero,y0,dy,iy_zero);
        } else {
            xdbg<<"Non-Quadrant\n";
            assert(val.stepi() == 1);
            const int m = val.colsize();
            const int n = val.rowsize();
            typedef tmv::VIt<double,1,tmv::NonConj> It;

            x0 *= _sigma;
            dx *= _sigma;
            y0 *= _sigma;
            dy *= _sigma;

            tmv::Vector<double> gauss_x(m);
            It xit = gauss_x.begin();
            for (int i=0;i<m;++i,x0+=dx) *xit++ = exp(-0.5 * x0*x0);
            tmv::Vector<double> gauss_y(n);
            It yit = gauss_y.begin();
            for (int j=0;j<n;++j,y0+=dy) *yit++ = exp(-0.5 * y0*y0);

            val = _flux * gauss_x ^ gauss_y;
        }
    }

    void SBGaussian::SBGaussianImpl::fillXValue(tmv::MatrixView<double> val,
                                                double x0, double dx, double dxy,
                                                double y0, double dy, double dyx) const
    {
        dbg<<"SBGaussian fillXValue\n";
        dbg<<"x = "<<x0<<" + ix * "<<dx<<" + iy * "<<dxy<<std::endl;
        dbg<<"y = "<<y0<<" + ix * "<<dyx<<" + iy * "<<dy<<std::endl;
        assert(val.stepi() == 1);
        assert(val.canLinearize());
        const int m = val.colsize();
        const int n = val.rowsize();
        typedef tmv::VIt<double,1,tmv::NonConj> It;

        x0 *= _inv_sigma;
        dx *= _inv_sigma;
        dxy *= _inv_sigma;
        y0 *= _inv_sigma;
        dy *= _inv_sigma;
        dyx *= _inv_sigma;

        It valit = val.linearView().begin();
        for (int j=0;j<n;++j,x0+=dxy,y0+=dy) {
            double x = x0;
            double y = y0;
            for (int i=0;i<m;++i,x+=dx,y+=dyx) 
                *valit++ = _norm * std::exp( -0.5 * (x*x + y*y) );
        }
    }

    void SBGaussian::SBGaussianImpl::fillKValue(tmv::MatrixView<std::complex<double> > val,
                                                double x0, double dx, double dxy,
                                                double y0, double dy, double dyx) const
    {
        dbg<<"SBGaussian fillKValue\n";
        dbg<<"x = "<<x0<<" + ix * "<<dx<<" + iy * "<<dxy<<std::endl;
        dbg<<"y = "<<y0<<" + ix * "<<dyx<<" + iy * "<<dy<<std::endl;
        assert(val.stepi() == 1);
        assert(val.canLinearize());
        const int m = val.colsize();
        const int n = val.rowsize();
        typedef tmv::VIt<std::complex<double>,1,tmv::NonConj> It;

        x0 *= _sigma;
        dx *= _sigma;
        dxy *= _sigma;
        y0 *= _sigma;
        dy *= _sigma;
        dyx *= _sigma;

        It valit(val.linearView().begin().getP(),1);
        for (int j=0;j<n;++j,x0+=dxy,y0+=dy) {
            double x = x0;
            double y = y0;
            It valit(val.col(j).begin().getP(),1);
            for (int i=0;i<m;++i,x+=dx,y+=dyx) {
                double ksq = x*x + y*y;
                if (ksq > _ksq_max) {
                    *valit++ = 0.;
                } else if (ksq < _ksq_min) {
                    *valit++ = _flux * (1. - 0.5*ksq*(1. - 0.25*ksq));
                } else {
                    *valit++ =  _flux * std::exp(-0.5*ksq);
                }
            }
        }
    }

    boost::shared_ptr<PhotonArray> SBGaussian::SBGaussianImpl::shoot(int N, UniformDeviate u) const 
    {
        dbg<<"Gaussian shoot: N = "<<N<<std::endl;
        dbg<<"Target flux = "<<getFlux()<<std::endl;
        boost::shared_ptr<PhotonArray> result(new PhotonArray(N));
        double fluxPerPhoton = _flux/N;
        for (int i=0; i<N; i++) {
            // First get a point uniformly distributed on unit circle
#ifdef USE_COS_SIN
            double theta = 2.*M_PI*u();
            double rsq = u(); // cumulative dist function P(<r) = r^2 for unit circle
#ifdef _GLIBCXX_HAVE_SINCOS
            // Most optimizing compilers will do this automatically, but just in case...
            double sint,cost;
            sincos(theta,&sint,&cost);
#else
            double cost = std::cos(theta);
            double sint = std::sin(theta);
#endif
            // Then map radius to the desired Gaussian with analytic transformation
            double rFactor = _sigma * std::sqrt( -2. * std::log(rsq));
            result->setPhoton(i, rFactor*cost, rFactor*sint, fluxPerPhoton);
#else
            double xu, yu, rsq;
            do {
                xu = 2.*u()-1.;
                yu = 2.*u()-1.;
                rsq = xu*xu+yu*yu;
            } while (rsq>=1. || rsq==0.);
            // Then map radius to the desired Gaussian with analytic transformation
            double rFactor = _sigma * std::sqrt( -2. * std::log(rsq) / rsq);
            result->setPhoton(i, rFactor*xu, rFactor*yu, fluxPerPhoton);
#endif
        }
        dbg<<"Gaussian Realized flux = "<<result->getTotalFlux()<<std::endl;
        return result;
    }
}<|MERGE_RESOLUTION|>--- conflicted
+++ resolved
@@ -57,35 +57,21 @@
         return static_cast<const SBGaussianImpl&>(*_pimpl).getSigma(); 
     }
 
-<<<<<<< HEAD
     SBGaussian::SBGaussianImpl::SBGaussianImpl(double sigma, double flux,
                                                boost::shared_ptr<GSParams> gsparams) :
         SBProfileImpl(gsparams),
-        _flux(flux), _sigma(sigma), _sigma_sq(sigma*sigma)
-=======
-    SBGaussian::SBGaussianImpl::SBGaussianImpl(double sigma, double flux) :
         _flux(flux), _sigma(sigma), _sigma_sq(_sigma*_sigma),
         _inv_sigma(1./_sigma), _inv_sigma_sq(_inv_sigma*_inv_sigma)
->>>>>>> 3031580e
     {
         // For large k, we clip the result of kValue to 0.
         // We do this when the correct answer is less than kvalue_accuracy.
         // exp(-k^2*sigma^2/2) = kvalue_accuracy
-<<<<<<< HEAD
-        _ksq_max = -2. * std::log(this->gsparams->kvalue_accuracy) / _sigma_sq;
-=======
-        _ksq_max = -2. * std::log(sbp::kvalue_accuracy);
->>>>>>> 3031580e
+        _ksq_max = -2. * std::log(this->gsparams->kvalue_accuracy);
 
         // For small k, we can use up to quartic in the taylor expansion to avoid the exp.
         // This is acceptable when the next term is less than kvalue_accuracy.
         // 1/48 (k^2 r0^2)^3 = kvalue_accuracy
-<<<<<<< HEAD
-        _ksq_min = std::pow(this->gsparams->kvalue_accuracy * 48., 1./3.) / _sigma_sq;
-=======
-        _ksq_min = std::pow(sbp::kvalue_accuracy * 48., 1./3.);
->>>>>>> 3031580e
-
+        _ksq_min = std::pow(this->gsparams->kvalue_accuracy * 48., 1./3.);
         _norm = _flux * _inv_sigma_sq / (2. * M_PI);
 
         dbg<<"Gaussian:\n";
@@ -100,11 +86,7 @@
 
     // Set maxK to the value where the FT is down to maxk_threshold
     double SBGaussian::SBGaussianImpl::maxK() const 
-<<<<<<< HEAD
-    { return sqrt(-2.*std::log(this->gsparams->maxk_threshold))/_sigma; }
-=======
-    { return sqrt(-2.*std::log(sbp::maxk_threshold))*_inv_sigma; }
->>>>>>> 3031580e
+    { return sqrt(-2.*std::log(this->gsparams->maxk_threshold))*_inv_sigma; }
 
     // The amount of flux missed in a circle of radius pi/stepk should be at 
     // most alias_threshold of the flux.
